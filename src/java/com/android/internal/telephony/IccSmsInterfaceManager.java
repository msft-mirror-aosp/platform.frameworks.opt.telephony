/*
 * Copyright (C) 2008 The Android Open Source Project
 *
 * Licensed under the Apache License, Version 2.0 (the "License");
 * you may not use this file except in compliance with the License.
 * You may obtain a copy of the License at
 *
 *      http://www.apache.org/licenses/LICENSE-2.0
 *
 * Unless required by applicable law or agreed to in writing, software
 * distributed under the License is distributed on an "AS IS" BASIS,
 * WITHOUT WARRANTIES OR CONDITIONS OF ANY KIND, either express or implied.
 * See the License for the specific language governing permissions and
 * limitations under the License.
 */

package com.android.internal.telephony;

import android.Manifest;
import android.app.AppOpsManager;
import android.app.PendingIntent;
import android.content.Context;
import android.os.AsyncResult;
import android.os.Binder;
import android.os.Handler;
import android.os.Message;
import android.os.ServiceManager;
import android.telephony.Rlog;
import android.util.Log;

import com.android.internal.telephony.ISms;
import com.android.internal.telephony.gsm.SmsBroadcastConfigInfo;
import com.android.internal.telephony.cdma.CdmaSmsBroadcastConfigInfo;
import com.android.internal.telephony.uicc.IccConstants;
import com.android.internal.telephony.uicc.IccFileHandler;
import com.android.internal.util.HexDump;

import java.util.ArrayList;
import java.util.Arrays;
import java.util.List;

import static android.telephony.SmsManager.STATUS_ON_ICC_FREE;
import static android.telephony.SmsManager.STATUS_ON_ICC_READ;
import static android.telephony.SmsManager.STATUS_ON_ICC_UNREAD;

/**
 * IccSmsInterfaceManager to provide an inter-process communication to
 * access Sms in Icc.
 */
public class IccSmsInterfaceManager {
    static final String LOG_TAG = "IccSmsInterfaceManager";
    static final boolean DBG = true;

    protected final Object mLock = new Object();
    protected boolean mSuccess;
    private List<SmsRawData> mSms;

    private CellBroadcastRangeManager mCellBroadcastRangeManager =
            new CellBroadcastRangeManager();
    private CdmaBroadcastRangeManager mCdmaBroadcastRangeManager =
            new CdmaBroadcastRangeManager();

    private static final int EVENT_LOAD_DONE = 1;
    private static final int EVENT_UPDATE_DONE = 2;
    protected static final int EVENT_SET_BROADCAST_ACTIVATION_DONE = 3;
    protected static final int EVENT_SET_BROADCAST_CONFIG_DONE = 4;
    private static final int SMS_CB_CODE_SCHEME_MIN = 0;
    private static final int SMS_CB_CODE_SCHEME_MAX = 255;

    protected PhoneBase mPhone;
    final protected Context mContext;
    final protected AppOpsManager mAppOps;
    protected SMSDispatcher mDispatcher;

    protected Handler mHandler = new Handler() {
        @Override
        public void handleMessage(Message msg) {
            AsyncResult ar;

            switch (msg.what) {
                case EVENT_UPDATE_DONE:
                    ar = (AsyncResult) msg.obj;
                    synchronized (mLock) {
                        mSuccess = (ar.exception == null);
                        mLock.notifyAll();
                    }
                    break;
                case EVENT_LOAD_DONE:
                    ar = (AsyncResult)msg.obj;
                    synchronized (mLock) {
                        if (ar.exception == null) {
                            mSms = buildValidRawData((ArrayList<byte[]>) ar.result);
                            //Mark SMS as read after importing it from card.
                            markMessagesAsRead((ArrayList<byte[]>) ar.result);
                        } else {
                            if (Rlog.isLoggable("SMS", Log.DEBUG)) {
                                log("Cannot load Sms records");
                            }
                            if (mSms != null)
                                mSms.clear();
                        }
                        mLock.notifyAll();
                    }
                    break;
                case EVENT_SET_BROADCAST_ACTIVATION_DONE:
                case EVENT_SET_BROADCAST_CONFIG_DONE:
                    ar = (AsyncResult) msg.obj;
                    synchronized (mLock) {
                        mSuccess = (ar.exception == null);
                        mLock.notifyAll();
                    }
                    break;
            }
        }
    };

    protected IccSmsInterfaceManager(PhoneBase phone) {
        mPhone = phone;
        mContext = phone.getContext();
        mAppOps = (AppOpsManager) mContext.getSystemService(Context.APP_OPS_SERVICE);
        mDispatcher = new ImsSMSDispatcher(phone,
                phone.mSmsStorageMonitor, phone.mSmsUsageMonitor);
    }

    protected void markMessagesAsRead(ArrayList<byte[]> messages) {
        if (messages == null) {
            return;
        }

        //IccFileHandler can be null, if icc card is absent.
        IccFileHandler fh = mPhone.getIccFileHandler();
        if (fh == null) {
            //shouldn't really happen, as messages are marked as read, only
            //after importing it from icc.
            if (Rlog.isLoggable("SMS", Log.DEBUG)) {
                log("markMessagesAsRead - aborting, no icc card present.");
            }
            return;
        }

        int count = messages.size();

        for (int i = 0; i < count; i++) {
             byte[] ba = messages.get(i);
             if (ba[0] == STATUS_ON_ICC_UNREAD) {
                 int n = ba.length;
                 byte[] nba = new byte[n - 1];
                 System.arraycopy(ba, 1, nba, 0, n - 1);
                 byte[] record = makeSmsRecordData(STATUS_ON_ICC_READ, nba);
                 fh.updateEFLinearFixed(IccConstants.EF_SMS, i + 1, record, null, null);
                 if (Rlog.isLoggable("SMS", Log.DEBUG)) {
                     log("SMS " + (i + 1) + " marked as read");
                 }
             }
        }
    }

    protected void updatePhoneObject(PhoneBase phone) {
        mPhone = phone;
        mDispatcher.updatePhoneObject(phone);
    }

    protected void enforceReceiveAndSend(String message) {
        mContext.enforceCallingPermission(
                Manifest.permission.RECEIVE_SMS, message);
        mContext.enforceCallingPermission(
                Manifest.permission.SEND_SMS, message);
    }

    /**
     * Update the specified message on the Icc.
     *
     * @param index record index of message to update
     * @param status new message status (STATUS_ON_ICC_READ,
     *                  STATUS_ON_ICC_UNREAD, STATUS_ON_ICC_SENT,
     *                  STATUS_ON_ICC_UNSENT, STATUS_ON_ICC_FREE)
     * @param pdu the raw PDU to store
     * @return success or not
     *
     */

    public boolean
    updateMessageOnIccEf(String callingPackage, int index, int status, byte[] pdu) {
        if (DBG) log("updateMessageOnIccEf: index=" + index +
                " status=" + status + " ==> " +
                "("+ Arrays.toString(pdu) + ")");
        enforceReceiveAndSend("Updating message on Icc");
        if (mAppOps.noteOp(AppOpsManager.OP_WRITE_ICC_SMS, Binder.getCallingUid(),
                callingPackage) != AppOpsManager.MODE_ALLOWED) {
            return false;
        }
        synchronized(mLock) {
            mSuccess = false;
            Message response = mHandler.obtainMessage(EVENT_UPDATE_DONE);

            if (status == STATUS_ON_ICC_FREE) {
                // RIL_REQUEST_DELETE_SMS_ON_SIM vs RIL_REQUEST_CDMA_DELETE_SMS_ON_RUIM
                // Special case FREE: call deleteSmsOnSim/Ruim instead of
                // manipulating the record
                // Will eventually fail if icc card is not present.
                if (PhoneConstants.PHONE_TYPE_GSM == mPhone.getPhoneType()) {
                    mPhone.mCi.deleteSmsOnSim(index, response);
                } else {
                    mPhone.mCi.deleteSmsOnRuim(index, response);
                }
            } else {
                //IccFilehandler can be null if ICC card is not present.
                IccFileHandler fh = mPhone.getIccFileHandler();
                if (fh == null) {
                    response.recycle();
                    return mSuccess; /* is false */
                }
                byte[] record = makeSmsRecordData(status, pdu);
                fh.updateEFLinearFixed(
                        IccConstants.EF_SMS,
                        index, record, null, response);
            }
            try {
                mLock.wait();
            } catch (InterruptedException e) {
                log("interrupted while trying to update by index");
            }
        }
        return mSuccess;
    }

    /**
     * Copy a raw SMS PDU to the Icc.
     *
     * @param pdu the raw PDU to store
     * @param status message status (STATUS_ON_ICC_READ, STATUS_ON_ICC_UNREAD,
     *               STATUS_ON_ICC_SENT, STATUS_ON_ICC_UNSENT)
     * @return success or not
     *
     */
    public boolean copyMessageToIccEf(String callingPackage, int status, byte[] pdu, byte[] smsc) {
        //NOTE smsc not used in RUIM
        if (DBG) log("copyMessageToIccEf: status=" + status + " ==> " +
                "pdu=("+ Arrays.toString(pdu) +
                "), smsc=(" + Arrays.toString(smsc) +")");
        enforceReceiveAndSend("Copying message to Icc");
        if (mAppOps.noteOp(AppOpsManager.OP_WRITE_ICC_SMS, Binder.getCallingUid(),
                callingPackage) != AppOpsManager.MODE_ALLOWED) {
            return false;
        }
        synchronized(mLock) {
            mSuccess = false;
            Message response = mHandler.obtainMessage(EVENT_UPDATE_DONE);

            //RIL_REQUEST_WRITE_SMS_TO_SIM vs RIL_REQUEST_CDMA_WRITE_SMS_TO_RUIM
            if (PhoneConstants.PHONE_TYPE_GSM == mPhone.getPhoneType()) {
                mPhone.mCi.writeSmsToSim(status, IccUtils.bytesToHexString(smsc),
                        IccUtils.bytesToHexString(pdu), response);
            } else {
                mPhone.mCi.writeSmsToRuim(status, IccUtils.bytesToHexString(pdu),
                        response);
            }

            try {
                mLock.wait();
            } catch (InterruptedException e) {
                log("interrupted while trying to update by index");
            }
        }
        return mSuccess;
    }

    /**
     * Retrieves all messages currently stored on Icc.
     *
     * @return list of SmsRawData of all sms on Icc
     */

    public List<SmsRawData> getAllMessagesFromIccEf(String callingPackage) {
        if (DBG) log("getAllMessagesFromEF");

        mContext.enforceCallingOrSelfPermission(
                Manifest.permission.RECEIVE_SMS,
                "Reading messages from Icc");
        if (mAppOps.noteOp(AppOpsManager.OP_READ_ICC_SMS, Binder.getCallingUid(),
                callingPackage) != AppOpsManager.MODE_ALLOWED) {
            return new ArrayList<SmsRawData>();
        }
        synchronized(mLock) {

            IccFileHandler fh = mPhone.getIccFileHandler();
            if (fh == null) {
                Rlog.e(LOG_TAG, "Cannot load Sms records. No icc card?");
                if (mSms != null) {
                    mSms.clear();
                    return mSms;
                }
            }

            Message response = mHandler.obtainMessage(EVENT_LOAD_DONE);
            fh.loadEFLinearFixedAll(IccConstants.EF_SMS, response);

            try {
                mLock.wait();
            } catch (InterruptedException e) {
                log("interrupted while trying to load from the Icc");
            }
        }
        return mSms;
    }

    /**
     * Send a data based SMS to a specific application port.
     *
     * @param destAddr the address to send the message to
     * @param scAddr is the service center address or null to use
     *  the current default SMSC
     * @param destPort the port to deliver the message to
     * @param data the body of the message to send
     * @param sentIntent if not NULL this <code>PendingIntent</code> is
     *  broadcast when the message is successfully sent, or failed.
     *  The result code will be <code>Activity.RESULT_OK<code> for success,
     *  or one of these errors:<br>
     *  <code>RESULT_ERROR_GENERIC_FAILURE</code><br>
     *  <code>RESULT_ERROR_RADIO_OFF</code><br>
     *  <code>RESULT_ERROR_NULL_PDU</code><br>
     *  For <code>RESULT_ERROR_GENERIC_FAILURE</code> the sentIntent may include
     *  the extra "errorCode" containing a radio technology specific value,
     *  generally only useful for troubleshooting.<br>
     *  The per-application based SMS control checks sentIntent. If sentIntent
     *  is NULL the caller will be checked against all unknown applications,
     *  which cause smaller number of SMS to be sent in checking period.
     * @param deliveryIntent if not NULL this <code>PendingIntent</code> is
     *  broadcast when the message is delivered to the recipient.  The
     *  raw pdu of the status report is in the extended data ("pdu").
     */

    public void sendData(String callingPackage, String destAddr, String scAddr, int destPort,
            byte[] data, PendingIntent sentIntent, PendingIntent deliveryIntent) {
        mPhone.getContext().enforceCallingPermission(
                Manifest.permission.SEND_SMS,
                "Sending SMS message");
        if (Rlog.isLoggable("SMS", Log.VERBOSE)) {
            log("sendData: destAddr=" + destAddr + " scAddr=" + scAddr + " destPort=" +
                destPort + " data='"+ HexDump.toHexString(data)  + "' sentIntent=" +
                sentIntent + " deliveryIntent=" + deliveryIntent);
        }
        if (mAppOps.noteOp(AppOpsManager.OP_SEND_SMS, Binder.getCallingUid(),
                callingPackage) != AppOpsManager.MODE_ALLOWED) {
            return;
        }
        mDispatcher.sendData(destAddr, scAddr, destPort, data, sentIntent, deliveryIntent);
    }

    /**
     * Send a text based SMS.
     *
     * @param destAddr the address to send the message to
     * @param scAddr is the service center address or null to use
     *  the current default SMSC
     * @param text the body of the message to send
     * @param sentIntent if not NULL this <code>PendingIntent</code> is
     *  broadcast when the message is successfully sent, or failed.
     *  The result code will be <code>Activity.RESULT_OK<code> for success,
     *  or one of these errors:<br>
     *  <code>RESULT_ERROR_GENERIC_FAILURE</code><br>
     *  <code>RESULT_ERROR_RADIO_OFF</code><br>
     *  <code>RESULT_ERROR_NULL_PDU</code><br>
     *  For <code>RESULT_ERROR_GENERIC_FAILURE</code> the sentIntent may include
     *  the extra "errorCode" containing a radio technology specific value,
     *  generally only useful for troubleshooting.<br>
     *  The per-application based SMS control checks sentIntent. If sentIntent
     *  is NULL the caller will be checked against all unknown applications,
     *  which cause smaller number of SMS to be sent in checking period.
     * @param deliveryIntent if not NULL this <code>PendingIntent</code> is
     *  broadcast when the message is delivered to the recipient.  The
     *  raw pdu of the status report is in the extended data ("pdu").
     */

    public void sendText(String callingPackage, String destAddr, String scAddr,
            String text, PendingIntent sentIntent, PendingIntent deliveryIntent) {
        mPhone.getContext().enforceCallingPermission(
                Manifest.permission.SEND_SMS,
                "Sending SMS message");
        if (Rlog.isLoggable("SMS", Log.VERBOSE)) {
            log("sendText: destAddr=" + destAddr + " scAddr=" + scAddr +
                " text='"+ text + "' sentIntent=" +
                sentIntent + " deliveryIntent=" + deliveryIntent);
        }
        if (mAppOps.noteOp(AppOpsManager.OP_SEND_SMS, Binder.getCallingUid(),
                callingPackage) != AppOpsManager.MODE_ALLOWED) {
            return;
        }
        mDispatcher.sendText(destAddr, scAddr, text, sentIntent, deliveryIntent);
    }

    /**
<<<<<<< HEAD
     * Inject an SMS PDU into the android application framework.
     *
     * @param pdu is the byte array of pdu to be injected into android application framework
     * @param format is the format of SMS pdu (3gpp or 3gpp2)
     * @param receivedIntent if not NULL this <code>PendingIntent</code> is
     *  broadcast when the message is successfully received by the
     *  android application framework. This intent is broadcasted at
     *  the same time an SMS received from radio is acknowledged back.
     */
    public void injectSmsPdu(byte[] pdu, String format, PendingIntent receivedIntent) {
        // TODO Check if the calling package has access to call this SIM restricted API.
        if (Rlog.isLoggable("SMS", Log.VERBOSE)) {
            log("pdu: " + pdu +
                "\n format=" + format +
                "\n receivedIntent=" + receivedIntent);
        }
        mDispatcher.injectSmsPdu(pdu, format, receivedIntent);
=======
     * Update the status of a pending (send-by-IP) SMS message and resend by PSTN if necessary.
     * This outbound message was handled by the carrier app. If the carrier app fails to send
     * this message, it would be resent by PSTN.
     *
     * @param messageRef the reference number of the SMS message.
     * @param success True if and only if the message was sent successfully. If its value is
     *  false, this message should be resent via PSTN.
     * {@hide}
     */
    @Override
    public void updateSmsSendStatus(int messageRef, boolean success) {
        mDispatcher.updateSmsSendStatus(messageRef, success);
>>>>>>> 112c36a6
    }

    /**
     * Send a multi-part text based SMS.
     *
     * @param destAddr the address to send the message to
     * @param scAddr is the service center address or null to use
     *   the current default SMSC
     * @param parts an <code>ArrayList</code> of strings that, in order,
     *   comprise the original message
     * @param sentIntents if not null, an <code>ArrayList</code> of
     *   <code>PendingIntent</code>s (one for each message part) that is
     *   broadcast when the corresponding message part has been sent.
     *   The result code will be <code>Activity.RESULT_OK<code> for success,
     *   or one of these errors:
     *   <code>RESULT_ERROR_GENERIC_FAILURE</code>
     *   <code>RESULT_ERROR_RADIO_OFF</code>
     *   <code>RESULT_ERROR_NULL_PDU</code>.
     *  The per-application based SMS control checks sentIntent. If sentIntent
     *  is NULL the caller will be checked against all unknown applications,
     *  which cause smaller number of SMS to be sent in checking period.
     * @param deliveryIntents if not null, an <code>ArrayList</code> of
     *   <code>PendingIntent</code>s (one for each message part) that is
     *   broadcast when the corresponding message part has been delivered
     *   to the recipient.  The raw pdu of the status report is in the
     *   extended data ("pdu").
     */

    public void sendMultipartText(String callingPackage, String destAddr, String scAddr,
            List<String> parts, List<PendingIntent> sentIntents,
            List<PendingIntent> deliveryIntents) {
        mPhone.getContext().enforceCallingPermission(
                Manifest.permission.SEND_SMS,
                "Sending SMS message");
        if (Rlog.isLoggable("SMS", Log.VERBOSE)) {
            int i = 0;
            for (String part : parts) {
                log("sendMultipartText: destAddr=" + destAddr + ", srAddr=" + scAddr +
                        ", part[" + (i++) + "]=" + part);
            }
        }
        if (mAppOps.noteOp(AppOpsManager.OP_SEND_SMS, Binder.getCallingUid(),
                callingPackage) != AppOpsManager.MODE_ALLOWED) {
            return;
        }
        mDispatcher.sendMultipartText(destAddr, scAddr, (ArrayList<String>) parts,
                (ArrayList<PendingIntent>) sentIntents, (ArrayList<PendingIntent>) deliveryIntents);
    }


    public int getPremiumSmsPermission(String packageName) {
        return mDispatcher.getPremiumSmsPermission(packageName);
    }


    public void setPremiumSmsPermission(String packageName, int permission) {
        mDispatcher.setPremiumSmsPermission(packageName, permission);
    }

    /**
     * create SmsRawData lists from all sms record byte[]
     * Use null to indicate "free" record
     *
     * @param messages List of message records from EF_SMS.
     * @return SmsRawData list of all in-used records
     */
    protected ArrayList<SmsRawData> buildValidRawData(ArrayList<byte[]> messages) {
        int count = messages.size();
        ArrayList<SmsRawData> ret;

        ret = new ArrayList<SmsRawData>(count);

        for (int i = 0; i < count; i++) {
            byte[] ba = messages.get(i);
            if (ba[0] == STATUS_ON_ICC_FREE) {
                ret.add(null);
            } else {
                ret.add(new SmsRawData(messages.get(i)));
            }
        }

        return ret;
    }

    /**
     * Generates an EF_SMS record from status and raw PDU.
     *
     * @param status Message status.  See TS 51.011 10.5.3.
     * @param pdu Raw message PDU.
     * @return byte array for the record.
     */
    protected byte[] makeSmsRecordData(int status, byte[] pdu) {
        byte[] data;
        if (PhoneConstants.PHONE_TYPE_GSM == mPhone.getPhoneType()) {
            data = new byte[IccConstants.SMS_RECORD_LENGTH];
        } else {
            data = new byte[IccConstants.CDMA_SMS_RECORD_LENGTH];
        }

        // Status bits for this record.  See TS 51.011 10.5.3
        data[0] = (byte)(status & 7);

        System.arraycopy(pdu, 0, data, 1, pdu.length);

        // Pad out with 0xFF's.
        for (int j = pdu.length+1; j < data.length; j++) {
            data[j] = -1;
        }

        return data;
    }

    public boolean enableCellBroadcast(int messageIdentifier) {
        return enableCellBroadcastRange(messageIdentifier, messageIdentifier);
    }

    public boolean disableCellBroadcast(int messageIdentifier) {
        return disableCellBroadcastRange(messageIdentifier, messageIdentifier);
    }

    public boolean enableCellBroadcastRange(int startMessageId, int endMessageId) {
        if (PhoneConstants.PHONE_TYPE_GSM == mPhone.getPhoneType()) {
            return enableGsmBroadcastRange(startMessageId, endMessageId);
        } else {
            return enableCdmaBroadcastRange(startMessageId, endMessageId);
        }
    }

    public boolean disableCellBroadcastRange(int startMessageId, int endMessageId) {
        if (PhoneConstants.PHONE_TYPE_GSM == mPhone.getPhoneType()) {
            return disableGsmBroadcastRange(startMessageId, endMessageId);
        } else {
            return disableCdmaBroadcastRange(startMessageId, endMessageId);
        }
    }

    synchronized public boolean enableGsmBroadcastRange(int startMessageId, int endMessageId) {
        if (DBG) log("enableGsmBroadcastRange");

        Context context = mPhone.getContext();

        context.enforceCallingPermission(
                "android.permission.RECEIVE_SMS",
                "Enabling cell broadcast SMS");

        String client = context.getPackageManager().getNameForUid(
                Binder.getCallingUid());

        if (!mCellBroadcastRangeManager.enableRange(startMessageId, endMessageId, client)) {
            log("Failed to add cell broadcast subscription for MID range " + startMessageId
                    + " to " + endMessageId + " from client " + client);
            return false;
        }

        if (DBG)
            log("Added cell broadcast subscription for MID range " + startMessageId
                    + " to " + endMessageId + " from client " + client);

        setCellBroadcastActivation(!mCellBroadcastRangeManager.isEmpty());

        return true;
    }

    synchronized public boolean disableGsmBroadcastRange(int startMessageId, int endMessageId) {
        if (DBG) log("disableGsmBroadcastRange");

        Context context = mPhone.getContext();

        context.enforceCallingPermission(
                "android.permission.RECEIVE_SMS",
                "Disabling cell broadcast SMS");

        String client = context.getPackageManager().getNameForUid(
                Binder.getCallingUid());

        if (!mCellBroadcastRangeManager.disableRange(startMessageId, endMessageId, client)) {
            log("Failed to remove cell broadcast subscription for MID range " + startMessageId
                    + " to " + endMessageId + " from client " + client);
            return false;
        }

        if (DBG)
            log("Removed cell broadcast subscription for MID range " + startMessageId
                    + " to " + endMessageId + " from client " + client);

        setCellBroadcastActivation(!mCellBroadcastRangeManager.isEmpty());

        return true;
    }

    synchronized public boolean enableCdmaBroadcastRange(int startMessageId, int endMessageId) {
        if (DBG) log("enableCdmaBroadcastRange");

        Context context = mPhone.getContext();

        context.enforceCallingPermission(
                "android.permission.RECEIVE_SMS",
                "Enabling cdma broadcast SMS");

        String client = context.getPackageManager().getNameForUid(
                Binder.getCallingUid());

        if (!mCdmaBroadcastRangeManager.enableRange(startMessageId, endMessageId, client)) {
            log("Failed to add cdma broadcast subscription for MID range " + startMessageId
                    + " to " + endMessageId + " from client " + client);
            return false;
        }

        if (DBG)
            log("Added cdma broadcast subscription for MID range " + startMessageId
                    + " to " + endMessageId + " from client " + client);

        setCdmaBroadcastActivation(!mCdmaBroadcastRangeManager.isEmpty());

        return true;
    }

    synchronized public boolean disableCdmaBroadcastRange(int startMessageId, int endMessageId) {
        if (DBG) log("disableCdmaBroadcastRange");

        Context context = mPhone.getContext();

        context.enforceCallingPermission(
                "android.permission.RECEIVE_SMS",
                "Disabling cell broadcast SMS");

        String client = context.getPackageManager().getNameForUid(
                Binder.getCallingUid());

        if (!mCdmaBroadcastRangeManager.disableRange(startMessageId, endMessageId, client)) {
            log("Failed to remove cdma broadcast subscription for MID range " + startMessageId
                    + " to " + endMessageId + " from client " + client);
            return false;
        }

        if (DBG)
            log("Removed cdma broadcast subscription for MID range " + startMessageId
                    + " to " + endMessageId + " from client " + client);

        setCdmaBroadcastActivation(!mCdmaBroadcastRangeManager.isEmpty());

        return true;
    }

    class CellBroadcastRangeManager extends IntRangeManager {
        private ArrayList<SmsBroadcastConfigInfo> mConfigList =
                new ArrayList<SmsBroadcastConfigInfo>();

        /**
         * Called when the list of enabled ranges has changed. This will be
         * followed by zero or more calls to {@link #addRange} followed by
         * a call to {@link #finishUpdate}.
         */
        protected void startUpdate() {
            mConfigList.clear();
        }

        /**
         * Called after {@link #startUpdate} to indicate a range of enabled
         * values.
         * @param startId the first id included in the range
         * @param endId the last id included in the range
         */
        protected void addRange(int startId, int endId, boolean selected) {
            mConfigList.add(new SmsBroadcastConfigInfo(startId, endId,
                        SMS_CB_CODE_SCHEME_MIN, SMS_CB_CODE_SCHEME_MAX, selected));
        }

        /**
         * Called to indicate the end of a range update started by the
         * previous call to {@link #startUpdate}.
         * @return true if successful, false otherwise
         */
        protected boolean finishUpdate() {
            if (mConfigList.isEmpty()) {
                return true;
            } else {
                SmsBroadcastConfigInfo[] configs =
                        mConfigList.toArray(new SmsBroadcastConfigInfo[mConfigList.size()]);
                return setCellBroadcastConfig(configs);
            }
        }
    }

    class CdmaBroadcastRangeManager extends IntRangeManager {
        private ArrayList<CdmaSmsBroadcastConfigInfo> mConfigList =
                new ArrayList<CdmaSmsBroadcastConfigInfo>();

        /**
         * Called when the list of enabled ranges has changed. This will be
         * followed by zero or more calls to {@link #addRange} followed by a
         * call to {@link #finishUpdate}.
         */
        protected void startUpdate() {
            mConfigList.clear();
        }

        /**
         * Called after {@link #startUpdate} to indicate a range of enabled
         * values.
         * @param startId the first id included in the range
         * @param endId the last id included in the range
         */
        protected void addRange(int startId, int endId, boolean selected) {
            mConfigList.add(new CdmaSmsBroadcastConfigInfo(startId, endId,
                    1, selected));
        }

        /**
         * Called to indicate the end of a range update started by the previous
         * call to {@link #startUpdate}.
         * @return true if successful, false otherwise
         */
        protected boolean finishUpdate() {
            if (mConfigList.isEmpty()) {
                return true;
            } else {
                CdmaSmsBroadcastConfigInfo[] configs =
                        mConfigList.toArray(new CdmaSmsBroadcastConfigInfo[mConfigList.size()]);
                return setCdmaBroadcastConfig(configs);
            }
        }
    }

    private boolean setCellBroadcastConfig(SmsBroadcastConfigInfo[] configs) {
        if (DBG)
            log("Calling setGsmBroadcastConfig with " + configs.length + " configurations");

        synchronized (mLock) {
            Message response = mHandler.obtainMessage(EVENT_SET_BROADCAST_CONFIG_DONE);

            mSuccess = false;
            mPhone.mCi.setGsmBroadcastConfig(configs, response);

            try {
                mLock.wait();
            } catch (InterruptedException e) {
                log("interrupted while trying to set cell broadcast config");
            }
        }

        return mSuccess;
    }

    private boolean setCellBroadcastActivation(boolean activate) {
        if (DBG)
            log("Calling setCellBroadcastActivation(" + activate + ')');

        synchronized (mLock) {
            Message response = mHandler.obtainMessage(EVENT_SET_BROADCAST_ACTIVATION_DONE);

            mSuccess = false;
            mPhone.mCi.setGsmBroadcastActivation(activate, response);

            try {
                mLock.wait();
            } catch (InterruptedException e) {
                log("interrupted while trying to set cell broadcast activation");
            }
        }

        return mSuccess;
    }

    private boolean setCdmaBroadcastConfig(CdmaSmsBroadcastConfigInfo[] configs) {
        if (DBG)
            log("Calling setCdmaBroadcastConfig with " + configs.length + " configurations");

        synchronized (mLock) {
            Message response = mHandler.obtainMessage(EVENT_SET_BROADCAST_CONFIG_DONE);

            mSuccess = false;
            mPhone.mCi.setCdmaBroadcastConfig(configs, response);

            try {
                mLock.wait();
            } catch (InterruptedException e) {
                log("interrupted while trying to set cdma broadcast config");
            }
        }

        return mSuccess;
    }

    private boolean setCdmaBroadcastActivation(boolean activate) {
        if (DBG)
            log("Calling setCdmaBroadcastActivation(" + activate + ")");

        synchronized (mLock) {
            Message response = mHandler.obtainMessage(EVENT_SET_BROADCAST_ACTIVATION_DONE);

            mSuccess = false;
            mPhone.mCi.setCdmaBroadcastActivation(activate, response);

            try {
                mLock.wait();
            } catch (InterruptedException e) {
                log("interrupted while trying to set cdma broadcast activation");
            }
        }

        return mSuccess;
    }

    protected void log(String msg) {
        Log.d(LOG_TAG, "[IccSmsInterfaceManager] " + msg);
    }

    public boolean isImsSmsSupported() {
        return mDispatcher.isIms();
    }

    public String getImsSmsFormat() {
        return mDispatcher.getImsSmsFormat();
    }
}<|MERGE_RESOLUTION|>--- conflicted
+++ resolved
@@ -390,7 +390,6 @@
     }
 
     /**
-<<<<<<< HEAD
      * Inject an SMS PDU into the android application framework.
      *
      * @param pdu is the byte array of pdu to be injected into android application framework
@@ -408,7 +407,9 @@
                 "\n receivedIntent=" + receivedIntent);
         }
         mDispatcher.injectSmsPdu(pdu, format, receivedIntent);
-=======
+    }
+
+    /**
      * Update the status of a pending (send-by-IP) SMS message and resend by PSTN if necessary.
      * This outbound message was handled by the carrier app. If the carrier app fails to send
      * this message, it would be resent by PSTN.
@@ -421,7 +422,6 @@
     @Override
     public void updateSmsSendStatus(int messageRef, boolean success) {
         mDispatcher.updateSmsSendStatus(messageRef, success);
->>>>>>> 112c36a6
     }
 
     /**
