--- conflicted
+++ resolved
@@ -16,11 +16,8 @@
 
 package com.android.internal.telephony;
 
-import android.annotation.NonNull;
-import android.annotation.Nullable;
 import android.content.ContentResolver;
 import android.content.Context;
-import android.os.SystemClock;
 import android.os.SystemProperties;
 import android.provider.Settings;
 import android.telephony.TelephonyManager;
@@ -32,9 +29,6 @@
 import java.io.PrintWriter;
 
 /**
- * An interface for the Android component that handles NITZ and related signals for time and time
- * zone detection.
- *
  * {@hide}
  */
 public interface NitzStateMachine {
@@ -62,13 +56,7 @@
     /**
      * Handle a new NITZ signal being received.
      */
-    void handleNitzReceived(@NonNull TimestampedValue<NitzData> nitzSignal);
-
-    /**
-     * Handle the user putting the device into or out of airplane mode
-     * @param on true if airplane mode has been turned on, false if it's been turned off.
-     */
-    void handleAirplaneModeChanged(boolean on);
+    void handleNitzReceived(TimestampedValue<NitzData> nitzSignal);
 
     /**
      * Dumps the current in-memory state to the supplied PrintWriter.
@@ -81,48 +69,20 @@
     void dumpLogs(FileDescriptor fd, IndentingPrintWriter ipw, String[] args);
 
     /**
-     * A proxy over read-only device state that allows things like system properties, elapsed
-     * realtime clock to be faked for tests.
+     * Returns the last NITZ data that was cached.
      */
-    interface DeviceState {
-
-        /**
-         * If time between NITZ updates is less than {@link #getNitzUpdateSpacingMillis()} the
-         * update may be ignored.
-         */
-        int getNitzUpdateSpacingMillis();
-
-        /**
-         * If {@link #getNitzUpdateSpacingMillis()} hasn't been exceeded but update is >
-         * {@link #getNitzUpdateDiffMillis()} do the update
-         */
-        int getNitzUpdateDiffMillis();
-
-        /**
-         * Returns true if the {@code gsm.ignore-nitz} system property is set to "yes".
-         */
-        boolean getIgnoreNitz();
-
-        @Nullable String getNetworkCountryIsoForPhone();
-
-        /**
-         * Returns the same value as {@link SystemClock#elapsedRealtime()}.
-         */
-        long elapsedRealtime();
-
-        /**
-         * Returns the same value as {@link System#currentTimeMillis()}.
-         */
-        long currentTimeMillis();
-    }
+    NitzData getCachedNitzData();
 
     /**
-     * The real implementation of {@link DeviceState}.
-     *
-     * {@hide}
+     * Returns the time zone ID from the most recent time that a time zone could be determined by
+     * this state machine.
      */
-<<<<<<< HEAD
-=======
+    String getSavedTimeZoneId();
+
+    /**
+     * A proxy over device state that allows things like system properties, system clock
+     * to be faked for tests.
+     */
     interface DeviceState {
 
         /**
@@ -150,7 +110,6 @@
      *
      * {@hide}
      */
->>>>>>> d3d0c8af
     class DeviceStateImpl implements DeviceState {
         private static final int NITZ_UPDATE_SPACING_DEFAULT = 1000 * 60 * 10;
         private final int mNitzUpdateSpacing;
@@ -158,15 +117,11 @@
         private static final int NITZ_UPDATE_DIFF_DEFAULT = 2000;
         private final int mNitzUpdateDiff;
 
-        private final Phone mPhone;
+        private final GsmCdmaPhone mPhone;
         private final TelephonyManager mTelephonyManager;
         private final ContentResolver mCr;
 
-<<<<<<< HEAD
-        public DeviceStateImpl(Phone phone) {
-=======
         public DeviceStateImpl(GsmCdmaPhone phone) {
->>>>>>> d3d0c8af
             mPhone = phone;
 
             Context context = phone.getContext();
@@ -197,22 +152,8 @@
         }
 
         @Override
-<<<<<<< HEAD
-        @Nullable
-=======
->>>>>>> d3d0c8af
         public String getNetworkCountryIsoForPhone() {
-            return mTelephonyManager.getNetworkCountryIso(mPhone.getPhoneId());
-        }
-
-        @Override
-        public long elapsedRealtime() {
-            return SystemClock.elapsedRealtime();
-        }
-
-        @Override
-        public long currentTimeMillis() {
-            return System.currentTimeMillis();
+            return mTelephonyManager.getNetworkCountryIsoForPhone(mPhone.getPhoneId());
         }
     }
 }