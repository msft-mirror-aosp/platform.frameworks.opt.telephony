--- conflicted
+++ resolved
@@ -84,13 +84,10 @@
     static final int TAG_PROFILE_NAME = 0x92;
     static final int TAG_OPERATOR_ID = 0xB7;
     static final int TAG_CARRIER_PRIVILEGE_RULES = 0xBF76;
-<<<<<<< HEAD
-=======
     // TODO: PORT TAG(9F20 OR 9F24) will be used based on ATR Strings because not all MEP capable
     //  devices have M5 OS. Once modem team is ready, revert back to 9F24 TAG only.
     static final int TAG_PORT = 0x9F24;
     static final int TAG_PORT_9F20 = 0x9F20;
->>>>>>> ab6586ce
 
     // Tags from the RefArDo data standard - https://source.android.com/devices/tech/config/uicc
     static final int TAG_REF_AR_DO = 0xE2;
@@ -115,8 +112,6 @@
             (byte) (TAG_CARRIER_PRIVILEGE_RULES % 256),
     };
 
-<<<<<<< HEAD
-=======
     // TAG list for Euicc Profile with 9F24 tag
     static final byte[] EUICC_PROFILE_MEP_TAGS = new byte[] {
             TAG_ICCID,
@@ -151,6 +146,5 @@
             (byte) (TAG_PORT_9F20 / 256),
             (byte) (TAG_PORT_9F20 % 256),
     };
->>>>>>> ab6586ce
     private Tags() {}
 }