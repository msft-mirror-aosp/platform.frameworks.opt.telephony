/*
 * Copyright (C) 2006 The Android Open Source Project
 *
 * Licensed under the Apache License, Version 2.0 (the "License");
 * you may not use this file except in compliance with the License.
 * You may obtain a copy of the License at
 *
 *      http://www.apache.org/licenses/LICENSE-2.0
 *
 * Unless required by applicable law or agreed to in writing, software
 * distributed under the License is distributed on an "AS IS" BASIS,
 * WITHOUT WARRANTIES OR CONDITIONS OF ANY KIND, either express or implied.
 * See the License for the specific language governing permissions and
 * limitations under the License.
 */

package com.android.internal.telephony;

import android.app.AlarmManager;
import android.app.Notification;
import android.app.NotificationManager;
import android.app.PendingIntent;
import android.content.BroadcastReceiver;
import android.content.ContentResolver;
import android.content.Context;
import android.content.Intent;
import android.content.IntentFilter;
import android.content.SharedPreferences;
import android.content.res.Resources;
import android.database.ContentObserver;
import android.os.AsyncResult;
import android.os.BaseBundle;
import android.os.Build;
import android.os.Handler;
import android.os.Looper;
import android.os.Message;
import android.os.PersistableBundle;
import android.os.PowerManager;
import android.os.Registrant;
import android.os.RegistrantList;
import android.os.RemoteException;
import android.os.ServiceManager;
import android.os.SystemClock;
import android.os.SystemProperties;
import android.os.UserHandle;
import android.preference.PreferenceManager;
import android.provider.Settings;
import android.telephony.CarrierConfigManager;
import android.telephony.CellIdentityGsm;
import android.telephony.CellIdentityLte;
import android.telephony.CellIdentityWcdma;
import android.telephony.CellInfo;
import android.telephony.CellInfoCdma;
import android.telephony.CellInfoGsm;
import android.telephony.CellInfoLte;
import android.telephony.CellInfoWcdma;
import android.telephony.CellLocation;
import android.telephony.CellSignalStrengthLte;
import android.telephony.Rlog;
import android.telephony.ServiceState;
import android.telephony.SignalStrength;
import android.telephony.SubscriptionManager;
import android.telephony.SubscriptionManager.OnSubscriptionsChangedListener;
import android.telephony.TelephonyManager;
import android.telephony.cdma.CdmaCellLocation;
import android.telephony.gsm.GsmCellLocation;
import android.text.TextUtils;
import android.util.EventLog;
import android.util.LocalLog;
import android.util.Pair;
import android.util.TimeUtils;

import java.io.FileDescriptor;
import java.io.PrintWriter;
import java.util.ArrayList;
import java.util.Arrays;
import java.util.Calendar;
import java.util.Date;
import java.util.List;
import java.util.TimeZone;
import java.util.concurrent.atomic.AtomicInteger;

import com.android.internal.annotations.VisibleForTesting;
import com.android.internal.telephony.cdma.CdmaSubscriptionSourceManager;
import com.android.internal.telephony.cdma.EriInfo;
import com.android.internal.telephony.dataconnection.DcTracker;
import com.android.internal.telephony.metrics.TelephonyMetrics;
import com.android.internal.telephony.uicc.IccCardApplicationStatus.AppState;
import com.android.internal.telephony.uicc.IccRecords;
import com.android.internal.telephony.uicc.RuimRecords;
import com.android.internal.telephony.uicc.SIMRecords;
import com.android.internal.telephony.uicc.UiccCardApplication;
import com.android.internal.telephony.uicc.UiccController;
import com.android.internal.util.IndentingPrintWriter;

/**
 * {@hide}
 */
public class ServiceStateTracker extends Handler {
    private static final String LOG_TAG = "SST";
    private static final boolean DBG = true;
    private static final boolean VDBG = false;  // STOPSHIP if true

    private static final String PROP_FORCE_ROAMING = "telephony.test.forceRoaming";

    private CommandsInterface mCi;
    private UiccController mUiccController = null;
    private UiccCardApplication mUiccApplcation = null;
    private IccRecords mIccRecords = null;

    private boolean mVoiceCapable;

    public ServiceState mSS;
    private ServiceState mNewSS;

    private static final long LAST_CELL_INFO_LIST_MAX_AGE_MS = 2000;
    private long mLastCellInfoListTime;
    private List<CellInfo> mLastCellInfoList = null;

    private SignalStrength mSignalStrength;

    // TODO - this should not be public, right now used externally GsmConnetion.
    public RestrictedState mRestrictedState;

    /* The otaspMode passed to PhoneStateListener#onOtaspChanged */
    static public final int OTASP_UNINITIALIZED = 0;
    static public final int OTASP_UNKNOWN = 1;
    static public final int OTASP_NEEDED = 2;
    static public final int OTASP_NOT_NEEDED = 3;
    /**
     * OtaUtil has conflict enum 4: OtaUtils.OTASP_FAILURE_SPC_RETRIES
     */
    static public final int OTASP_SIM_UNPROVISIONED = 5;

    /**
     * A unique identifier to track requests associated with a poll
     * and ignore stale responses.  The value is a count-down of
     * expected responses in this pollingContext.
     */
    private int[] mPollingContext;
    private boolean mDesiredPowerState;

    /**
     * By default, strength polling is enabled.  However, if we're
     * getting unsolicited signal strength updates from the radio, set
     * value to true and don't bother polling any more.
     */
    private boolean mDontPollSignalStrength = false;

    private RegistrantList mVoiceRoamingOnRegistrants = new RegistrantList();
    private RegistrantList mVoiceRoamingOffRegistrants = new RegistrantList();
    private RegistrantList mDataRoamingOnRegistrants = new RegistrantList();
    private RegistrantList mDataRoamingOffRegistrants = new RegistrantList();
    protected RegistrantList mAttachedRegistrants = new RegistrantList();
    protected RegistrantList mDetachedRegistrants = new RegistrantList();
    private RegistrantList mDataRegStateOrRatChangedRegistrants = new RegistrantList();
    private RegistrantList mNetworkAttachedRegistrants = new RegistrantList();
    private RegistrantList mPsRestrictEnabledRegistrants = new RegistrantList();
    private RegistrantList mPsRestrictDisabledRegistrants = new RegistrantList();

    /* Radio power off pending flag and tag counter */
    private boolean mPendingRadioPowerOffAfterDataOff = false;
    private int mPendingRadioPowerOffAfterDataOffTag = 0;

    /** Signal strength poll rate. */
    private static final int POLL_PERIOD_MILLIS = 20 * 1000;

    /** Waiting period before recheck gprs and voice registration. */
    public static final int DEFAULT_GPRS_CHECK_PERIOD_MILLIS = 60 * 1000;

    /** GSM events */
    protected static final int EVENT_RADIO_STATE_CHANGED               = 1;
    protected static final int EVENT_NETWORK_STATE_CHANGED             = 2;
    protected static final int EVENT_GET_SIGNAL_STRENGTH               = 3;
    protected static final int EVENT_POLL_STATE_REGISTRATION           = 4;
    protected static final int EVENT_POLL_STATE_GPRS                   = 5;
    protected static final int EVENT_POLL_STATE_OPERATOR               = 6;
    protected static final int EVENT_POLL_SIGNAL_STRENGTH              = 10;
    protected static final int EVENT_NITZ_TIME                         = 11;
    protected static final int EVENT_SIGNAL_STRENGTH_UPDATE            = 12;
    protected static final int EVENT_RADIO_AVAILABLE                   = 13;
    protected static final int EVENT_POLL_STATE_NETWORK_SELECTION_MODE = 14;
    protected static final int EVENT_GET_LOC_DONE                      = 15;
    protected static final int EVENT_SIM_RECORDS_LOADED                = 16;
    protected static final int EVENT_SIM_READY                         = 17;
    protected static final int EVENT_LOCATION_UPDATES_ENABLED          = 18;
    protected static final int EVENT_GET_PREFERRED_NETWORK_TYPE        = 19;
    protected static final int EVENT_SET_PREFERRED_NETWORK_TYPE        = 20;
    protected static final int EVENT_RESET_PREFERRED_NETWORK_TYPE      = 21;
    protected static final int EVENT_CHECK_REPORT_GPRS                 = 22;
    protected static final int EVENT_RESTRICTED_STATE_CHANGED          = 23;

    /** CDMA events */
    protected static final int EVENT_RUIM_READY                        = 26;
    protected static final int EVENT_RUIM_RECORDS_LOADED               = 27;
    protected static final int EVENT_POLL_STATE_CDMA_SUBSCRIPTION      = 34;
    protected static final int EVENT_NV_READY                          = 35;
    protected static final int EVENT_ERI_FILE_LOADED                   = 36;
    protected static final int EVENT_OTA_PROVISION_STATUS_CHANGE       = 37;
    protected static final int EVENT_SET_RADIO_POWER_OFF               = 38;
    protected static final int EVENT_CDMA_SUBSCRIPTION_SOURCE_CHANGED  = 39;
    protected static final int EVENT_CDMA_PRL_VERSION_CHANGED          = 40;

    protected static final int EVENT_RADIO_ON                          = 41;
    public    static final int EVENT_ICC_CHANGED                       = 42;
    protected static final int EVENT_GET_CELL_INFO_LIST                = 43;
    protected static final int EVENT_UNSOL_CELL_INFO_LIST              = 44;
    protected static final int EVENT_CHANGE_IMS_STATE                  = 45;
    protected static final int EVENT_IMS_STATE_CHANGED                 = 46;
    protected static final int EVENT_IMS_STATE_DONE                    = 47;
    protected static final int EVENT_IMS_CAPABILITY_CHANGED            = 48;
    protected static final int EVENT_ALL_DATA_DISCONNECTED             = 49;
    protected static final int EVENT_PHONE_TYPE_SWITCHED               = 50;

    protected static final String TIMEZONE_PROPERTY = "persist.sys.timezone";

    /**
     * List of ISO codes for countries that can have an offset of
     * GMT+0 when not in daylight savings time.  This ignores some
     * small places such as the Canary Islands (Spain) and
     * Danmarkshavn (Denmark).  The list must be sorted by code.
    */
    protected static final String[] GMT_COUNTRY_CODES = {
        "bf", // Burkina Faso
        "ci", // Cote d'Ivoire
        "eh", // Western Sahara
        "fo", // Faroe Islands, Denmark
        "gb", // United Kingdom of Great Britain and Northern Ireland
        "gh", // Ghana
        "gm", // Gambia
        "gn", // Guinea
        "gw", // Guinea Bissau
        "ie", // Ireland
        "lr", // Liberia
        "is", // Iceland
        "ma", // Morocco
        "ml", // Mali
        "mr", // Mauritania
        "pt", // Portugal
        "sl", // Sierra Leone
        "sn", // Senegal
        "st", // Sao Tome and Principe
        "tg", // Togo
    };

    private class CellInfoResult {
        List<CellInfo> list;
        Object lockObj = new Object();
    }

    /** Reason for registration denial. */
    protected static final String REGISTRATION_DENIED_GEN  = "General";
    protected static final String REGISTRATION_DENIED_AUTH = "Authentication Failure";

    private boolean mImsRegistrationOnOff = false;
    private boolean mAlarmSwitch = false;
    /** Radio is disabled by carrier. Radio power will not be override if this field is set */
    private boolean mRadioDisabledByCarrier = false;
    private PendingIntent mRadioOffIntent = null;
    private static final String ACTION_RADIO_OFF = "android.intent.action.ACTION_RADIO_OFF";
    private boolean mPowerOffDelayNeed = true;
    private boolean mDeviceShuttingDown = false;
    /** Keep track of SPN display rules, so we only broadcast intent if something changes. */
    private boolean mSpnUpdatePending = false;
    private String mCurSpn = null;
    private String mCurDataSpn = null;
    private String mCurPlmn = null;
    private boolean mCurShowPlmn = false;
    private boolean mCurShowSpn = false;
    private int mSubId = SubscriptionManager.INVALID_SUBSCRIPTION_ID;

    private boolean mImsRegistered = false;

    private SubscriptionManager mSubscriptionManager;
    private SubscriptionController mSubscriptionController;
    private final SstSubscriptionsChangedListener mOnSubscriptionsChangedListener =
        new SstSubscriptionsChangedListener();


    private final RatRatcheter mRatRatcheter;

    private final LocalLog mRoamingLog = new LocalLog(10);
    private final LocalLog mAttachLog = new LocalLog(10);
    private final LocalLog mPhoneTypeLog = new LocalLog(10);
    private final LocalLog mRatLog = new LocalLog(20);

    private class SstSubscriptionsChangedListener extends OnSubscriptionsChangedListener {
        public final AtomicInteger mPreviousSubId =
                new AtomicInteger(SubscriptionManager.INVALID_SUBSCRIPTION_ID);

        /**
         * Callback invoked when there is any change to any SubscriptionInfo. Typically
         * this method would invoke {@link SubscriptionManager#getActiveSubscriptionInfoList}
         */
        @Override
        public void onSubscriptionsChanged() {
            if (DBG) log("SubscriptionListener.onSubscriptionInfoChanged");
            // Set the network type, in case the radio does not restore it.
            int subId = mPhone.getSubId();
            if (mPreviousSubId.getAndSet(subId) != subId) {
                if (SubscriptionManager.isValidSubscriptionId(subId)) {
                    Context context = mPhone.getContext();

                    mPhone.notifyPhoneStateChanged();
                    mPhone.notifyCallForwardingIndicator();

                    boolean restoreSelection = !context.getResources().getBoolean(
                            com.android.internal.R.bool.skip_restoring_network_selection);
                    mPhone.sendSubscriptionSettings(restoreSelection);

                    mPhone.setSystemProperty(TelephonyProperties.PROPERTY_DATA_NETWORK_TYPE,
                            ServiceState.rilRadioTechnologyToString(
                                    mSS.getRilDataRadioTechnology()));

                    if (mSpnUpdatePending) {
                        mSubscriptionController.setPlmnSpn(mPhone.getPhoneId(), mCurShowPlmn,
                                mCurPlmn, mCurShowSpn, mCurSpn);
                        mSpnUpdatePending = false;
                    }

                    // Remove old network selection sharedPreferences since SP key names are now
                    // changed to include subId. This will be done only once when upgrading from an
                    // older build that did not include subId in the names.
                    SharedPreferences sp = PreferenceManager.getDefaultSharedPreferences(
                            context);
                    String oldNetworkSelection = sp.getString(
                            Phone.NETWORK_SELECTION_KEY, "");
                    String oldNetworkSelectionName = sp.getString(
                            Phone.NETWORK_SELECTION_NAME_KEY, "");
                    String oldNetworkSelectionShort = sp.getString(
                            Phone.NETWORK_SELECTION_SHORT_KEY, "");
                    if (!TextUtils.isEmpty(oldNetworkSelection) ||
                            !TextUtils.isEmpty(oldNetworkSelectionName) ||
                            !TextUtils.isEmpty(oldNetworkSelectionShort)) {
                        SharedPreferences.Editor editor = sp.edit();
                        editor.putString(Phone.NETWORK_SELECTION_KEY + subId,
                                oldNetworkSelection);
                        editor.putString(Phone.NETWORK_SELECTION_NAME_KEY + subId,
                                oldNetworkSelectionName);
                        editor.putString(Phone.NETWORK_SELECTION_SHORT_KEY + subId,
                                oldNetworkSelectionShort);
                        editor.remove(Phone.NETWORK_SELECTION_KEY);
                        editor.remove(Phone.NETWORK_SELECTION_NAME_KEY);
                        editor.remove(Phone.NETWORK_SELECTION_SHORT_KEY);
                        editor.commit();
                    }

                    // Once sub id becomes valid, we need to update the service provider name
                    // displayed on the UI again. The old SPN update intents sent to
                    // MobileSignalController earlier were actually ignored due to invalid sub id.
                    updateSpnDisplay();
                }
                // update voicemail count and notify message waiting changed
                mPhone.updateVoiceMail();
            }
        }
    };

    //Common
    private GsmCdmaPhone mPhone;
    public CellLocation mCellLoc;
    private CellLocation mNewCellLoc;
    public static final int MS_PER_HOUR = 60 * 60 * 1000;
    /* Time stamp after 19 January 2038 is not supported under 32 bit */
    private static final int MAX_NITZ_YEAR = 2037;
    /**
     * Sometimes we get the NITZ time before we know what country we
     * are in. Keep the time zone information from the NITZ string so
     * we can fix the time zone once know the country.
     */
    private boolean mNeedFixZoneAfterNitz = false;
    private int mZoneOffset;
    private boolean mZoneDst;
    private long mZoneTime;
    private boolean mGotCountryCode = false;
    private String mSavedTimeZone;
    private long mSavedTime;
    private long mSavedAtTime;
    /** Wake lock used while setting time of day. */
    private PowerManager.WakeLock mWakeLock;
    public static final String WAKELOCK_TAG = "ServiceStateTracker";
    private ContentResolver mCr;
    private ContentObserver mAutoTimeObserver = new ContentObserver(new Handler()) {
        @Override
        public void onChange(boolean selfChange) {
            Rlog.i(LOG_TAG, "Auto time state changed");
            revertToNitzTime();
        }
    };

    private ContentObserver mAutoTimeZoneObserver = new ContentObserver(new Handler()) {
        @Override
        public void onChange(boolean selfChange) {
            Rlog.i(LOG_TAG, "Auto time zone state changed");
            revertToNitzTimeZone();
        }
    };

    //GSM
    private int mPreferredNetworkType;
    private int mMaxDataCalls = 1;
    private int mNewMaxDataCalls = 1;
    private int mReasonDataDenied = -1;
    private int mNewReasonDataDenied = -1;
    /**
     * GSM roaming status solely based on TS 27.007 7.2 CREG. Only used by
     * handlePollStateResult to store CREG roaming result.
     */
    private boolean mGsmRoaming = false;
    /**
     * Data roaming status solely based on TS 27.007 10.1.19 CGREG. Only used by
     * handlePollStateResult to store CGREG roaming result.
     */
    private boolean mDataRoaming = false;
    /**
     * Mark when service state is in emergency call only mode
     */
    private boolean mEmergencyOnly = false;
    /** Boolean is true is setTimeFromNITZString was called */
    private boolean mNitzUpdatedTime = false;
    /** Started the recheck process after finding gprs should registered but not. */
    private boolean mStartedGprsRegCheck;
    /** Already sent the event-log for no gprs register. */
    private boolean mReportedGprsNoReg;
    /**
     * The Notification object given to the NotificationManager.
     */
    private Notification mNotification;
    /** Notification type. */
    public static final int PS_ENABLED = 1001;            // Access Control blocks data service
    public static final int PS_DISABLED = 1002;           // Access Control enables data service
    public static final int CS_ENABLED = 1003;            // Access Control blocks all voice/sms service
    public static final int CS_DISABLED = 1004;           // Access Control enables all voice/sms service
    public static final int CS_NORMAL_ENABLED = 1005;     // Access Control blocks normal voice/sms service
    public static final int CS_EMERGENCY_ENABLED = 1006;  // Access Control blocks emergency call service
    /** Notification id. */
    public static final int PS_NOTIFICATION = 888;  // Id to update and cancel PS restricted
    public static final int CS_NOTIFICATION = 999;  // Id to update and cancel CS restricted
    private BroadcastReceiver mIntentReceiver = new BroadcastReceiver() {
        @Override
        public void onReceive(Context context, Intent intent) {
            if (!mPhone.isPhoneTypeGsm()) {
                loge("Ignoring intent " + intent + " received on CDMA phone");
                return;
            }

            if (intent.getAction().equals(Intent.ACTION_LOCALE_CHANGED)) {
                // update emergency string whenever locale changed
                updateSpnDisplay();
            } else if (intent.getAction().equals(ACTION_RADIO_OFF)) {
                mAlarmSwitch = false;
                DcTracker dcTracker = mPhone.mDcTracker;
                powerOffRadioSafely(dcTracker);
            }
        }
    };

    //CDMA
    // Min values used to by getOtasp()
    public static final String UNACTIVATED_MIN2_VALUE = "000000";
    public static final String UNACTIVATED_MIN_VALUE = "1111110111";
    // Current Otasp value
    private int mCurrentOtaspMode = OTASP_UNINITIALIZED;
    /** if time between NITZ updates is less than mNitzUpdateSpacing the update may be ignored. */
    public static final int NITZ_UPDATE_SPACING_DEFAULT = 1000 * 60 * 10;
    private int mNitzUpdateSpacing = SystemProperties.getInt("ro.nitz_update_spacing",
            NITZ_UPDATE_SPACING_DEFAULT);
    /** If mNitzUpdateSpacing hasn't been exceeded but update is > mNitzUpdate do the update */
    public static final int NITZ_UPDATE_DIFF_DEFAULT = 2000;
    private int mNitzUpdateDiff = SystemProperties.getInt("ro.nitz_update_diff",
            NITZ_UPDATE_DIFF_DEFAULT);
    private int mRoamingIndicator;
    private boolean mIsInPrl;
    private int mDefaultRoamingIndicator;
    /**
     * Initially assume no data connection.
     */
    private int mRegistrationState = -1;
    private RegistrantList mCdmaForSubscriptionInfoReadyRegistrants = new RegistrantList();
    private String mMdn;
    private int mHomeSystemId[] = null;
    private int mHomeNetworkId[] = null;
    private String mMin;
    private String mPrlVersion;
    private boolean mIsMinInfoReady = false;
    private boolean mIsEriTextLoaded = false;
    private boolean mIsSubscriptionFromRuim = false;
    private CdmaSubscriptionSourceManager mCdmaSSM;
    public static final String INVALID_MCC = "000";
    public static final String DEFAULT_MNC = "00";
    private HbpcdUtils mHbpcdUtils = null;
    /* Used only for debugging purposes. */
    private String mRegistrationDeniedReason;
    private String mCurrentCarrier = null;

    public ServiceStateTracker(GsmCdmaPhone phone, CommandsInterface ci) {
        mPhone = phone;
        mCi = ci;

        mRatRatcheter = new RatRatcheter(mPhone);
        mVoiceCapable = mPhone.getContext().getResources().getBoolean(
                com.android.internal.R.bool.config_voice_capable);
        mUiccController = UiccController.getInstance();

        mUiccController.registerForIccChanged(this, EVENT_ICC_CHANGED, null);
        mCi.setOnSignalStrengthUpdate(this, EVENT_SIGNAL_STRENGTH_UPDATE, null);
        mCi.registerForCellInfoList(this, EVENT_UNSOL_CELL_INFO_LIST, null);

        mSubscriptionController = SubscriptionController.getInstance();
        mSubscriptionManager = SubscriptionManager.from(phone.getContext());
        mSubscriptionManager
                .addOnSubscriptionsChangedListener(mOnSubscriptionsChangedListener);

        mCi.registerForImsNetworkStateChanged(this, EVENT_IMS_STATE_CHANGED, null);

        PowerManager powerManager =
                (PowerManager)phone.getContext().getSystemService(Context.POWER_SERVICE);
        mWakeLock = powerManager.newWakeLock(PowerManager.PARTIAL_WAKE_LOCK, WAKELOCK_TAG);

        mCi.registerForRadioStateChanged(this, EVENT_RADIO_STATE_CHANGED, null);
        mCi.registerForVoiceNetworkStateChanged(this, EVENT_NETWORK_STATE_CHANGED, null);
        mCi.setOnNITZTime(this, EVENT_NITZ_TIME, null);

        mCr = phone.getContext().getContentResolver();
        // system setting property AIRPLANE_MODE_ON is set in Settings.
        int airplaneMode = Settings.Global.getInt(mCr, Settings.Global.AIRPLANE_MODE_ON, 0);
        int enableCellularOnBoot = Settings.Global.getInt(mCr,
                Settings.Global.ENABLE_CELLULAR_ON_BOOT, 1);
        mDesiredPowerState = (enableCellularOnBoot > 0) && ! (airplaneMode > 0);

        mCr.registerContentObserver(
                Settings.Global.getUriFor(Settings.Global.AUTO_TIME), true,
                mAutoTimeObserver);
        mCr.registerContentObserver(
                Settings.Global.getUriFor(Settings.Global.AUTO_TIME_ZONE), true,
                mAutoTimeZoneObserver);
        setSignalStrengthDefaultValues();

        // Monitor locale change
        Context context = mPhone.getContext();
        IntentFilter filter = new IntentFilter();
        filter.addAction(Intent.ACTION_LOCALE_CHANGED);
        context.registerReceiver(mIntentReceiver, filter);
        filter = new IntentFilter();
        filter.addAction(ACTION_RADIO_OFF);
        context.registerReceiver(mIntentReceiver, filter);

        mPhone.notifyOtaspChanged(OTASP_UNINITIALIZED);

        updatePhoneType();
    }

    @VisibleForTesting
    public void updatePhoneType() {
        mSS = new ServiceState();
        mNewSS = new ServiceState();
        mLastCellInfoListTime = 0;
        mLastCellInfoList = null;
        mSignalStrength = new SignalStrength();
        mRestrictedState = new RestrictedState();
        mStartedGprsRegCheck = false;
        mReportedGprsNoReg = false;
        mMdn = null;
        mMin = null;
        mPrlVersion = null;
        mIsMinInfoReady = false;
        mNitzUpdatedTime = false;

        //cancel any pending pollstate request on voice tech switching
        cancelPollState();

        if (mPhone.isPhoneTypeGsm()) {
            //clear CDMA registrations first
            if (mCdmaSSM != null) {
                mCdmaSSM.dispose(this);
            }

            mCi.unregisterForCdmaPrlChanged(this);
            mPhone.unregisterForEriFileLoaded(this);
            mCi.unregisterForCdmaOtaProvision(this);
            mPhone.unregisterForSimRecordsLoaded(this);

            mCellLoc = new GsmCellLocation();
            mNewCellLoc = new GsmCellLocation();
            mCi.registerForAvailable(this, EVENT_RADIO_AVAILABLE, null);
            mCi.setOnRestrictedStateChanged(this, EVENT_RESTRICTED_STATE_CHANGED, null);
        } else {
            //clear GSM regsitrations first
            mCi.unregisterForAvailable(this);
            mCi.unSetOnRestrictedStateChanged(this);

            if (mPhone.isPhoneTypeCdmaLte()) {
                mPhone.registerForSimRecordsLoaded(this, EVENT_SIM_RECORDS_LOADED, null);
            }
            mCellLoc = new CdmaCellLocation();
            mNewCellLoc = new CdmaCellLocation();
            mCdmaSSM = CdmaSubscriptionSourceManager.getInstance(mPhone.getContext(), mCi, this,
                    EVENT_CDMA_SUBSCRIPTION_SOURCE_CHANGED, null);
            mIsSubscriptionFromRuim = (mCdmaSSM.getCdmaSubscriptionSource() ==
                    CdmaSubscriptionSourceManager.SUBSCRIPTION_FROM_RUIM);

            mCi.registerForCdmaPrlChanged(this, EVENT_CDMA_PRL_VERSION_CHANGED, null);
            mPhone.registerForEriFileLoaded(this, EVENT_ERI_FILE_LOADED, null);
            mCi.registerForCdmaOtaProvision(this, EVENT_OTA_PROVISION_STATUS_CHANGE, null);

            mHbpcdUtils = new HbpcdUtils(mPhone.getContext());
            // update OTASP state in case previously set by another service
            updateOtaspState();
        }

        // This should be done after the technology specific initializations above since it relies
        // on fields like mIsSubscriptionFromRuim (which is updated above)
        onUpdateIccAvailability();

        mPhone.setSystemProperty(TelephonyProperties.PROPERTY_DATA_NETWORK_TYPE,
                ServiceState.rilRadioTechnologyToString(ServiceState.RIL_RADIO_TECHNOLOGY_UNKNOWN));
        // Query signal strength from the modem after service tracker is created (i.e. boot up,
        // switching between GSM and CDMA phone), because the unsolicited signal strength
        // information might come late or even never come. This will get the accurate signal
        // strength information displayed on the UI.
        mCi.getSignalStrength(obtainMessage(EVENT_GET_SIGNAL_STRENGTH));
        sendMessage(obtainMessage(EVENT_PHONE_TYPE_SWITCHED));

        logPhoneTypeChange();

        // Tell everybody that we've thrown away state and are starting over with
        // empty, detached ServiceStates.
        mVoiceRoamingOffRegistrants.notifyRegistrants();
        mDataRoamingOffRegistrants.notifyRegistrants();
        mDetachedRegistrants.notifyRegistrants();
        notifyDataRegStateRilRadioTechnologyChanged();
    }

    @VisibleForTesting
    public void requestShutdown() {
        if (mDeviceShuttingDown == true) return;
        mDeviceShuttingDown = true;
        mDesiredPowerState = false;
        setPowerStateToDesired();
    }

    public void dispose() {
        mCi.unSetOnSignalStrengthUpdate(this);
        mUiccController.unregisterForIccChanged(this);
        mCi.unregisterForCellInfoList(this);
        mSubscriptionManager
            .removeOnSubscriptionsChangedListener(mOnSubscriptionsChangedListener);
        mCi.unregisterForImsNetworkStateChanged(this);
    }

    public boolean getDesiredPowerState() {
        return mDesiredPowerState;
    }
    public boolean getPowerStateFromCarrier() { return !mRadioDisabledByCarrier; }

    private SignalStrength mLastSignalStrength = null;
    protected boolean notifySignalStrength() {
        boolean notified = false;
        if (!mSignalStrength.equals(mLastSignalStrength)) {
            try {
                mPhone.notifySignalStrength();
                notified = true;
            } catch (NullPointerException ex) {
                loge("updateSignalStrength() Phone already destroyed: " + ex
                        + "SignalStrength not notified");
            }
        }
        return notified;
    }

    /**
     * Notify all mDataConnectionRatChangeRegistrants using an
     * AsyncResult in msg.obj where AsyncResult#result contains the
     * new RAT as an Integer Object.
     */
    protected void notifyDataRegStateRilRadioTechnologyChanged() {
        int rat = mSS.getRilDataRadioTechnology();
        int drs = mSS.getDataRegState();
        if (DBG) log("notifyDataRegStateRilRadioTechnologyChanged: drs=" + drs + " rat=" + rat);

        mPhone.setSystemProperty(TelephonyProperties.PROPERTY_DATA_NETWORK_TYPE,
                ServiceState.rilRadioTechnologyToString(rat));
        mDataRegStateOrRatChangedRegistrants.notifyResult(new Pair<Integer, Integer>(drs, rat));
    }

    /**
     * Some operators have been known to report registration failure
     * data only devices, to fix that use DataRegState.
     */
    protected void useDataRegStateForDataOnlyDevices() {
        if (mVoiceCapable == false) {
            if (DBG) {
                log("useDataRegStateForDataOnlyDevice: VoiceRegState=" + mNewSS.getVoiceRegState()
                    + " DataRegState=" + mNewSS.getDataRegState());
            }
            // TODO: Consider not lying and instead have callers know the difference. 
            mNewSS.setVoiceRegState(mNewSS.getDataRegState());
        }
    }

    protected void updatePhoneObject() {
        if (mPhone.getContext().getResources().
                getBoolean(com.android.internal.R.bool.config_switch_phone_on_voice_reg_state_change)) {
            // If the phone is not registered on a network, no need to update.
            boolean isRegistered = mSS.getVoiceRegState() == ServiceState.STATE_IN_SERVICE ||
                    mSS.getVoiceRegState() == ServiceState.STATE_EMERGENCY_ONLY;
            if (!isRegistered) {
                log("updatePhoneObject: Ignore update");
                return;
            }
            mPhone.updatePhoneObject(mSS.getRilVoiceRadioTechnology());
        }
    }

    /**
     * Registration point for combined roaming on of mobile voice
     * combined roaming is true when roaming is true and ONS differs SPN
     *
     * @param h handler to notify
     * @param what what code of message when delivered
     * @param obj placed in Message.obj
     */
    public void registerForVoiceRoamingOn(Handler h, int what, Object obj) {
        Registrant r = new Registrant(h, what, obj);
        mVoiceRoamingOnRegistrants.add(r);

        if (mSS.getVoiceRoaming()) {
            r.notifyRegistrant();
        }
    }

    public void unregisterForVoiceRoamingOn(Handler h) {
        mVoiceRoamingOnRegistrants.remove(h);
    }

    /**
     * Registration point for roaming off of mobile voice
     * combined roaming is true when roaming is true and ONS differs SPN
     *
     * @param h handler to notify
     * @param what what code of message when delivered
     * @param obj placed in Message.obj
     */
    public void registerForVoiceRoamingOff(Handler h, int what, Object obj) {
        Registrant r = new Registrant(h, what, obj);
        mVoiceRoamingOffRegistrants.add(r);

        if (!mSS.getVoiceRoaming()) {
            r.notifyRegistrant();
        }
    }

    public void unregisterForVoiceRoamingOff(Handler h) {
        mVoiceRoamingOffRegistrants.remove(h);
    }

    /**
     * Registration point for combined roaming on of mobile data
     * combined roaming is true when roaming is true and ONS differs SPN
     *
     * @param h handler to notify
     * @param what what code of message when delivered
     * @param obj placed in Message.obj
     */
    public void registerForDataRoamingOn(Handler h, int what, Object obj) {
        Registrant r = new Registrant(h, what, obj);
        mDataRoamingOnRegistrants.add(r);

        if (mSS.getDataRoaming()) {
            r.notifyRegistrant();
        }
    }

    public void unregisterForDataRoamingOn(Handler h) {
        mDataRoamingOnRegistrants.remove(h);
    }

    /**
     * Registration point for roaming off of mobile data
     * combined roaming is true when roaming is true and ONS differs SPN
     *
     * @param h handler to notify
     * @param what what code of message when delivered
     * @param obj placed in Message.obj
     */
    public void registerForDataRoamingOff(Handler h, int what, Object obj) {
        Registrant r = new Registrant(h, what, obj);
        mDataRoamingOffRegistrants.add(r);

        if (!mSS.getDataRoaming()) {
            r.notifyRegistrant();
        }
    }

    public void unregisterForDataRoamingOff(Handler h) {
        mDataRoamingOffRegistrants.remove(h);
    }

    /**
     * Re-register network by toggling preferred network type.
     * This is a work-around to deregister and register network since there is
     * no ril api to set COPS=2 (deregister) only.
     *
     * @param onComplete is dispatched when this is complete.  it will be
     * an AsyncResult, and onComplete.obj.exception will be non-null
     * on failure.
     */
    public void reRegisterNetwork(Message onComplete) {
        mCi.getPreferredNetworkType(
                obtainMessage(EVENT_GET_PREFERRED_NETWORK_TYPE, onComplete));
    }

    public void
    setRadioPower(boolean power) {
        mDesiredPowerState = power;

        setPowerStateToDesired();
    }

    /**
     * Radio power set from carrier action. if set to false means carrier desire to turn radio off
     * and radio wont be re-enabled unless carrier explicitly turn it back on.
     * @param enable indicate if radio power is enabled or disabled from carrier action.
     */
    public void setRadioPowerFromCarrier(boolean enable) {
        mRadioDisabledByCarrier = !enable;
        setPowerStateToDesired();
    }

    /**
     * These two flags manage the behavior of the cell lock -- the
     * lock should be held if either flag is true.  The intention is
     * to allow temporary acquisition of the lock to get a single
     * update.  Such a lock grab and release can thus be made to not
     * interfere with more permanent lock holds -- in other words, the
     * lock will only be released if both flags are false, and so
     * releases by temporary users will only affect the lock state if
     * there is no continuous user.
     */
    private boolean mWantContinuousLocationUpdates;
    private boolean mWantSingleLocationUpdate;

    public void enableSingleLocationUpdate() {
        if (mWantSingleLocationUpdate || mWantContinuousLocationUpdates) return;
        mWantSingleLocationUpdate = true;
        mCi.setLocationUpdates(true, obtainMessage(EVENT_LOCATION_UPDATES_ENABLED));
    }

    public void enableLocationUpdates() {
        if (mWantSingleLocationUpdate || mWantContinuousLocationUpdates) return;
        mWantContinuousLocationUpdates = true;
        mCi.setLocationUpdates(true, obtainMessage(EVENT_LOCATION_UPDATES_ENABLED));
    }

    protected void disableSingleLocationUpdate() {
        mWantSingleLocationUpdate = false;
        if (!mWantSingleLocationUpdate && !mWantContinuousLocationUpdates) {
            mCi.setLocationUpdates(false, null);
        }
    }

    public void disableLocationUpdates() {
        mWantContinuousLocationUpdates = false;
        if (!mWantSingleLocationUpdate && !mWantContinuousLocationUpdates) {
            mCi.setLocationUpdates(false, null);
        }
    }

    @Override
    public void handleMessage(Message msg) {
        AsyncResult ar;
        int[] ints;
        Message message;
        switch (msg.what) {
            case EVENT_SET_RADIO_POWER_OFF:
                synchronized(this) {
                    if (mPendingRadioPowerOffAfterDataOff &&
                            (msg.arg1 == mPendingRadioPowerOffAfterDataOffTag)) {
                        if (DBG) log("EVENT_SET_RADIO_OFF, turn radio off now.");
                        hangupAndPowerOff();
                        mPendingRadioPowerOffAfterDataOffTag += 1;
                        mPendingRadioPowerOffAfterDataOff = false;
                    } else {
                        log("EVENT_SET_RADIO_OFF is stale arg1=" + msg.arg1 +
                                "!= tag=" + mPendingRadioPowerOffAfterDataOffTag);
                    }
                }
                break;

            case EVENT_ICC_CHANGED:
                onUpdateIccAvailability();
                break;

            case EVENT_GET_CELL_INFO_LIST: {
                ar = (AsyncResult) msg.obj;
                CellInfoResult result = (CellInfoResult) ar.userObj;
                synchronized(result.lockObj) {
                    if (ar.exception != null) {
                        log("EVENT_GET_CELL_INFO_LIST: error ret null, e=" + ar.exception);
                        result.list = null;
                    } else {
                        result.list = (List<CellInfo>) ar.result;

                        if (VDBG) {
                            log("EVENT_GET_CELL_INFO_LIST: size=" + result.list.size()
                                    + " list=" + result.list);
                        }
                    }
                    mLastCellInfoListTime = SystemClock.elapsedRealtime();
                    mLastCellInfoList = result.list;
                    result.lockObj.notify();
                }
                break;
            }

            case EVENT_UNSOL_CELL_INFO_LIST: {
                ar = (AsyncResult) msg.obj;
                if (ar.exception != null) {
                    log("EVENT_UNSOL_CELL_INFO_LIST: error ignoring, e=" + ar.exception);
                } else {
                    List<CellInfo> list = (List<CellInfo>) ar.result;
                    if (VDBG) {
                        log("EVENT_UNSOL_CELL_INFO_LIST: size=" + list.size() + " list=" + list);
                    }
                    mLastCellInfoListTime = SystemClock.elapsedRealtime();
                    mLastCellInfoList = list;
                    mPhone.notifyCellInfo(list);
                }
                break;
            }

            case  EVENT_IMS_STATE_CHANGED: // received unsol
                mCi.getImsRegistrationState(this.obtainMessage(EVENT_IMS_STATE_DONE));
                break;

            case EVENT_IMS_STATE_DONE:
                ar = (AsyncResult) msg.obj;
                if (ar.exception == null) {
                    int[] responseArray = (int[])ar.result;
                    mImsRegistered = (responseArray[0] == 1) ? true : false;
                }
                break;

            //GSM
            case EVENT_RADIO_AVAILABLE:
                //this is unnecessary
                //setPowerStateToDesired();
                break;

            case EVENT_SIM_READY:
                // Reset the mPreviousSubId so we treat a SIM power bounce
                // as a first boot.  See b/19194287
                mOnSubscriptionsChangedListener.mPreviousSubId.set(-1);
                pollState();
                // Signal strength polling stops when radio is off
                queueNextSignalStrengthPoll();
                break;

            case EVENT_RADIO_STATE_CHANGED:
            case EVENT_PHONE_TYPE_SWITCHED:
                if(!mPhone.isPhoneTypeGsm() &&
                        mCi.getRadioState() == CommandsInterface.RadioState.RADIO_ON) {
                    handleCdmaSubscriptionSource(mCdmaSSM.getCdmaSubscriptionSource());

                    // Signal strength polling stops when radio is off.
                    queueNextSignalStrengthPoll();
                }
                // This will do nothing in the 'radio not available' case
                setPowerStateToDesired();
                // These events are modem triggered, so pollState() needs to be forced
                modemTriggeredPollState();
                break;

            case EVENT_NETWORK_STATE_CHANGED:
                modemTriggeredPollState();
                break;

            case EVENT_GET_SIGNAL_STRENGTH:
                // This callback is called when signal strength is polled
                // all by itself

                if (!(mCi.getRadioState().isOn())) {
                    // Polling will continue when radio turns back on
                    return;
                }
                ar = (AsyncResult) msg.obj;
                onSignalStrengthResult(ar);
                queueNextSignalStrengthPoll();

                break;

            case EVENT_GET_LOC_DONE:
                ar = (AsyncResult) msg.obj;

                if (ar.exception == null) {
                    String states[] = (String[])ar.result;
                    if (mPhone.isPhoneTypeGsm()) {
                        int lac = -1;
                        int cid = -1;
                        if (states.length >= 3) {
                            try {
                                if (states[1] != null && states[1].length() > 0) {
                                    lac = (int)Long.parseLong(states[1], 16);
                                }
                                if (states[2] != null && states[2].length() > 0) {
                                    cid = (int)Long.parseLong(states[2], 16);
                                }
                            } catch (NumberFormatException ex) {
                                Rlog.w(LOG_TAG, "error parsing location: " + ex);
                            }
                        }
                        ((GsmCellLocation)mCellLoc).setLacAndCid(lac, cid);
                    } else {
                        int baseStationId = -1;
                        int baseStationLatitude = CdmaCellLocation.INVALID_LAT_LONG;
                        int baseStationLongitude = CdmaCellLocation.INVALID_LAT_LONG;
                        int systemId = -1;
                        int networkId = -1;

                        if (states.length > 9) {
                            try {
                                if (states[4] != null) {
                                    baseStationId = Integer.parseInt(states[4]);
                                }
                                if (states[5] != null) {
                                    baseStationLatitude = Integer.parseInt(states[5]);
                                }
                                if (states[6] != null) {
                                    baseStationLongitude = Integer.parseInt(states[6]);
                                }
                                // Some carriers only return lat-lngs of 0,0
                                if (baseStationLatitude == 0 && baseStationLongitude == 0) {
                                    baseStationLatitude  = CdmaCellLocation.INVALID_LAT_LONG;
                                    baseStationLongitude = CdmaCellLocation.INVALID_LAT_LONG;
                                }
                                if (states[8] != null) {
                                    systemId = Integer.parseInt(states[8]);
                                }
                                if (states[9] != null) {
                                    networkId = Integer.parseInt(states[9]);
                                }
                            } catch (NumberFormatException ex) {
                                loge("error parsing cell location data: " + ex);
                            }
                        }

                        ((CdmaCellLocation)mCellLoc).setCellLocationData(baseStationId,
                                baseStationLatitude, baseStationLongitude, systemId, networkId);
                    }
                    mPhone.notifyLocationChanged();
                }

                // Release any temporary cell lock, which could have been
                // acquired to allow a single-shot location update.
                disableSingleLocationUpdate();
                break;

            case EVENT_POLL_STATE_REGISTRATION:
            case EVENT_POLL_STATE_GPRS:
            case EVENT_POLL_STATE_OPERATOR:
                ar = (AsyncResult) msg.obj;
                handlePollStateResult(msg.what, ar);
                break;

            case EVENT_POLL_STATE_NETWORK_SELECTION_MODE:
                if (DBG) log("EVENT_POLL_STATE_NETWORK_SELECTION_MODE");
                ar = (AsyncResult) msg.obj;
                if (mPhone.isPhoneTypeGsm()) {
                    handlePollStateResult(msg.what, ar);
                } else {
                    if (ar.exception == null && ar.result != null) {
                        ints = (int[])ar.result;
                        if (ints[0] == 1) {  // Manual selection.
                            mPhone.setNetworkSelectionModeAutomatic(null);
                        }
                    } else {
                        log("Unable to getNetworkSelectionMode");
                    }
                }
                break;

            case EVENT_POLL_SIGNAL_STRENGTH:
                // Just poll signal strength...not part of pollState()

                mCi.getSignalStrength(obtainMessage(EVENT_GET_SIGNAL_STRENGTH));
                break;

            case EVENT_NITZ_TIME:
                ar = (AsyncResult) msg.obj;

                String nitzString = (String)((Object[])ar.result)[0];
                long nitzReceiveTime = ((Long)((Object[])ar.result)[1]).longValue();

                setTimeFromNITZString(nitzString, nitzReceiveTime);
                break;

            case EVENT_SIGNAL_STRENGTH_UPDATE:
                // This is a notification from CommandsInterface.setOnSignalStrengthUpdate

                ar = (AsyncResult) msg.obj;

                // The radio is telling us about signal strength changes
                // we don't have to ask it
                mDontPollSignalStrength = true;

                onSignalStrengthResult(ar);
                break;

            case EVENT_SIM_RECORDS_LOADED:
                log("EVENT_SIM_RECORDS_LOADED: what=" + msg.what);
                updatePhoneObject();
                updateOtaspState();
                if (mPhone.isPhoneTypeGsm()) {
                    updateSpnDisplay();
                }
                break;

            case EVENT_LOCATION_UPDATES_ENABLED:
                ar = (AsyncResult) msg.obj;

                if (ar.exception == null) {
                    mCi.getVoiceRegistrationState(obtainMessage(EVENT_GET_LOC_DONE, null));
                }
                break;

            case EVENT_SET_PREFERRED_NETWORK_TYPE:
                ar = (AsyncResult) msg.obj;
                // Don't care the result, only use for dereg network (COPS=2)
                message = obtainMessage(EVENT_RESET_PREFERRED_NETWORK_TYPE, ar.userObj);
                mCi.setPreferredNetworkType(mPreferredNetworkType, message);
                break;

            case EVENT_RESET_PREFERRED_NETWORK_TYPE:
                ar = (AsyncResult) msg.obj;
                if (ar.userObj != null) {
                    AsyncResult.forMessage(((Message) ar.userObj)).exception
                            = ar.exception;
                    ((Message) ar.userObj).sendToTarget();
                }
                break;

            case EVENT_GET_PREFERRED_NETWORK_TYPE:
                ar = (AsyncResult) msg.obj;

                if (ar.exception == null) {
                    mPreferredNetworkType = ((int[])ar.result)[0];
                } else {
                    mPreferredNetworkType = RILConstants.NETWORK_MODE_GLOBAL;
                }

                message = obtainMessage(EVENT_SET_PREFERRED_NETWORK_TYPE, ar.userObj);
                int toggledNetworkType = RILConstants.NETWORK_MODE_GLOBAL;

                mCi.setPreferredNetworkType(toggledNetworkType, message);
                break;

            case EVENT_CHECK_REPORT_GPRS:
                if (mPhone.isPhoneTypeGsm() && mSS != null &&
                        !isGprsConsistent(mSS.getDataRegState(), mSS.getVoiceRegState())) {

                    // Can't register data service while voice service is ok
                    // i.e. CREG is ok while CGREG is not
                    // possible a network or baseband side error
                    GsmCellLocation loc = ((GsmCellLocation)mPhone.getCellLocation());
                    EventLog.writeEvent(EventLogTags.DATA_NETWORK_REGISTRATION_FAIL,
                            mSS.getOperatorNumeric(), loc != null ? loc.getCid() : -1);
                    mReportedGprsNoReg = true;
                }
                mStartedGprsRegCheck = false;
                break;

            case EVENT_RESTRICTED_STATE_CHANGED:
                if (mPhone.isPhoneTypeGsm()) {
                    // This is a notification from
                    // CommandsInterface.setOnRestrictedStateChanged

                    if (DBG) log("EVENT_RESTRICTED_STATE_CHANGED");

                    ar = (AsyncResult) msg.obj;

                    onRestrictedStateChanged(ar);
                }
                break;

            case EVENT_ALL_DATA_DISCONNECTED:
                int dds = SubscriptionManager.getDefaultDataSubscriptionId();
                ProxyController.getInstance().unregisterForAllDataDisconnected(dds, this);
                synchronized(this) {
                    if (mPendingRadioPowerOffAfterDataOff) {
                        if (DBG) log("EVENT_ALL_DATA_DISCONNECTED, turn radio off now.");
                        hangupAndPowerOff();
                        mPendingRadioPowerOffAfterDataOff = false;
                    } else {
                        log("EVENT_ALL_DATA_DISCONNECTED is stale");
                    }
                }
                break;

            case EVENT_CHANGE_IMS_STATE:
                if (DBG) log("EVENT_CHANGE_IMS_STATE:");

                setPowerStateToDesired();
                break;

            case EVENT_IMS_CAPABILITY_CHANGED:
                if (DBG) log("EVENT_IMS_CAPABILITY_CHANGED");
                updateSpnDisplay();
                break;

            //CDMA
            case EVENT_CDMA_SUBSCRIPTION_SOURCE_CHANGED:
                handleCdmaSubscriptionSource(mCdmaSSM.getCdmaSubscriptionSource());
                break;

            case EVENT_RUIM_READY:
                if (mPhone.getLteOnCdmaMode() == PhoneConstants.LTE_ON_CDMA_TRUE) {
                    // Subscription will be read from SIM I/O
                    if (DBG) log("Receive EVENT_RUIM_READY");
                    pollState();
                } else {
                    if (DBG) log("Receive EVENT_RUIM_READY and Send Request getCDMASubscription.");
                    getSubscriptionInfoAndStartPollingThreads();
                }

                // Only support automatic selection mode in CDMA.
                mCi.getNetworkSelectionMode(obtainMessage(EVENT_POLL_STATE_NETWORK_SELECTION_MODE));

                break;

            case EVENT_NV_READY:
                updatePhoneObject();

                // Only support automatic selection mode in CDMA.
                mCi.getNetworkSelectionMode(obtainMessage(EVENT_POLL_STATE_NETWORK_SELECTION_MODE));

                // For Non-RUIM phones, the subscription information is stored in
                // Non Volatile. Here when Non-Volatile is ready, we can poll the CDMA
                // subscription info.
                getSubscriptionInfoAndStartPollingThreads();
                break;

            case EVENT_POLL_STATE_CDMA_SUBSCRIPTION: // Handle RIL_CDMA_SUBSCRIPTION
                if (!mPhone.isPhoneTypeGsm()) {
                    ar = (AsyncResult) msg.obj;

                    if (ar.exception == null) {
                        String cdmaSubscription[] = (String[]) ar.result;
                        if (cdmaSubscription != null && cdmaSubscription.length >= 5) {
                            mMdn = cdmaSubscription[0];
                            parseSidNid(cdmaSubscription[1], cdmaSubscription[2]);

                            mMin = cdmaSubscription[3];
                            mPrlVersion = cdmaSubscription[4];
                            if (DBG) log("GET_CDMA_SUBSCRIPTION: MDN=" + mMdn);

                            mIsMinInfoReady = true;

                            updateOtaspState();
                            // Notify apps subscription info is ready
                            notifyCdmaSubscriptionInfoReady();

                            if (!mIsSubscriptionFromRuim && mIccRecords != null) {
                                if (DBG) {
                                    log("GET_CDMA_SUBSCRIPTION set imsi in mIccRecords");
                                }
                                mIccRecords.setImsi(getImsi());
                            } else {
                                if (DBG) {
                                    log("GET_CDMA_SUBSCRIPTION either mIccRecords is null or NV " +
                                            "type device - not setting Imsi in mIccRecords");
                                }
                            }
                        } else {
                            if (DBG) {
                                log("GET_CDMA_SUBSCRIPTION: error parsing cdmaSubscription " +
                                        "params num=" + cdmaSubscription.length);
                            }
                        }
                    }
                }
                break;

            case EVENT_RUIM_RECORDS_LOADED:
                if (!mPhone.isPhoneTypeGsm()) {
                    log("EVENT_RUIM_RECORDS_LOADED: what=" + msg.what);
                    updatePhoneObject();
                    if (mPhone.isPhoneTypeCdma()) {
                        updateSpnDisplay();
                    } else {
                        RuimRecords ruim = (RuimRecords) mIccRecords;
                        if (ruim != null) {
                            if (ruim.isProvisioned()) {
                                mMdn = ruim.getMdn();
                                mMin = ruim.getMin();
                                parseSidNid(ruim.getSid(), ruim.getNid());
                                mPrlVersion = ruim.getPrlVersion();
                                mIsMinInfoReady = true;
                            }
                            updateOtaspState();
                            // Notify apps subscription info is ready
                            notifyCdmaSubscriptionInfoReady();
                        }
                        // SID/NID/PRL is loaded. Poll service state
                        // again to update to the roaming state with
                        // the latest variables.
                        pollState();
                    }
                }
                break;

            case EVENT_ERI_FILE_LOADED:
                // Repoll the state once the ERI file has been loaded.
                if (DBG) log("ERI file has been loaded, repolling.");
                pollState();
                break;

            case EVENT_OTA_PROVISION_STATUS_CHANGE:
                ar = (AsyncResult)msg.obj;
                if (ar.exception == null) {
                    ints = (int[]) ar.result;
                    int otaStatus = ints[0];
                    if (otaStatus == Phone.CDMA_OTA_PROVISION_STATUS_COMMITTED
                            || otaStatus == Phone.CDMA_OTA_PROVISION_STATUS_OTAPA_STOPPED) {
                        if (DBG) log("EVENT_OTA_PROVISION_STATUS_CHANGE: Complete, Reload MDN");
                        mCi.getCDMASubscription( obtainMessage(EVENT_POLL_STATE_CDMA_SUBSCRIPTION));
                    }
                }
                break;

            case EVENT_CDMA_PRL_VERSION_CHANGED:
                ar = (AsyncResult)msg.obj;
                if (ar.exception == null) {
                    ints = (int[]) ar.result;
                    mPrlVersion = Integer.toString(ints[0]);
                }
                break;

            default:
                log("Unhandled message with number: " + msg.what);
                break;
        }
    }

    protected boolean isSidsAllZeros() {
        if (mHomeSystemId != null) {
            for (int i=0; i < mHomeSystemId.length; i++) {
                if (mHomeSystemId[i] != 0) {
                    return false;
                }
            }
        }
        return true;
    }

    /**
     * Check whether a specified system ID that matches one of the home system IDs.
     */
    private boolean isHomeSid(int sid) {
        if (mHomeSystemId != null) {
            for (int i=0; i < mHomeSystemId.length; i++) {
                if (sid == mHomeSystemId[i]) {
                    return true;
                }
            }
        }
        return false;
    }

    public String getMdnNumber() {
        return mMdn;
    }

    public String getCdmaMin() {
        return mMin;
    }

    /** Returns null if NV is not yet ready */
    public String getPrlVersion() {
        return mPrlVersion;
    }

    /**
     * Returns IMSI as MCC + MNC + MIN
     */
    public String getImsi() {
        // TODO: When RUIM is enabled, IMSI will come from RUIM not build-time props.
        String operatorNumeric = ((TelephonyManager) mPhone.getContext().
                getSystemService(Context.TELEPHONY_SERVICE)).
                getSimOperatorNumericForPhone(mPhone.getPhoneId());

        if (!TextUtils.isEmpty(operatorNumeric) && getCdmaMin() != null) {
            return (operatorNumeric + getCdmaMin());
        } else {
            return null;
        }
    }

    /**
     * Check if subscription data has been assigned to mMin
     *
     * return true if MIN info is ready; false otherwise.
     */
    public boolean isMinInfoReady() {
        return mIsMinInfoReady;
    }

    /**
     * Returns OTASP_UNKNOWN, OTASP_UNINITIALIZED, OTASP_NEEDED or OTASP_NOT_NEEDED
     */
    public int getOtasp() {
        int provisioningState;
        // if sim is not loaded, return otasp uninitialized
        if(!mPhone.getIccRecordsLoaded()) {
            if(DBG) log("getOtasp: otasp uninitialized due to sim not loaded");
            return OTASP_UNINITIALIZED;
        }
        // if voice tech is Gsm, return otasp not needed
        if(mPhone.isPhoneTypeGsm()) {
            if(DBG) log("getOtasp: otasp not needed for GSM");
            return OTASP_NOT_NEEDED;
        }
        // for ruim, min is null means require otasp.
        if (mIsSubscriptionFromRuim && mMin == null) {
            return OTASP_NEEDED;
        }
        if (mMin == null || (mMin.length() < 6)) {
            if (DBG) log("getOtasp: bad mMin='" + mMin + "'");
            provisioningState = OTASP_UNKNOWN;
        } else {
            if ((mMin.equals(UNACTIVATED_MIN_VALUE)
                    || mMin.substring(0,6).equals(UNACTIVATED_MIN2_VALUE))
                    || SystemProperties.getBoolean("test_cdma_setup", false)) {
                provisioningState = OTASP_NEEDED;
            } else {
                provisioningState = OTASP_NOT_NEEDED;
            }
        }
        if (DBG) log("getOtasp: state=" + provisioningState);
        return provisioningState;
    }

    protected void parseSidNid (String sidStr, String nidStr) {
        if (sidStr != null) {
            String[] sid = sidStr.split(",");
            mHomeSystemId = new int[sid.length];
            for (int i = 0; i < sid.length; i++) {
                try {
                    mHomeSystemId[i] = Integer.parseInt(sid[i]);
                } catch (NumberFormatException ex) {
                    loge("error parsing system id: " + ex);
                }
            }
        }
        if (DBG) log("CDMA_SUBSCRIPTION: SID=" + sidStr);

        if (nidStr != null) {
            String[] nid = nidStr.split(",");
            mHomeNetworkId = new int[nid.length];
            for (int i = 0; i < nid.length; i++) {
                try {
                    mHomeNetworkId[i] = Integer.parseInt(nid[i]);
                } catch (NumberFormatException ex) {
                    loge("CDMA_SUBSCRIPTION: error parsing network id: " + ex);
                }
            }
        }
        if (DBG) log("CDMA_SUBSCRIPTION: NID=" + nidStr);
    }

    protected void updateOtaspState() {
        int otaspMode = getOtasp();
        int oldOtaspMode = mCurrentOtaspMode;
        mCurrentOtaspMode = otaspMode;

        if (oldOtaspMode != mCurrentOtaspMode) {
            if (DBG) {
                log("updateOtaspState: call notifyOtaspChanged old otaspMode=" +
                        oldOtaspMode + " new otaspMode=" + mCurrentOtaspMode);
            }
            mPhone.notifyOtaspChanged(mCurrentOtaspMode);
        }
    }

    protected Phone getPhone() {
        return mPhone;
    }

    protected void handlePollStateResult(int what, AsyncResult ar) {
        // Ignore stale requests from last poll
        if (ar.userObj != mPollingContext) return;

        if (ar.exception != null) {
            CommandException.Error err=null;

            if (ar.exception instanceof CommandException) {
                err = ((CommandException)(ar.exception)).getCommandError();
            }

            if (err == CommandException.Error.RADIO_NOT_AVAILABLE) {
                // Radio has crashed or turned off
                cancelPollState();
                return;
            }

            if (err != CommandException.Error.OP_NOT_ALLOWED_BEFORE_REG_NW) {
                loge("RIL implementation has returned an error where it must succeed" +
                        ar.exception);
            }
        } else try {
            handlePollStateResultMessage(what, ar);
        } catch (RuntimeException ex) {
            loge("Exception while polling service state. Probably malformed RIL response." + ex);
        }

        mPollingContext[0]--;

        if (mPollingContext[0] == 0) {
            if (mPhone.isPhoneTypeGsm()) {
                updateRoamingState();
                mNewSS.setEmergencyOnly(mEmergencyOnly);
            } else {
                boolean namMatch = false;
                if (!isSidsAllZeros() && isHomeSid(mNewSS.getSystemId())) {
                    namMatch = true;
                }

                // Setting SS Roaming (general)
                if (mIsSubscriptionFromRuim) {
                    mNewSS.setVoiceRoaming(isRoamingBetweenOperators(mNewSS.getVoiceRoaming(), mNewSS));
                }
                // For CDMA, voice and data should have the same roaming status
                final boolean isVoiceInService =
                        (mNewSS.getVoiceRegState() == ServiceState.STATE_IN_SERVICE);
                final int dataRegType = mNewSS.getRilDataRadioTechnology();
                if (isVoiceInService && ServiceState.isCdma(dataRegType)) {
                    mNewSS.setDataRoaming(mNewSS.getVoiceRoaming());
                }

                // Setting SS CdmaRoamingIndicator and CdmaDefaultRoamingIndicator
                mNewSS.setCdmaDefaultRoamingIndicator(mDefaultRoamingIndicator);
                mNewSS.setCdmaRoamingIndicator(mRoamingIndicator);
                boolean isPrlLoaded = true;
                if (TextUtils.isEmpty(mPrlVersion)) {
                    isPrlLoaded = false;
                }
                if (!isPrlLoaded || (mNewSS.getRilVoiceRadioTechnology()
                        == ServiceState.RIL_RADIO_TECHNOLOGY_UNKNOWN)) {
                    log("Turn off roaming indicator if !isPrlLoaded or voice RAT is unknown");
                    mNewSS.setCdmaRoamingIndicator(EriInfo.ROAMING_INDICATOR_OFF);
                } else if (!isSidsAllZeros()) {
                    if (!namMatch && !mIsInPrl) {
                        // Use default
                        mNewSS.setCdmaRoamingIndicator(mDefaultRoamingIndicator);
                    } else if (namMatch && !mIsInPrl) {
                        // TODO this will be removed when we handle roaming on LTE on CDMA+LTE phones
                        if (ServiceState.isLte(mNewSS.getRilVoiceRadioTechnology())) {
                            log("Turn off roaming indicator as voice is LTE");
                            mNewSS.setCdmaRoamingIndicator(EriInfo.ROAMING_INDICATOR_OFF);
                        } else {
                            mNewSS.setCdmaRoamingIndicator(EriInfo.ROAMING_INDICATOR_FLASH);
                        }
                    } else if (!namMatch && mIsInPrl) {
                        // Use the one from PRL/ERI
                        mNewSS.setCdmaRoamingIndicator(mRoamingIndicator);
                    } else {
                        // It means namMatch && mIsInPrl
                        if ((mRoamingIndicator <= 2)) {
                            mNewSS.setCdmaRoamingIndicator(EriInfo.ROAMING_INDICATOR_OFF);
                        } else {
                            // Use the one from PRL/ERI
                            mNewSS.setCdmaRoamingIndicator(mRoamingIndicator);
                        }
                    }
                }

                int roamingIndicator = mNewSS.getCdmaRoamingIndicator();
                mNewSS.setCdmaEriIconIndex(mPhone.mEriManager.getCdmaEriIconIndex(roamingIndicator,
                        mDefaultRoamingIndicator));
                mNewSS.setCdmaEriIconMode(mPhone.mEriManager.getCdmaEriIconMode(roamingIndicator,
                        mDefaultRoamingIndicator));

                // NOTE: Some operator may require overriding mCdmaRoaming
                // (set by the modem), depending on the mRoamingIndicator.

                if (DBG) {
                    log("Set CDMA Roaming Indicator to: " + mNewSS.getCdmaRoamingIndicator()
                            + ". voiceRoaming = " + mNewSS.getVoiceRoaming()
                            + ". dataRoaming = " + mNewSS.getDataRoaming()
                            + ", isPrlLoaded = " + isPrlLoaded
                            + ". namMatch = " + namMatch + " , mIsInPrl = " + mIsInPrl
                            + ", mRoamingIndicator = " + mRoamingIndicator
                            + ", mDefaultRoamingIndicator= " + mDefaultRoamingIndicator);
                }
            }
            pollStateDone();
        }

    }

    /**
     * Set roaming state when cdmaRoaming is true and ons is different from spn
     * @param cdmaRoaming TS 27.007 7.2 CREG registered roaming
     * @param s ServiceState hold current ons
     * @return true for roaming state set
     */
    private boolean isRoamingBetweenOperators(boolean cdmaRoaming, ServiceState s) {
        return cdmaRoaming && !isSameOperatorNameFromSimAndSS(s);
    }

    void handlePollStateResultMessage(int what, AsyncResult ar) {
        int ints[];
        String states[];
        switch (what) {
            case EVENT_POLL_STATE_REGISTRATION: {
                if (mPhone.isPhoneTypeGsm()) {
                    states = (String[]) ar.result;
                    int lac = -1;
                    int cid = -1;
                    int type = ServiceState.RIL_RADIO_TECHNOLOGY_UNKNOWN;
                    int regState = ServiceState.RIL_REG_STATE_UNKNOWN;
                    int reasonRegStateDenied = -1;
                    int psc = -1;
                    if (states.length > 0) {
                        try {
                            regState = Integer.parseInt(states[0]);
                            if (states.length >= 3) {
                                if (states[1] != null && states[1].length() > 0) {
                                    lac = (int)Long.parseLong(states[1], 16);
                                }
                                if (states[2] != null && states[2].length() > 0) {
                                    cid = (int)Long.parseLong(states[2], 16);
                                }

                                // states[3] (if present) is the current radio technology
                                if (states.length >= 4 && states[3] != null) {
                                    type = Integer.parseInt(states[3]);
                                }
                            }
                            if (states.length > 14) {
                                if (states[14] != null && states[14].length() > 0) {
                                    psc = (int)Long.parseLong(states[14], 16);
                                }
                            }
                        } catch (NumberFormatException ex) {
                            loge("error parsing RegistrationState: " + ex);
                        }
                    }

                    mGsmRoaming = regCodeIsRoaming(regState);
                    mNewSS.setVoiceRegState(regCodeToServiceState(regState));
                    mNewSS.setRilVoiceRadioTechnology(type);

                    boolean isVoiceCapable = mPhone.getContext().getResources()
                            .getBoolean(com.android.internal.R.bool.config_voice_capable);
                    if ((regState == ServiceState.RIL_REG_STATE_DENIED_EMERGENCY_CALL_ENABLED
                            || regState == ServiceState.RIL_REG_STATE_NOT_REG_EMERGENCY_CALL_ENABLED
                            || regState == ServiceState.RIL_REG_STATE_SEARCHING_EMERGENCY_CALL_ENABLED
                            || regState == ServiceState.RIL_REG_STATE_UNKNOWN_EMERGENCY_CALL_ENABLED)
                            && isVoiceCapable) {
                        mEmergencyOnly = true;
                    } else {
                        mEmergencyOnly = false;
                    }

                    // LAC and CID are -1 if not avail
                    ((GsmCellLocation)mNewCellLoc).setLacAndCid(lac, cid);
                    ((GsmCellLocation)mNewCellLoc).setPsc(psc);
                } else {
                    states = (String[])ar.result;

                    int registrationState = 4;     //[0] registrationState
                    int radioTechnology = -1;      //[3] radioTechnology
                    int baseStationId = -1;        //[4] baseStationId
                    //[5] baseStationLatitude
                    int baseStationLatitude = CdmaCellLocation.INVALID_LAT_LONG;
                    //[6] baseStationLongitude
                    int baseStationLongitude = CdmaCellLocation.INVALID_LAT_LONG;
                    int cssIndicator = 0;          //[7] init with 0, because it is treated as a boolean
                    int systemId = 0;              //[8] systemId
                    int networkId = 0;             //[9] networkId
                    int roamingIndicator = -1;     //[10] Roaming indicator
                    int systemIsInPrl = 0;         //[11] Indicates if current system is in PRL
                    int defaultRoamingIndicator = 0;  //[12] Is default roaming indicator from PRL
                    int reasonForDenial = 0;       //[13] Denial reason if registrationState = 3

                    if (states.length >= 14) {
                        try {
                            if (states[0] != null) {
                                registrationState = Integer.parseInt(states[0]);
                            }
                            if (states[3] != null) {
                                radioTechnology = Integer.parseInt(states[3]);
                            }
                            if (states[4] != null) {
                                baseStationId = Integer.parseInt(states[4]);
                            }
                            if (states[5] != null) {
                                baseStationLatitude = Integer.parseInt(states[5]);
                            }
                            if (states[6] != null) {
                                baseStationLongitude = Integer.parseInt(states[6]);
                            }
                            // Some carriers only return lat-lngs of 0,0
                            if (baseStationLatitude == 0 && baseStationLongitude == 0) {
                                baseStationLatitude  = CdmaCellLocation.INVALID_LAT_LONG;
                                baseStationLongitude = CdmaCellLocation.INVALID_LAT_LONG;
                            }
                            if (states[7] != null) {
                                cssIndicator = Integer.parseInt(states[7]);
                            }
                            if (states[8] != null) {
                                systemId = Integer.parseInt(states[8]);
                            }
                            if (states[9] != null) {
                                networkId = Integer.parseInt(states[9]);
                            }
                            if (states[10] != null) {
                                roamingIndicator = Integer.parseInt(states[10]);
                            }
                            if (states[11] != null) {
                                systemIsInPrl = Integer.parseInt(states[11]);
                            }
                            if (states[12] != null) {
                                defaultRoamingIndicator = Integer.parseInt(states[12]);
                            }
                            if (states[13] != null) {
                                reasonForDenial = Integer.parseInt(states[13]);
                            }
                        } catch (NumberFormatException ex) {
                            loge("EVENT_POLL_STATE_REGISTRATION_CDMA: error parsing: " + ex);
                        }
                    } else {
                        throw new RuntimeException("Warning! Wrong number of parameters returned from "
                                + "RIL_REQUEST_REGISTRATION_STATE: expected 14 or more "
                                + "strings and got " + states.length + " strings");
                    }

                    mRegistrationState = registrationState;
                    // When registration state is roaming and TSB58
                    // roaming indicator is not in the carrier-specified
                    // list of ERIs for home system, mCdmaRoaming is true.
                    boolean cdmaRoaming =
                            regCodeIsRoaming(registrationState) && !isRoamIndForHomeSystem(states[10]);
                    mNewSS.setVoiceRoaming(cdmaRoaming);
                    mNewSS.setVoiceRegState(regCodeToServiceState(registrationState));

                    mNewSS.setRilVoiceRadioTechnology(radioTechnology);

                    mNewSS.setCssIndicator(cssIndicator);
                    mNewSS.setSystemAndNetworkId(systemId, networkId);
                    mRoamingIndicator = roamingIndicator;
                    mIsInPrl = (systemIsInPrl == 0) ? false : true;
                    mDefaultRoamingIndicator = defaultRoamingIndicator;


                    // Values are -1 if not available.
                    ((CdmaCellLocation)mNewCellLoc).setCellLocationData(baseStationId,
                            baseStationLatitude, baseStationLongitude, systemId, networkId);

                    if (reasonForDenial == 0) {
                        mRegistrationDeniedReason = ServiceStateTracker.REGISTRATION_DENIED_GEN;
                    } else if (reasonForDenial == 1) {
                        mRegistrationDeniedReason = ServiceStateTracker.REGISTRATION_DENIED_AUTH;
                    } else {
                        mRegistrationDeniedReason = "";
                    }

                    if (mRegistrationState == 3) {
                        if (DBG) log("Registration denied, " + mRegistrationDeniedReason);
                    }
                }
                break;
            }

            case EVENT_POLL_STATE_GPRS: {
                if (mPhone.isPhoneTypeGsm()) {
                    states = (String[]) ar.result;

                    int type = 0;
                    int regState = ServiceState.RIL_REG_STATE_UNKNOWN;
                    mNewReasonDataDenied = -1;
                    mNewMaxDataCalls = 1;
                    if (states.length > 0) {
                        try {
                            regState = Integer.parseInt(states[0]);

                            // states[3] (if present) is the current radio technology
                            if (states.length >= 4 && states[3] != null) {
                                type = Integer.parseInt(states[3]);
                            }
                            if ((states.length >= 5) &&
                                    (regState == ServiceState.RIL_REG_STATE_DENIED)) {
                                mNewReasonDataDenied = Integer.parseInt(states[4]);
                            }
                            if (states.length >= 6) {
                                mNewMaxDataCalls = Integer.parseInt(states[5]);
                            }
                        } catch (NumberFormatException ex) {
                            loge("error parsing GprsRegistrationState: " + ex);
                        }
                    }
                    int dataRegState = regCodeToServiceState(regState);
                    mNewSS.setDataRegState(dataRegState);
                    mDataRoaming = regCodeIsRoaming(regState);
                    mNewSS.setRilDataRadioTechnology(type);
                    if (DBG) {
                        log("handlPollStateResultMessage: GsmSST setDataRegState=" + dataRegState
                                + " regState=" + regState
                                + " dataRadioTechnology=" + type);
                    }
                } else if (mPhone.isPhoneTypeCdma()) {
                    states = (String[])ar.result;
                    if (DBG) {
                        log("handlePollStateResultMessage: EVENT_POLL_STATE_GPRS states.length=" +
                                states.length + " states=" + states);
                    }

                    int regState = ServiceState.RIL_REG_STATE_UNKNOWN;
                    int dataRadioTechnology = 0;

                    if (states.length > 0) {
                        try {
                            regState = Integer.parseInt(states[0]);

                            // states[3] (if present) is the current radio technology
                            if (states.length >= 4 && states[3] != null) {
                                dataRadioTechnology = Integer.parseInt(states[3]);
                            }
                        } catch (NumberFormatException ex) {
                            loge("handlePollStateResultMessage: error parsing GprsRegistrationState: "
                                    + ex);
                        }
                    }

                    int dataRegState = regCodeToServiceState(regState);
                    mNewSS.setDataRegState(dataRegState);
                    mNewSS.setRilDataRadioTechnology(dataRadioTechnology);
                    mNewSS.setDataRoaming(regCodeIsRoaming(regState));
                    if (DBG) {
                        log("handlPollStateResultMessage: cdma setDataRegState=" + dataRegState
                                + " regState=" + regState
                                + " dataRadioTechnology=" + dataRadioTechnology);
                    }
                } else {
                    states = (String[])ar.result;
                    if (DBG) {
                        log("handlePollStateResultMessage: EVENT_POLL_STATE_GPRS states.length=" +
                                states.length + " states=" + states);
                    }

                    int newDataRAT = ServiceState.RIL_RADIO_TECHNOLOGY_UNKNOWN;
                    int regState = -1;
                    if (states.length > 0) {
                        try {
                            regState = Integer.parseInt(states[0]);

                            // states[3] (if present) is the current radio technology
                            if (states.length >= 4 && states[3] != null) {
                                newDataRAT = Integer.parseInt(states[3]);
                            }
                        } catch (NumberFormatException ex) {
                            loge("handlePollStateResultMessage: error parsing GprsRegistrationState: "
                                    + ex);
                        }
                    }

                    // If the unsolicited signal strength comes just before data RAT family changes
                    // (i.e. from UNKNOWN to LTE, CDMA to LTE, LTE to CDMA), the signal bar might
                    // display the wrong information until the next unsolicited signal strength
                    // information coming from the modem, which might take a long time to come or
                    // even not come at all.  In order to provide the best user experience, we
                    // query the latest signal information so it will show up on the UI on time.
                    int oldDataRAT = mSS.getRilDataRadioTechnology();
                    if ((oldDataRAT == ServiceState.RIL_RADIO_TECHNOLOGY_UNKNOWN &&
                            newDataRAT != ServiceState.RIL_RADIO_TECHNOLOGY_UNKNOWN) ||
                            (ServiceState.isCdma(oldDataRAT) && ServiceState.isLte(newDataRAT)) ||
                            (ServiceState.isLte(oldDataRAT) && ServiceState.isCdma(newDataRAT))) {
                        mCi.getSignalStrength(obtainMessage(EVENT_GET_SIGNAL_STRENGTH));
                    }

                    mNewSS.setRilDataRadioTechnology(newDataRAT);
                    int dataRegState = regCodeToServiceState(regState);
                    mNewSS.setDataRegState(dataRegState);
                    // voice roaming state in done while handling EVENT_POLL_STATE_REGISTRATION_CDMA
                    mNewSS.setDataRoaming(regCodeIsRoaming(regState));
                    if (DBG) {
                        log("handlPollStateResultMessage: CdmaLteSST setDataRegState=" + dataRegState
                                + " regState=" + regState
                                + " dataRadioTechnology=" + newDataRAT);
                    }
                }
                break;
            }

            case EVENT_POLL_STATE_OPERATOR: {
                if (mPhone.isPhoneTypeGsm()) {
                    String opNames[] = (String[]) ar.result;

                    if (opNames != null && opNames.length >= 3) {
                        // FIXME: Giving brandOverride higher precedence, is this desired?
                        String brandOverride = mUiccController.getUiccCard(getPhoneId()) != null ?
                                mUiccController.getUiccCard(getPhoneId()).getOperatorBrandOverride() : null;
                        if (brandOverride != null) {
                            log("EVENT_POLL_STATE_OPERATOR: use brandOverride=" + brandOverride);
                            mNewSS.setOperatorName(brandOverride, brandOverride, opNames[2]);
                        } else {
                            mNewSS.setOperatorName(opNames[0], opNames[1], opNames[2]);
                        }
                    }
                } else {
                    String opNames[] = (String[])ar.result;

                    if (opNames != null && opNames.length >= 3) {
                        // TODO: Do we care about overriding in this case.
                        // If the NUMERIC field isn't valid use PROPERTY_CDMA_HOME_OPERATOR_NUMERIC
                        if ((opNames[2] == null) || (opNames[2].length() < 5)
                                || ("00000".equals(opNames[2]))) {
                            opNames[2] = SystemProperties.get(
                                    GsmCdmaPhone.PROPERTY_CDMA_HOME_OPERATOR_NUMERIC, "00000");
                            if (DBG) {
                                log("RIL_REQUEST_OPERATOR.response[2], the numeric, " +
                                        " is bad. Using SystemProperties '" +
                                        GsmCdmaPhone.PROPERTY_CDMA_HOME_OPERATOR_NUMERIC +
                                        "'= " + opNames[2]);
                            }
                        }

                        if (!mIsSubscriptionFromRuim) {
                            // NV device (as opposed to CSIM)
                            mNewSS.setOperatorName(opNames[0], opNames[1], opNames[2]);
                        } else {
                            String brandOverride = mUiccController.getUiccCard(getPhoneId()) != null ?
                                    mUiccController.getUiccCard(getPhoneId()).getOperatorBrandOverride() : null;
                            if (brandOverride != null) {
                                mNewSS.setOperatorName(brandOverride, brandOverride, opNames[2]);
                            } else {
                                mNewSS.setOperatorName(opNames[0], opNames[1], opNames[2]);
                            }
                        }
                    } else {
                        if (DBG) log("EVENT_POLL_STATE_OPERATOR_CDMA: error parsing opNames");
                    }
                }
                break;
            }

            case EVENT_POLL_STATE_NETWORK_SELECTION_MODE: {
                ints = (int[])ar.result;
                mNewSS.setIsManualSelection(ints[0] == 1);
                if ((ints[0] == 1) && (!mPhone.isManualNetSelAllowed())) {
                        /*
                         * modem is currently in manual selection but manual
                         * selection is not allowed in the current mode so
                         * switch to automatic registration
                         */
                    mPhone.setNetworkSelectionModeAutomatic (null);
                    log(" Forcing Automatic Network Selection, " +
                            "manual selection is not allowed");
                }
                break;
            }

            default:
                loge("handlePollStateResultMessage: Unexpected RIL response received: " + what);
        }
    }

    /**
     * Determine whether a roaming indicator is in the carrier-specified list of ERIs for
     * home system
     *
     * @param roamInd roaming indicator in String
     * @return true if the roamInd is in the carrier-specified list of ERIs for home network
     */
    private boolean isRoamIndForHomeSystem(String roamInd) {
        // retrieve the carrier-specified list of ERIs for home system
        String[] homeRoamIndicators = mPhone.getContext().getResources()
                .getStringArray(com.android.internal.R.array.config_cdma_home_system);

        if (homeRoamIndicators != null) {
            // searches through the comma-separated list for a match,
            // return true if one is found.
            for (String homeRoamInd : homeRoamIndicators) {
                if (homeRoamInd.equals(roamInd)) {
                    return true;
                }
            }
            // no matches found against the list!
            return false;
        }

        // no system property found for the roaming indicators for home system
        return false;
    }

    /**
     * Query the carrier configuration to determine if there any network overrides
     * for roaming or not roaming for the current service state.
     */
    protected void updateRoamingState() {
        if (mPhone.isPhoneTypeGsm()) {
            /**
             * Since the roaming state of gsm service (from +CREG) and
             * data service (from +CGREG) could be different, the new SS
             * is set to roaming when either is true.
             *
             * There are exceptions for the above rule.
             * The new SS is not set as roaming while gsm service reports
             * roaming but indeed it is same operator.
             * And the operator is considered non roaming.
             *
             * The test for the operators is to handle special roaming
             * agreements and MVNO's.
             */
            boolean roaming = (mGsmRoaming || mDataRoaming);
            if (mGsmRoaming && !isOperatorConsideredRoaming(mNewSS) &&
                    (isSameNamedOperators(mNewSS) || isOperatorConsideredNonRoaming(mNewSS))) {
                roaming = false;
            }

            // Save the roaming state before carrier config possibly overrides it.
            mNewSS.setDataRoamingFromRegistration(roaming);

            CarrierConfigManager configLoader = (CarrierConfigManager)
                    mPhone.getContext().getSystemService(Context.CARRIER_CONFIG_SERVICE);

            if (configLoader != null) {
                try {
                    PersistableBundle b = configLoader.getConfigForSubId(mPhone.getSubId());

                    if (alwaysOnHomeNetwork(b)) {
                        log("updateRoamingState: carrier config override always on home network");
                        roaming = false;
                    } else if (isNonRoamingInGsmNetwork(b, mNewSS.getOperatorNumeric())) {
                        log("updateRoamingState: carrier config override set non roaming:"
                                + mNewSS.getOperatorNumeric());
                        roaming = false;
                    } else if (isRoamingInGsmNetwork(b, mNewSS.getOperatorNumeric())) {
                        log("updateRoamingState: carrier config override set roaming:"
                                + mNewSS.getOperatorNumeric());
                        roaming = true;
                    }
                } catch (Exception e) {
                    loge("updateRoamingState: unable to access carrier config service");
                }
            } else {
                log("updateRoamingState: no carrier config service available");
            }

            mNewSS.setVoiceRoaming(roaming);
            mNewSS.setDataRoaming(roaming);
        } else {
            // Save the roaming state before carrier config possibly overrides it.
            mNewSS.setDataRoamingFromRegistration(mNewSS.getDataRoaming());

            CarrierConfigManager configLoader = (CarrierConfigManager)
                    mPhone.getContext().getSystemService(Context.CARRIER_CONFIG_SERVICE);
            if (configLoader != null) {
                try {
                    PersistableBundle b = configLoader.getConfigForSubId(mPhone.getSubId());
                    String systemId = Integer.toString(mNewSS.getSystemId());

                    if (alwaysOnHomeNetwork(b)) {
                        log("updateRoamingState: carrier config override always on home network");
                        setRoamingOff();
                    } else if (isNonRoamingInGsmNetwork(b, mNewSS.getOperatorNumeric())
                            || isNonRoamingInCdmaNetwork(b, systemId)) {
                        log("updateRoamingState: carrier config override set non-roaming:"
                                + mNewSS.getOperatorNumeric() + ", " + systemId);
                        setRoamingOff();
                    } else if (isRoamingInGsmNetwork(b, mNewSS.getOperatorNumeric())
                            || isRoamingInCdmaNetwork(b, systemId)) {
                        log("updateRoamingState: carrier config override set roaming:"
                                + mNewSS.getOperatorNumeric() + ", " + systemId);
                        setRoamingOn();
                    }
                } catch (Exception e) {
                    loge("updateRoamingState: unable to access carrier config service");
                }
            } else {
                log("updateRoamingState: no carrier config service available");
            }

            if (Build.IS_DEBUGGABLE && SystemProperties.getBoolean(PROP_FORCE_ROAMING, false)) {
                mNewSS.setVoiceRoaming(true);
                mNewSS.setDataRoaming(true);
            }
        }
    }

    private void setRoamingOn() {
        mNewSS.setVoiceRoaming(true);
        mNewSS.setDataRoaming(true);
        mNewSS.setCdmaEriIconIndex(EriInfo.ROAMING_INDICATOR_ON);
        mNewSS.setCdmaEriIconMode(EriInfo.ROAMING_ICON_MODE_NORMAL);
    }

    private void setRoamingOff() {
        mNewSS.setVoiceRoaming(false);
        mNewSS.setDataRoaming(false);
        mNewSS.setCdmaEriIconIndex(EriInfo.ROAMING_INDICATOR_OFF);
    }

    protected void updateSpnDisplay() {
        updateOperatorNameFromEri();

        String wfcVoiceSpnFormat = null;
        String wfcDataSpnFormat = null;
        if (mPhone.getImsPhone() != null && mPhone.getImsPhone().isWifiCallingEnabled()) {
            // In Wi-Fi Calling mode show SPN+WiFi

            String[] wfcSpnFormats = mPhone.getContext().getResources().getStringArray(
                    com.android.internal.R.array.wfcSpnFormats);
            int voiceIdx = 0;
            int dataIdx = 0;
            CarrierConfigManager configLoader = (CarrierConfigManager)
                    mPhone.getContext().getSystemService(Context.CARRIER_CONFIG_SERVICE);
            if (configLoader != null) {
                try {
                    PersistableBundle b = configLoader.getConfigForSubId(mPhone.getSubId());
                    if (b != null) {
                        voiceIdx = b.getInt(CarrierConfigManager.KEY_WFC_SPN_FORMAT_IDX_INT);
                        dataIdx = b.getInt(
                                CarrierConfigManager.KEY_WFC_DATA_SPN_FORMAT_IDX_INT);
                    }
                } catch (Exception e) {
                    loge("updateSpnDisplay: carrier config error: " + e);
                }
            }

            wfcVoiceSpnFormat = wfcSpnFormats[voiceIdx];
            wfcDataSpnFormat = wfcSpnFormats[dataIdx];
        }

        if (mPhone.isPhoneTypeGsm()) {
            // The values of plmn/showPlmn change in different scenarios.
            // 1) No service but emergency call allowed -> expected
            //    to show "Emergency call only"
            //    EXTRA_SHOW_PLMN = true
            //    EXTRA_PLMN = "Emergency call only"

            // 2) No service at all --> expected to show "No service"
            //    EXTRA_SHOW_PLMN = true
            //    EXTRA_PLMN = "No service"

            // 3) Normal operation in either home or roaming service
            //    EXTRA_SHOW_PLMN = depending on IccRecords rule
            //    EXTRA_PLMN = plmn

            // 4) No service due to power off, aka airplane mode
            //    EXTRA_SHOW_PLMN = false
            //    EXTRA_PLMN = null

            IccRecords iccRecords = mIccRecords;
            String plmn = null;
            boolean showPlmn = false;
            int rule = (iccRecords != null) ? iccRecords.getDisplayRule(mSS.getOperatorNumeric()) : 0;
            if (mSS.getVoiceRegState() == ServiceState.STATE_OUT_OF_SERVICE
                    || mSS.getVoiceRegState() == ServiceState.STATE_EMERGENCY_ONLY) {
                showPlmn = true;
                if (mEmergencyOnly) {
                    // No service but emergency call allowed
                    plmn = Resources.getSystem().
                            getText(com.android.internal.R.string.emergency_calls_only).toString();
                } else {
                    // No service at all
                    plmn = Resources.getSystem().
                            getText(com.android.internal.R.string.lockscreen_carrier_default).toString();
                }
                if (DBG) log("updateSpnDisplay: radio is on but out " +
                        "of service, set plmn='" + plmn + "'");
            } else if (mSS.getVoiceRegState() == ServiceState.STATE_IN_SERVICE) {
                // In either home or roaming service
                plmn = mSS.getOperatorAlpha();
                showPlmn = !TextUtils.isEmpty(plmn) &&
                        ((rule & SIMRecords.SPN_RULE_SHOW_PLMN)
                                == SIMRecords.SPN_RULE_SHOW_PLMN);
            } else {
                // Power off state, such as airplane mode, show plmn as "No service"
                showPlmn = true;
                plmn = Resources.getSystem().
                        getText(com.android.internal.R.string.lockscreen_carrier_default).toString();
                if (DBG) log("updateSpnDisplay: radio is off w/ showPlmn="
                        + showPlmn + " plmn=" + plmn);
            }

            // The value of spn/showSpn are same in different scenarios.
            //    EXTRA_SHOW_SPN = depending on IccRecords rule and radio/IMS state
            //    EXTRA_SPN = spn
            //    EXTRA_DATA_SPN = dataSpn
            String spn = (iccRecords != null) ? iccRecords.getServiceProviderName() : "";
            String dataSpn = spn;
            boolean showSpn = !TextUtils.isEmpty(spn)
                    && ((rule & SIMRecords.SPN_RULE_SHOW_SPN)
                    == SIMRecords.SPN_RULE_SHOW_SPN);

            if (!TextUtils.isEmpty(spn) && !TextUtils.isEmpty(wfcVoiceSpnFormat) &&
                    !TextUtils.isEmpty(wfcDataSpnFormat)) {
                // In Wi-Fi Calling mode show SPN+WiFi

                String originalSpn = spn.trim();
                spn = String.format(wfcVoiceSpnFormat, originalSpn);
                dataSpn = String.format(wfcDataSpnFormat, originalSpn);
                showSpn = true;
                showPlmn = false;
            } else if (mSS.getVoiceRegState() == ServiceState.STATE_POWER_OFF
                    || (showPlmn && TextUtils.equals(spn, plmn))) {
                // airplane mode or spn equals plmn, do not show spn
                spn = null;
                showSpn = false;
            }

            int subId = SubscriptionManager.INVALID_SUBSCRIPTION_ID;
            int[] subIds = SubscriptionManager.getSubId(mPhone.getPhoneId());
            if (subIds != null && subIds.length > 0) {
                subId = subIds[0];
            }

            // Update SPN_STRINGS_UPDATED_ACTION IFF any value changes
            if (mSubId != subId ||
                    showPlmn != mCurShowPlmn
                    || showSpn != mCurShowSpn
                    || !TextUtils.equals(spn, mCurSpn)
                    || !TextUtils.equals(dataSpn, mCurDataSpn)
                    || !TextUtils.equals(plmn, mCurPlmn)) {
                if (DBG) {
                    log(String.format("updateSpnDisplay: changed sending intent rule=" + rule +
                            " showPlmn='%b' plmn='%s' showSpn='%b' spn='%s' dataSpn='%s' " +
                            "subId='%d'", showPlmn, plmn, showSpn, spn, dataSpn, subId));
                }
                Intent intent = new Intent(TelephonyIntents.SPN_STRINGS_UPDATED_ACTION);
                intent.putExtra(TelephonyIntents.EXTRA_SHOW_SPN, showSpn);
                intent.putExtra(TelephonyIntents.EXTRA_SPN, spn);
                intent.putExtra(TelephonyIntents.EXTRA_DATA_SPN, dataSpn);
                intent.putExtra(TelephonyIntents.EXTRA_SHOW_PLMN, showPlmn);
                intent.putExtra(TelephonyIntents.EXTRA_PLMN, plmn);
                SubscriptionManager.putPhoneIdAndSubIdExtra(intent, mPhone.getPhoneId());
                mPhone.getContext().sendStickyBroadcastAsUser(intent, UserHandle.ALL);

                if (!mSubscriptionController.setPlmnSpn(mPhone.getPhoneId(),
                        showPlmn, plmn, showSpn, spn)) {
                    mSpnUpdatePending = true;
                }
            }

            mSubId = subId;
            mCurShowSpn = showSpn;
            mCurShowPlmn = showPlmn;
            mCurSpn = spn;
            mCurDataSpn = dataSpn;
            mCurPlmn = plmn;
        } else {
            // mOperatorAlphaLong contains the ERI text
            String plmn = mSS.getOperatorAlpha();
            boolean showPlmn = false;

            showPlmn = plmn != null;

            int subId = SubscriptionManager.INVALID_SUBSCRIPTION_ID;
            int[] subIds = SubscriptionManager.getSubId(mPhone.getPhoneId());
            if (subIds != null && subIds.length > 0) {
                subId = subIds[0];
            }

            if (!TextUtils.isEmpty(plmn) && !TextUtils.isEmpty(wfcVoiceSpnFormat)) {
                // In Wi-Fi Calling mode show SPN+WiFi

                String originalPlmn = plmn.trim();
                plmn = String.format(wfcVoiceSpnFormat, originalPlmn);
            } else if (mCi.getRadioState() == CommandsInterface.RadioState.RADIO_OFF) {
                // todo: temporary hack; should have a better fix. This is to avoid using operator
                // name from ServiceState (populated in resetServiceStateInIwlanMode()) until
                // wifi calling is actually enabled
                log("updateSpnDisplay: overwriting plmn from " + plmn + " to null as radio " +
                        "state is off");
                plmn = null;
            }

            if (mSubId != subId || !TextUtils.equals(plmn, mCurPlmn)) {
                // Allow A blank plmn, "" to set showPlmn to true. Previously, we
                // would set showPlmn to true only if plmn was not empty, i.e. was not
                // null and not blank. But this would cause us to incorrectly display
                // "No Service". Now showPlmn is set to true for any non null string.
                if (DBG) {
                    log(String.format("updateSpnDisplay: changed sending intent" +
                            " showPlmn='%b' plmn='%s' subId='%d'", showPlmn, plmn, subId));
                }
                Intent intent = new Intent(TelephonyIntents.SPN_STRINGS_UPDATED_ACTION);
                intent.putExtra(TelephonyIntents.EXTRA_SHOW_SPN, false);
                intent.putExtra(TelephonyIntents.EXTRA_SPN, "");
                intent.putExtra(TelephonyIntents.EXTRA_SHOW_PLMN, showPlmn);
                intent.putExtra(TelephonyIntents.EXTRA_PLMN, plmn);
                SubscriptionManager.putPhoneIdAndSubIdExtra(intent, mPhone.getPhoneId());
                mPhone.getContext().sendStickyBroadcastAsUser(intent, UserHandle.ALL);

                if (!mSubscriptionController.setPlmnSpn(mPhone.getPhoneId(),
                        showPlmn, plmn, false, "")) {
                    mSpnUpdatePending = true;
                }
            }

            mSubId = subId;
            mCurShowSpn = false;
            mCurShowPlmn = showPlmn;
            mCurSpn = "";
            mCurPlmn = plmn;
        }
    }

    protected void setPowerStateToDesired() {
        if (DBG) {
            log("mDeviceShuttingDown=" + mDeviceShuttingDown +
                    ", mDesiredPowerState=" + mDesiredPowerState +
                    ", getRadioState=" + mCi.getRadioState() +
                    ", mPowerOffDelayNeed=" + mPowerOffDelayNeed +
                    ", mAlarmSwitch=" + mAlarmSwitch +
                    ", mRadioDisabledByCarrier=" + mRadioDisabledByCarrier);
        }

        if (mPhone.isPhoneTypeGsm() && mAlarmSwitch) {
            if(DBG) log("mAlarmSwitch == true");
            Context context = mPhone.getContext();
            AlarmManager am = (AlarmManager) context.getSystemService(Context.ALARM_SERVICE);
            am.cancel(mRadioOffIntent);
            mAlarmSwitch = false;
        }

        // If we want it on and it's off, turn it on
        if (mDesiredPowerState && !mRadioDisabledByCarrier
                && mCi.getRadioState() == CommandsInterface.RadioState.RADIO_OFF) {
            mCi.setRadioPower(true, null);
        } else if ((!mDesiredPowerState || mRadioDisabledByCarrier) && mCi.getRadioState().isOn()) {
            // If it's on and available and we want it off gracefully
            if (mPhone.isPhoneTypeGsm() && mPowerOffDelayNeed) {
                if (mImsRegistrationOnOff && !mAlarmSwitch) {
                    if(DBG) log("mImsRegistrationOnOff == true");
                    Context context = mPhone.getContext();
                    AlarmManager am = (AlarmManager) context.getSystemService(Context.ALARM_SERVICE);

                    Intent intent = new Intent(ACTION_RADIO_OFF);
                    mRadioOffIntent = PendingIntent.getBroadcast(context, 0, intent, 0);

                    mAlarmSwitch = true;
                    if (DBG) log("Alarm setting");
                    am.set(AlarmManager.ELAPSED_REALTIME_WAKEUP,
                            SystemClock.elapsedRealtime() + 3000, mRadioOffIntent);
                } else {
                    DcTracker dcTracker = mPhone.mDcTracker;
                    powerOffRadioSafely(dcTracker);
                }
            } else {
                DcTracker dcTracker = mPhone.mDcTracker;
                powerOffRadioSafely(dcTracker);
            }
        } else if (mDeviceShuttingDown && mCi.getRadioState().isAvailable()) {
            mCi.requestShutdown(null);
        }
    }

    protected void onUpdateIccAvailability() {
        if (mUiccController == null ) {
            return;
        }

        UiccCardApplication newUiccApplication = getUiccCardApplication();

        if (mUiccApplcation != newUiccApplication) {
            if (mUiccApplcation != null) {
                log("Removing stale icc objects.");
                mUiccApplcation.unregisterForReady(this);
                if (mIccRecords != null) {
                    mIccRecords.unregisterForRecordsLoaded(this);
                }
                mIccRecords = null;
                mUiccApplcation = null;
            }
            if (newUiccApplication != null) {
                log("New card found");
                mUiccApplcation = newUiccApplication;
                mIccRecords = mUiccApplcation.getIccRecords();
                if (mPhone.isPhoneTypeGsm()) {
                    mUiccApplcation.registerForReady(this, EVENT_SIM_READY, null);
                    if (mIccRecords != null) {
                        mIccRecords.registerForRecordsLoaded(this, EVENT_SIM_RECORDS_LOADED, null);
                    }
                } else if (mIsSubscriptionFromRuim) {
                    mUiccApplcation.registerForReady(this, EVENT_RUIM_READY, null);
                    if (mIccRecords != null) {
                        mIccRecords.registerForRecordsLoaded(this, EVENT_RUIM_RECORDS_LOADED, null);
                    }
                }
            }
        }
    }

    private void logRoamingChange() {
        mRoamingLog.log(mSS.toString());
    }

    private void logAttachChange() {
        mAttachLog.log(mSS.toString());
    }

    private void logPhoneTypeChange() {
        mPhoneTypeLog.log(Integer.toString(mPhone.getPhoneType()));
    }

    private void logRatChange() {
        mRatLog.log(mSS.toString());
    }

    protected void log(String s) {
        Rlog.d(LOG_TAG, s);
    }

    protected void loge(String s) {
        Rlog.e(LOG_TAG, s);
    }

    /**
     * @return The current GPRS state. IN_SERVICE is the same as "attached"
     * and OUT_OF_SERVICE is the same as detached.
     */
    public int getCurrentDataConnectionState() {
        return mSS.getDataRegState();
    }

    /**
     * @return true if phone is camping on a technology (eg UMTS)
     * that could support voice and data simultaneously.
     */
    public boolean isConcurrentVoiceAndDataAllowed() {
        if (mPhone.isPhoneTypeGsm()) {
            return (mSS.getRilVoiceRadioTechnology() >= ServiceState.RIL_RADIO_TECHNOLOGY_UMTS);
        } else if (mPhone.isPhoneTypeCdma()) {
            // Note: it needs to be confirmed which CDMA network types
            // can support voice and data calls concurrently.
            // For the time-being, the return value will be false.
            return false;
        } else {
            // Using the Conncurrent Service Supported flag for CdmaLte devices.
            return mSS.getCssIndicator() == 1;
        }
    }

    public void setImsRegistrationState(boolean registered) {
        log("ImsRegistrationState - registered : " + registered);

        if (mImsRegistrationOnOff && !registered) {
            if (mAlarmSwitch) {
                mImsRegistrationOnOff = registered;

                Context context = mPhone.getContext();
                AlarmManager am = (AlarmManager) context.getSystemService(Context.ALARM_SERVICE);
                am.cancel(mRadioOffIntent);
                mAlarmSwitch = false;

                sendMessage(obtainMessage(EVENT_CHANGE_IMS_STATE));
                return;
            }
        }
        mImsRegistrationOnOff = registered;
    }

    public void onImsCapabilityChanged() {
        sendMessage(obtainMessage(EVENT_IMS_CAPABILITY_CHANGED));
    }

    public boolean isRadioOn() {
        return mCi.getRadioState() == CommandsInterface.RadioState.RADIO_ON;
    }

    /**
     * A complete "service state" from our perspective is
     * composed of a handful of separate requests to the radio.
     *
     * We make all of these requests at once, but then abandon them
     * and start over again if the radio notifies us that some
     * event has changed
     */
    public void pollState() {
        pollState(false);
    }
    /**
     * We insist on polling even if the radio says its off.
     * Used when we get a network changed notification
     * but the radio is off - part of iwlan hack
     */
    private void modemTriggeredPollState() {
        pollState(true);
    }

    public void pollState(boolean modemTriggered) {
        mPollingContext = new int[1];
        mPollingContext[0] = 0;

        switch (mCi.getRadioState()) {
            case RADIO_UNAVAILABLE:
                mNewSS.setStateOutOfService();
                mNewCellLoc.setStateInvalid();
                setSignalStrengthDefaultValues();
                mGotCountryCode = false;
                mNitzUpdatedTime = false;
                pollStateDone();
                break;

            case RADIO_OFF:
                mNewSS.setStateOff();
                mNewCellLoc.setStateInvalid();
                setSignalStrengthDefaultValues();
                mGotCountryCode = false;
                mNitzUpdatedTime = false;
                // don't poll for state when the radio is off
                // EXCEPT, if the poll was modemTrigged (they sent us new radio data)
                // or we're on IWLAN
                if (!modemTriggered && ServiceState.RIL_RADIO_TECHNOLOGY_IWLAN
                        != mSS.getRilDataRadioTechnology()) {
                    pollStateDone();
                    break;
                }

            default:
                // Issue all poll-related commands at once then count down the responses, which
                // are allowed to arrive out-of-order
                mPollingContext[0]++;
                mCi.getOperator(obtainMessage(EVENT_POLL_STATE_OPERATOR, mPollingContext));

                mPollingContext[0]++;
                mCi.getDataRegistrationState(obtainMessage(EVENT_POLL_STATE_GPRS, mPollingContext));

                mPollingContext[0]++;
                mCi.getVoiceRegistrationState(obtainMessage(EVENT_POLL_STATE_REGISTRATION,
                        mPollingContext));

                if (mPhone.isPhoneTypeGsm()) {
                    mPollingContext[0]++;
                    mCi.getNetworkSelectionMode(obtainMessage(
                            EVENT_POLL_STATE_NETWORK_SELECTION_MODE, mPollingContext));
                }
                break;
        }
    }

    //todo: try to merge pollstate functions
    private void pollStateDone() {
        if (mPhone.isPhoneTypeGsm()) {
            pollStateDoneGsm();
        } else if (mPhone.isPhoneTypeCdma()) {
            pollStateDoneCdma();
        } else {
            pollStateDoneCdmaLte();
        }
    }

    private void pollStateDoneGsm() {
        if (Build.IS_DEBUGGABLE && SystemProperties.getBoolean(PROP_FORCE_ROAMING, false)) {
            mNewSS.setVoiceRoaming(true);
            mNewSS.setDataRoaming(true);
        }
        useDataRegStateForDataOnlyDevices();
        resetServiceStateInIwlanMode();

        if (DBG) {
            log("Poll ServiceState done: " +
                    " oldSS=[" + mSS + "] newSS=[" + mNewSS + "]" +
                    " oldMaxDataCalls=" + mMaxDataCalls +
                    " mNewMaxDataCalls=" + mNewMaxDataCalls +
                    " oldReasonDataDenied=" + mReasonDataDenied +
                    " mNewReasonDataDenied=" + mNewReasonDataDenied);
        }

        boolean hasRegistered =
                mSS.getVoiceRegState() != ServiceState.STATE_IN_SERVICE
                        && mNewSS.getVoiceRegState() == ServiceState.STATE_IN_SERVICE;

        boolean hasDeregistered =
                mSS.getVoiceRegState() == ServiceState.STATE_IN_SERVICE
                        && mNewSS.getVoiceRegState() != ServiceState.STATE_IN_SERVICE;

        boolean hasGprsAttached =
                mSS.getDataRegState() != ServiceState.STATE_IN_SERVICE
                        && mNewSS.getDataRegState() == ServiceState.STATE_IN_SERVICE;

        boolean hasGprsDetached =
                mSS.getDataRegState() == ServiceState.STATE_IN_SERVICE
                        && mNewSS.getDataRegState() != ServiceState.STATE_IN_SERVICE;

        boolean hasDataRegStateChanged =
                mSS.getDataRegState() != mNewSS.getDataRegState();

        boolean hasVoiceRegStateChanged =
                mSS.getVoiceRegState() != mNewSS.getVoiceRegState();

        boolean hasLocationChanged = !mNewCellLoc.equals(mCellLoc);

        // ratchet the new tech up through it's rat family but don't drop back down
        // until cell change
        if (hasLocationChanged == false) {
            mRatRatcheter.ratchetRat(mSS, mNewSS);
        }

        boolean hasRilVoiceRadioTechnologyChanged =
                mSS.getRilVoiceRadioTechnology() != mNewSS.getRilVoiceRadioTechnology();

        boolean hasRilDataRadioTechnologyChanged =
                mSS.getRilDataRadioTechnology() != mNewSS.getRilDataRadioTechnology();

        boolean hasChanged = !mNewSS.equals(mSS);

        boolean hasVoiceRoamingOn = !mSS.getVoiceRoaming() && mNewSS.getVoiceRoaming();

        boolean hasVoiceRoamingOff = mSS.getVoiceRoaming() && !mNewSS.getVoiceRoaming();

        boolean hasDataRoamingOn = !mSS.getDataRoaming() && mNewSS.getDataRoaming();

        boolean hasDataRoamingOff = mSS.getDataRoaming() && !mNewSS.getDataRoaming();

        TelephonyManager tm =
                (TelephonyManager) mPhone.getContext().getSystemService(Context.TELEPHONY_SERVICE);

        // Add an event log when connection state changes
        if (hasVoiceRegStateChanged || hasDataRegStateChanged) {
            EventLog.writeEvent(EventLogTags.GSM_SERVICE_STATE_CHANGE,
                    mSS.getVoiceRegState(), mSS.getDataRegState(),
                    mNewSS.getVoiceRegState(), mNewSS.getDataRegState());
        }

        // Add an event log when network type switched
        // TODO: we may add filtering to reduce the event logged,
        // i.e. check preferred network setting, only switch to 2G, etc
        if (hasRilVoiceRadioTechnologyChanged) {
            int cid = -1;
            GsmCellLocation loc = (GsmCellLocation)mNewCellLoc;
            if (loc != null) cid = loc.getCid();
            // NOTE: this code was previously located after mSS and mNewSS are swapped, so
            // existing logs were incorrectly using the new state for "network_from"
            // and STATE_OUT_OF_SERVICE for "network_to". To avoid confusion, use a new log tag
            // to record the correct states.
            EventLog.writeEvent(EventLogTags.GSM_RAT_SWITCHED_NEW, cid,
                    mSS.getRilVoiceRadioTechnology(),
                    mNewSS.getRilVoiceRadioTechnology());
            if (DBG) {
                log("RAT switched "
                        + ServiceState.rilRadioTechnologyToString(mSS.getRilVoiceRadioTechnology())
                        + " -> "
                        + ServiceState.rilRadioTechnologyToString(
                        mNewSS.getRilVoiceRadioTechnology()) + " at cell " + cid);
            }
        }

        // swap mSS and mNewSS to put new state in mSS
        ServiceState tss = mSS;
        mSS = mNewSS;
        mNewSS = tss;
        // clean slate for next time
        mNewSS.setStateOutOfService();

        // swap mCellLoc and mNewCellLoc to put new state in mCellLoc
        GsmCellLocation tcl = (GsmCellLocation)mCellLoc;
        mCellLoc = mNewCellLoc;
        mNewCellLoc = tcl;

        mReasonDataDenied = mNewReasonDataDenied;
        mMaxDataCalls = mNewMaxDataCalls;

        if (hasRilVoiceRadioTechnologyChanged) {
            updatePhoneObject();
        }

        if (hasRilDataRadioTechnologyChanged) {
            tm.setDataNetworkTypeForPhone(mPhone.getPhoneId(), mSS.getRilDataRadioTechnology());

            if (ServiceState.RIL_RADIO_TECHNOLOGY_IWLAN
                    == mSS.getRilDataRadioTechnology()) {
                log("pollStateDone: IWLAN enabled");
            }
        }

        if (hasRegistered) {
            mNetworkAttachedRegistrants.notifyRegistrants();

            if (DBG) {
                log("pollStateDone: registering current mNitzUpdatedTime=" +
                        mNitzUpdatedTime + " changing to false");
            }
            mNitzUpdatedTime = false;
        }

        if (hasChanged) {
            String operatorNumeric;

            updateSpnDisplay();

            tm.setNetworkOperatorNameForPhone(mPhone.getPhoneId(), mSS.getOperatorAlpha());

            String prevOperatorNumeric = tm.getNetworkOperatorForPhone(mPhone.getPhoneId());
            operatorNumeric = mSS.getOperatorNumeric();
            tm.setNetworkOperatorNumericForPhone(mPhone.getPhoneId(), operatorNumeric);
            updateCarrierMccMncConfiguration(operatorNumeric,
                    prevOperatorNumeric, mPhone.getContext());
            if (operatorNumeric == null) {
                if (DBG) log("operatorNumeric is null");
                tm.setNetworkCountryIsoForPhone(mPhone.getPhoneId(), "");
                mGotCountryCode = false;
                mNitzUpdatedTime = false;
            } else {
                String iso = "";
                String mcc = "";
                try{
                    mcc = operatorNumeric.substring(0, 3);
                    iso = MccTable.countryCodeForMcc(Integer.parseInt(mcc));
                } catch ( NumberFormatException ex){
                    loge("pollStateDone: countryCodeForMcc error" + ex);
                } catch ( StringIndexOutOfBoundsException ex) {
                    loge("pollStateDone: countryCodeForMcc error" + ex);
                }

                tm.setNetworkCountryIsoForPhone(mPhone.getPhoneId(), iso);
                mGotCountryCode = true;

                TimeZone zone = null;

                if (!mNitzUpdatedTime && !mcc.equals("000") && !TextUtils.isEmpty(iso) &&
                        getAutoTimeZone()) {

                    // Test both paths if ignore nitz is true
                    boolean testOneUniqueOffsetPath = SystemProperties.getBoolean(
                            TelephonyProperties.PROPERTY_IGNORE_NITZ, false) &&
                            ((SystemClock.uptimeMillis() & 1) == 0);

                    ArrayList<TimeZone> uniqueZones = TimeUtils.getTimeZonesWithUniqueOffsets(iso);
                    if ((uniqueZones.size() == 1) || testOneUniqueOffsetPath) {
                        zone = uniqueZones.get(0);
                        if (DBG) {
                            log("pollStateDone: no nitz but one TZ for iso-cc=" + iso +
                                    " with zone.getID=" + zone.getID() +
                                    " testOneUniqueOffsetPath=" + testOneUniqueOffsetPath);
                        }
                        setAndBroadcastNetworkSetTimeZone(zone.getID());
                    } else {
                        if (DBG) {
                            log("pollStateDone: there are " + uniqueZones.size() +
                                    " unique offsets for iso-cc='" + iso +
                                    " testOneUniqueOffsetPath=" + testOneUniqueOffsetPath +
                                    "', do nothing");
                        }
                    }
                }

                if (shouldFixTimeZoneNow(mPhone, operatorNumeric, prevOperatorNumeric,
                        mNeedFixZoneAfterNitz)) {
                    fixTimeZone(iso);
                }
            }

            tm.setNetworkRoamingForPhone(mPhone.getPhoneId(), mSS.getVoiceRoaming());

            setRoamingType(mSS);
            log("Broadcasting ServiceState : " + mSS);
            mPhone.notifyServiceStateChanged(mSS);

            TelephonyMetrics.getInstance().writeServiceStateChanged(mPhone.getPhoneId(), mSS);
        }

        if (hasGprsAttached || hasGprsDetached || hasRegistered || hasDeregistered) {
            logAttachChange();
        }

        if (hasGprsAttached) {
            mAttachedRegistrants.notifyRegistrants();
        }

        if (hasGprsDetached) {
            mDetachedRegistrants.notifyRegistrants();
        }

        if (hasRilDataRadioTechnologyChanged || hasRilVoiceRadioTechnologyChanged) {
            logRatChange();
        }

        if (hasDataRegStateChanged || hasRilDataRadioTechnologyChanged) {
            notifyDataRegStateRilRadioTechnologyChanged();

            if (ServiceState.RIL_RADIO_TECHNOLOGY_IWLAN
                    == mSS.getRilDataRadioTechnology()) {
                mPhone.notifyDataConnection(Phone.REASON_IWLAN_AVAILABLE);
            } else {
                mPhone.notifyDataConnection(null);
            }
        }

        if (hasVoiceRoamingOn || hasVoiceRoamingOff || hasDataRoamingOn || hasDataRoamingOff) {
            logRoamingChange();
        }

        if (hasVoiceRoamingOn) {
            mVoiceRoamingOnRegistrants.notifyRegistrants();
        }

        if (hasVoiceRoamingOff) {
            mVoiceRoamingOffRegistrants.notifyRegistrants();
        }

        if (hasDataRoamingOn) {
            mDataRoamingOnRegistrants.notifyRegistrants();
        }

        if (hasDataRoamingOff) {
            mDataRoamingOffRegistrants.notifyRegistrants();
        }

        if (hasLocationChanged) {
            mPhone.notifyLocationChanged();
        }

        if (!isGprsConsistent(mSS.getDataRegState(), mSS.getVoiceRegState())) {
            if (!mStartedGprsRegCheck && !mReportedGprsNoReg) {
                mStartedGprsRegCheck = true;

                int check_period = Settings.Global.getInt(
                        mPhone.getContext().getContentResolver(),
                        Settings.Global.GPRS_REGISTER_CHECK_PERIOD_MS,
                        DEFAULT_GPRS_CHECK_PERIOD_MILLIS);
                sendMessageDelayed(obtainMessage(EVENT_CHECK_REPORT_GPRS),
                        check_period);
            }
        } else {
            mReportedGprsNoReg = false;
        }
    }

    protected void pollStateDoneCdma() {
        updateRoamingState();

        useDataRegStateForDataOnlyDevices();
        resetServiceStateInIwlanMode();
        if (DBG) log("pollStateDone: cdma oldSS=[" + mSS + "] newSS=[" + mNewSS + "]");

        boolean hasRegistered =
                mSS.getVoiceRegState() != ServiceState.STATE_IN_SERVICE
                        && mNewSS.getVoiceRegState() == ServiceState.STATE_IN_SERVICE;

        boolean hasCdmaDataConnectionAttached =
                mSS.getDataRegState() != ServiceState.STATE_IN_SERVICE
                        && mNewSS.getDataRegState() == ServiceState.STATE_IN_SERVICE;

        boolean hasCdmaDataConnectionDetached =
                mSS.getDataRegState() == ServiceState.STATE_IN_SERVICE
                        && mNewSS.getDataRegState() != ServiceState.STATE_IN_SERVICE;

        boolean hasCdmaDataConnectionChanged =
                mSS.getDataRegState() != mNewSS.getDataRegState();

        boolean hasLocationChanged = !mNewCellLoc.equals(mCellLoc);

        // ratchet the new tech up through it's rat family but don't drop back down
        // until cell change
        if (hasLocationChanged == false) {
            mRatRatcheter.ratchetRat(mSS, mNewSS);
        }

        boolean hasRilVoiceRadioTechnologyChanged =
                mSS.getRilVoiceRadioTechnology() != mNewSS.getRilVoiceRadioTechnology();

        boolean hasRilDataRadioTechnologyChanged =
                mSS.getRilDataRadioTechnology() != mNewSS.getRilDataRadioTechnology();

        boolean hasChanged = !mNewSS.equals(mSS);

        boolean hasVoiceRoamingOn = !mSS.getVoiceRoaming() && mNewSS.getVoiceRoaming();

        boolean hasVoiceRoamingOff = mSS.getVoiceRoaming() && !mNewSS.getVoiceRoaming();

        boolean hasDataRoamingOn = !mSS.getDataRoaming() && mNewSS.getDataRoaming();

        boolean hasDataRoamingOff = mSS.getDataRoaming() && !mNewSS.getDataRoaming();

        TelephonyManager tm =
                (TelephonyManager) mPhone.getContext().getSystemService(Context.TELEPHONY_SERVICE);

        // Add an event log when connection state changes
        if (mSS.getVoiceRegState() != mNewSS.getVoiceRegState() ||
                mSS.getDataRegState() != mNewSS.getDataRegState()) {
            EventLog.writeEvent(EventLogTags.CDMA_SERVICE_STATE_CHANGE,
                    mSS.getVoiceRegState(), mSS.getDataRegState(),
                    mNewSS.getVoiceRegState(), mNewSS.getDataRegState());
        }

        ServiceState tss;
        tss = mSS;
        mSS = mNewSS;
        mNewSS = tss;
        // clean slate for next time
        mNewSS.setStateOutOfService();

        CdmaCellLocation tcl = (CdmaCellLocation)mCellLoc;
        mCellLoc = mNewCellLoc;
        mNewCellLoc = tcl;

        if (hasRilVoiceRadioTechnologyChanged) {
            updatePhoneObject();
        }

        if (hasRilDataRadioTechnologyChanged) {
            tm.setDataNetworkTypeForPhone(mPhone.getPhoneId(), mSS.getRilDataRadioTechnology());

            if (ServiceState.RIL_RADIO_TECHNOLOGY_IWLAN
                    == mSS.getRilDataRadioTechnology()) {
                log("pollStateDone: IWLAN enabled");
            }
        }

        if (hasRegistered) {
            mNetworkAttachedRegistrants.notifyRegistrants();
        }

        if (hasChanged) {
            updateSpnDisplay();

            String operatorNumeric;

            tm.setNetworkOperatorNameForPhone(mPhone.getPhoneId(), mSS.getOperatorAlpha());

            String prevOperatorNumeric = tm.getNetworkOperatorForPhone(mPhone.getPhoneId());
            operatorNumeric = mSS.getOperatorNumeric();

            // try to fix the invalid Operator Numeric
            if (isInvalidOperatorNumeric(operatorNumeric)) {
                int sid = mSS.getSystemId();
                operatorNumeric = fixUnknownMcc(operatorNumeric, sid);
            }

            tm.setNetworkOperatorNumericForPhone(mPhone.getPhoneId(), operatorNumeric);
            updateCarrierMccMncConfiguration(operatorNumeric,
                    prevOperatorNumeric, mPhone.getContext());

            if (isInvalidOperatorNumeric(operatorNumeric)) {
                if (DBG) log("operatorNumeric "+ operatorNumeric +"is invalid");
                tm.setNetworkCountryIsoForPhone(mPhone.getPhoneId(), "");
                mGotCountryCode = false;
            } else {
                String isoCountryCode = "";
                String mcc = operatorNumeric.substring(0, 3);
                try{
                    isoCountryCode = MccTable.countryCodeForMcc(Integer.parseInt(
                            operatorNumeric.substring(0, 3)));
                } catch ( NumberFormatException ex){
                    loge("pollStateDone: countryCodeForMcc error" + ex);
                } catch ( StringIndexOutOfBoundsException ex) {
                    loge("pollStateDone: countryCodeForMcc error" + ex);
                }

                tm.setNetworkCountryIsoForPhone(mPhone.getPhoneId(), isoCountryCode);
                mGotCountryCode = true;

                setOperatorIdd(operatorNumeric);

                if (shouldFixTimeZoneNow(mPhone, operatorNumeric, prevOperatorNumeric,
                        mNeedFixZoneAfterNitz)) {
                    fixTimeZone(isoCountryCode);
                }
            }

            tm.setNetworkRoamingForPhone(mPhone.getPhoneId(),
                    (mSS.getVoiceRoaming() || mSS.getDataRoaming()));

            // set roaming type
            setRoamingType(mSS);
            log("Broadcasting ServiceState : " + mSS);
            mPhone.notifyServiceStateChanged(mSS);
        }

        if (hasCdmaDataConnectionAttached || hasCdmaDataConnectionDetached || hasRegistered) {
            logAttachChange();
        }

        if (hasCdmaDataConnectionAttached) {
            mAttachedRegistrants.notifyRegistrants();
        }

        if (hasCdmaDataConnectionDetached) {
            mDetachedRegistrants.notifyRegistrants();
        }

        if (hasRilDataRadioTechnologyChanged || hasRilVoiceRadioTechnologyChanged) {
            logRatChange();
        }

        if (hasCdmaDataConnectionChanged || hasRilDataRadioTechnologyChanged) {
            notifyDataRegStateRilRadioTechnologyChanged();
            if (ServiceState.RIL_RADIO_TECHNOLOGY_IWLAN
                    == mSS.getRilDataRadioTechnology()) {
                mPhone.notifyDataConnection(Phone.REASON_IWLAN_AVAILABLE);
            } else {
                mPhone.notifyDataConnection(null);
            }
        }

        if (hasVoiceRoamingOn) {
            mVoiceRoamingOnRegistrants.notifyRegistrants();
        }

        if (hasVoiceRoamingOff) {
            mVoiceRoamingOffRegistrants.notifyRegistrants();
        }

        if (hasVoiceRoamingOn || hasVoiceRoamingOff || hasDataRoamingOn || hasDataRoamingOff) {
            logRoamingChange();
        }

        if (hasDataRoamingOn) {
            mDataRoamingOnRegistrants.notifyRegistrants();
        }

        if (hasDataRoamingOff) {
            mDataRoamingOffRegistrants.notifyRegistrants();
        }

        if (hasLocationChanged) {
            mPhone.notifyLocationChanged();
        }
        // TODO: Add CdmaCellIdenity updating, see CdmaLteServiceStateTracker.
    }

    protected void pollStateDoneCdmaLte() {
        updateRoamingState();

        if (Build.IS_DEBUGGABLE && SystemProperties.getBoolean(PROP_FORCE_ROAMING, false)) {
            mNewSS.setVoiceRoaming(true);
            mNewSS.setDataRoaming(true);
        }

        useDataRegStateForDataOnlyDevices();
        resetServiceStateInIwlanMode();
        log("pollStateDone: lte 1 ss=[" + mSS + "] newSS=[" + mNewSS + "]");

        boolean hasRegistered = mSS.getVoiceRegState() != ServiceState.STATE_IN_SERVICE
                && mNewSS.getVoiceRegState() == ServiceState.STATE_IN_SERVICE;

        boolean hasDeregistered = mSS.getVoiceRegState() == ServiceState.STATE_IN_SERVICE
                && mNewSS.getVoiceRegState() != ServiceState.STATE_IN_SERVICE;

        boolean hasCdmaDataConnectionAttached =
                mSS.getDataRegState() != ServiceState.STATE_IN_SERVICE
                        && mNewSS.getDataRegState() == ServiceState.STATE_IN_SERVICE;

        boolean hasCdmaDataConnectionDetached =
                mSS.getDataRegState() == ServiceState.STATE_IN_SERVICE
                        && mNewSS.getDataRegState() != ServiceState.STATE_IN_SERVICE;

        boolean hasCdmaDataConnectionChanged =
                mSS.getDataRegState() != mNewSS.getDataRegState();

        boolean hasLocationChanged = !mNewCellLoc.equals(mCellLoc);

        // ratchet the new tech up through it's rat family but don't drop back down
        // until cell change
        if (hasLocationChanged == false) {
            mRatRatcheter.ratchetRat(mSS, mNewSS);
        }

        boolean hasVoiceRadioTechnologyChanged = mSS.getRilVoiceRadioTechnology()
                != mNewSS.getRilVoiceRadioTechnology();

        boolean hasDataRadioTechnologyChanged = mSS.getRilDataRadioTechnology()
                != mNewSS.getRilDataRadioTechnology();

        boolean hasChanged = !mNewSS.equals(mSS);

        boolean hasVoiceRoamingOn = !mSS.getVoiceRoaming() && mNewSS.getVoiceRoaming();

        boolean hasVoiceRoamingOff = mSS.getVoiceRoaming() && !mNewSS.getVoiceRoaming();

        boolean hasDataRoamingOn = !mSS.getDataRoaming() && mNewSS.getDataRoaming();

        boolean hasDataRoamingOff = mSS.getDataRoaming() && !mNewSS.getDataRoaming();

        boolean has4gHandoff =
                mNewSS.getDataRegState() == ServiceState.STATE_IN_SERVICE &&
                ((ServiceState.isLte(mSS.getRilDataRadioTechnology()) &&
                (mNewSS.getRilDataRadioTechnology() == ServiceState.RIL_RADIO_TECHNOLOGY_EHRPD)) ||
                ((mSS.getRilDataRadioTechnology() == ServiceState.RIL_RADIO_TECHNOLOGY_EHRPD) &&
                ServiceState.isLte(mNewSS.getRilDataRadioTechnology())));

        boolean hasMultiApnSupport =
                ((ServiceState.isLte(mNewSS.getRilDataRadioTechnology()) ||
                (mNewSS.getRilDataRadioTechnology() == ServiceState.RIL_RADIO_TECHNOLOGY_EHRPD)) &&
                (!ServiceState.isLte(mSS.getRilDataRadioTechnology()) &&
                (mSS.getRilDataRadioTechnology() != ServiceState.RIL_RADIO_TECHNOLOGY_EHRPD)));

        boolean hasLostMultiApnSupport =
                ((mNewSS.getRilDataRadioTechnology() >= ServiceState.RIL_RADIO_TECHNOLOGY_IS95A) &&
                (mNewSS.getRilDataRadioTechnology() <= ServiceState.RIL_RADIO_TECHNOLOGY_EVDO_A));

        TelephonyManager tm =
                (TelephonyManager) mPhone.getContext().getSystemService(Context.TELEPHONY_SERVICE);

        if (DBG) {
            log("pollStateDone:"
                    + " hasRegistered=" + hasRegistered
                    + " hasDeegistered=" + hasDeregistered
                    + " hasCdmaDataConnectionAttached=" + hasCdmaDataConnectionAttached
                    + " hasCdmaDataConnectionDetached=" + hasCdmaDataConnectionDetached
                    + " hasCdmaDataConnectionChanged=" + hasCdmaDataConnectionChanged
                    + " hasVoiceRadioTechnologyChanged= " + hasVoiceRadioTechnologyChanged
                    + " hasDataRadioTechnologyChanged=" + hasDataRadioTechnologyChanged
                    + " hasChanged=" + hasChanged
                    + " hasVoiceRoamingOn=" + hasVoiceRoamingOn
                    + " hasVoiceRoamingOff=" + hasVoiceRoamingOff
                    + " hasDataRoamingOn=" + hasDataRoamingOn
                    + " hasDataRoamingOff=" + hasDataRoamingOff
                    + " hasLocationChanged=" + hasLocationChanged
                    + " has4gHandoff = " + has4gHandoff
                    + " hasMultiApnSupport=" + hasMultiApnSupport
                    + " hasLostMultiApnSupport=" + hasLostMultiApnSupport);
        }
        // Add an event log when connection state changes
        if (mSS.getVoiceRegState() != mNewSS.getVoiceRegState()
                || mSS.getDataRegState() != mNewSS.getDataRegState()) {
            EventLog.writeEvent(EventLogTags.CDMA_SERVICE_STATE_CHANGE, mSS.getVoiceRegState(),
                    mSS.getDataRegState(), mNewSS.getVoiceRegState(), mNewSS.getDataRegState());
        }

        ServiceState tss;
        tss = mSS;
        mSS = mNewSS;
        mNewSS = tss;
        // clean slate for next time
        mNewSS.setStateOutOfService();

        CdmaCellLocation tcl = (CdmaCellLocation)mCellLoc;
        mCellLoc = mNewCellLoc;
        mNewCellLoc = tcl;

        mNewSS.setStateOutOfService(); // clean slate for next time

        if (hasVoiceRadioTechnologyChanged) {
            updatePhoneObject();
        }

        if (hasDataRadioTechnologyChanged) {
            tm.setDataNetworkTypeForPhone(mPhone.getPhoneId(), mSS.getRilDataRadioTechnology());

            if (ServiceState.RIL_RADIO_TECHNOLOGY_IWLAN
                    == mSS.getRilDataRadioTechnology()) {
                log("pollStateDone: IWLAN enabled");
            }
        }

        if (hasRegistered) {
            mNetworkAttachedRegistrants.notifyRegistrants();
        }

        if (hasChanged) {
<<<<<<< HEAD
            updateSpnDisplay();
=======
            boolean hasBrandOverride = mUiccController.getUiccCard(getPhoneId()) == null ? false :
                    (mUiccController.getUiccCard(getPhoneId()).getOperatorBrandOverride() != null);
            if (!hasBrandOverride && (mCi.getRadioState().isOn()) && (mPhone.isEriFileLoaded()) &&
                    (mSS.getRilVoiceRadioTechnology() != ServiceState.RIL_RADIO_TECHNOLOGY_LTE ||
                            mPhone.getContext().getResources().getBoolean(com.android.internal.R.
                                    bool.config_LTE_eri_for_network_name))) {
                // Only when CDMA is in service, ERI will take effect
                String eriText = mSS.getOperatorAlpha();
                // Now the Phone sees the new ServiceState so it can get the new ERI text
                if (mSS.getVoiceRegState() == ServiceState.STATE_IN_SERVICE) {
                    eriText = mPhone.getCdmaEriText();
                } else if (mSS.getVoiceRegState() == ServiceState.STATE_POWER_OFF) {
                    eriText = (mIccRecords != null) ? mIccRecords.getServiceProviderName() : null;
                    if (TextUtils.isEmpty(eriText)) {
                        // Sets operator alpha property by retrieving from
                        // build-time system property
                        eriText = SystemProperties.get("ro.cdma.home.operator.alpha");
                    }
                } else if (mSS.getDataRegState() != ServiceState.STATE_IN_SERVICE) {
                    // Note that ServiceState.STATE_OUT_OF_SERVICE is valid used
                    // for mRegistrationState 0,2,3 and 4
                    eriText = mPhone.getContext()
                            .getText(com.android.internal.R.string.roamingTextSearching).toString();
                }
                mSS.setOperatorAlphaLong(eriText);
            }

            if (mUiccApplcation != null && mUiccApplcation.getState() == AppState.APPSTATE_READY &&
                    mIccRecords != null && (mSS.getVoiceRegState() == ServiceState.STATE_IN_SERVICE)
                    && mSS.getRilVoiceRadioTechnology() != ServiceState.RIL_RADIO_TECHNOLOGY_LTE) {
                // SIM is found on the device. If ERI roaming is OFF, and SID/NID matches
                // one configured in SIM, use operator name from CSIM record. Note that ERI, SID,
                // and NID are CDMA only, not applicable to LTE.
                boolean showSpn =
                        ((RuimRecords)mIccRecords).getCsimSpnDisplayCondition();
                int iconIndex = mSS.getCdmaEriIconIndex();

                if (showSpn && (iconIndex == EriInfo.ROAMING_INDICATOR_OFF) &&
                        isInHomeSidNid(mSS.getSystemId(), mSS.getNetworkId()) &&
                        mIccRecords != null) {
                    mSS.setOperatorAlphaLong(mIccRecords.getServiceProviderName());
                }
            }
>>>>>>> 1ff88113

            String operatorNumeric;

            tm.setNetworkOperatorNameForPhone(mPhone.getPhoneId(), mSS.getOperatorAlpha());

            String prevOperatorNumeric = tm.getNetworkOperatorForPhone(mPhone.getPhoneId());
            operatorNumeric = mSS.getOperatorNumeric();
            // try to fix the invalid Operator Numeric
            if (isInvalidOperatorNumeric(operatorNumeric)) {
                int sid = mSS.getSystemId();
                operatorNumeric = fixUnknownMcc(operatorNumeric, sid);
            }
            tm.setNetworkOperatorNumericForPhone(mPhone.getPhoneId(), operatorNumeric);
            updateCarrierMccMncConfiguration(operatorNumeric,
                    prevOperatorNumeric, mPhone.getContext());

            if (isInvalidOperatorNumeric(operatorNumeric)) {
                if (DBG) log("operatorNumeric is null");
                tm.setNetworkCountryIsoForPhone(mPhone.getPhoneId(), "");
                mGotCountryCode = false;
            } else {
                String isoCountryCode = "";
                String mcc = operatorNumeric.substring(0, 3);
                try {
                    isoCountryCode = MccTable.countryCodeForMcc(Integer.parseInt(operatorNumeric
                            .substring(0, 3)));
                } catch (NumberFormatException ex) {
                    loge("countryCodeForMcc error" + ex);
                } catch (StringIndexOutOfBoundsException ex) {
                    loge("countryCodeForMcc error" + ex);
                }

                tm.setNetworkCountryIsoForPhone(mPhone.getPhoneId(), isoCountryCode);
                mGotCountryCode = true;

                setOperatorIdd(operatorNumeric);

                if (shouldFixTimeZoneNow(mPhone, operatorNumeric, prevOperatorNumeric,
                        mNeedFixZoneAfterNitz)) {
                    fixTimeZone(isoCountryCode);
                }
            }

            tm.setNetworkRoamingForPhone(mPhone.getPhoneId(),
                    (mSS.getVoiceRoaming() || mSS.getDataRoaming()));

            setRoamingType(mSS);
            log("Broadcasting ServiceState : " + mSS);
            mPhone.notifyServiceStateChanged(mSS);
        }

        if (hasCdmaDataConnectionAttached || has4gHandoff || hasCdmaDataConnectionDetached ||
                hasRegistered || hasDeregistered) {
            logAttachChange();
        }

        if (hasCdmaDataConnectionAttached || has4gHandoff) {
            mAttachedRegistrants.notifyRegistrants();
        }

        if (hasCdmaDataConnectionDetached) {
            mDetachedRegistrants.notifyRegistrants();
        }

        if (hasDataRadioTechnologyChanged || hasVoiceRadioTechnologyChanged) {
            logRatChange();
        }

        if ((hasCdmaDataConnectionChanged || hasDataRadioTechnologyChanged)) {
            notifyDataRegStateRilRadioTechnologyChanged();
            if (ServiceState.RIL_RADIO_TECHNOLOGY_IWLAN
                    == mSS.getRilDataRadioTechnology()) {
                mPhone.notifyDataConnection(Phone.REASON_IWLAN_AVAILABLE);
            } else {
                mPhone.notifyDataConnection(null);
            }
        }

        if (hasVoiceRoamingOn || hasVoiceRoamingOff || hasDataRoamingOn || hasDataRoamingOff) {
            logRoamingChange();
        }

        if (hasVoiceRoamingOn) {
            mVoiceRoamingOnRegistrants.notifyRegistrants();
        }

        if (hasVoiceRoamingOff) {
            mVoiceRoamingOffRegistrants.notifyRegistrants();
        }

        if (hasDataRoamingOn) {
            mDataRoamingOnRegistrants.notifyRegistrants();
        }

        if (hasDataRoamingOff) {
            mDataRoamingOffRegistrants.notifyRegistrants();
        }

        if (hasLocationChanged) {
            mPhone.notifyLocationChanged();
        }
    }

    private void updateOperatorNameFromEri() {
        if (mPhone.isPhoneTypeCdma()) {
            if ((mCi.getRadioState().isOn()) && (!mIsSubscriptionFromRuim)) {
                String eriText;
                // Now the Phone sees the new ServiceState so it can get the new ERI text
                if (mSS.getVoiceRegState() == ServiceState.STATE_IN_SERVICE) {
                    eriText = mPhone.getCdmaEriText();
                } else {
                    // Note that ServiceState.STATE_OUT_OF_SERVICE is valid used for
                    // mRegistrationState 0,2,3 and 4
                    eriText = mPhone.getContext().getText(
                            com.android.internal.R.string.roamingTextSearching).toString();
                }
                mSS.setOperatorAlphaLong(eriText);
            }
        } else if (mPhone.isPhoneTypeCdmaLte()) {
            boolean hasBrandOverride = mUiccController.getUiccCard(getPhoneId()) != null &&
                    mUiccController.getUiccCard(getPhoneId()).getOperatorBrandOverride() != null;
            if (!hasBrandOverride && (mCi.getRadioState().isOn()) && (mPhone.isEriFileLoaded()) &&
                    (!ServiceState.isLte(mSS.getRilVoiceRadioTechnology()) ||
                            mPhone.getContext().getResources().getBoolean(com.android.internal.R.
                                    bool.config_LTE_eri_for_network_name))) {
                // Only when CDMA is in service, ERI will take effect
                String eriText = mSS.getOperatorAlphaLong();
                // Now the Phone sees the new ServiceState so it can get the new ERI text
                if (mSS.getVoiceRegState() == ServiceState.STATE_IN_SERVICE) {
                    eriText = mPhone.getCdmaEriText();
                } else if (mSS.getVoiceRegState() == ServiceState.STATE_POWER_OFF) {
                    eriText = (mIccRecords != null) ? mIccRecords.getServiceProviderName() : null;
                    if (TextUtils.isEmpty(eriText)) {
                        // Sets operator alpha property by retrieving from
                        // build-time system property
                        eriText = SystemProperties.get("ro.cdma.home.operator.alpha");
                    }
                } else if (mSS.getDataRegState() != ServiceState.STATE_IN_SERVICE) {
                    // Note that ServiceState.STATE_OUT_OF_SERVICE is valid used
                    // for mRegistrationState 0,2,3 and 4
                    eriText = mPhone.getContext()
                            .getText(com.android.internal.R.string.roamingTextSearching).toString();
                }
                mSS.setOperatorAlphaLong(eriText);
            }

            if (mUiccApplcation != null && mUiccApplcation.getState() == AppState.APPSTATE_READY &&
                    mIccRecords != null && (mSS.getVoiceRegState() == ServiceState.STATE_IN_SERVICE)
                    && !ServiceState.isLte(mSS.getRilVoiceRadioTechnology())) {
                // SIM is found on the device. If ERI roaming is OFF, and SID/NID matches
                // one configured in SIM, use operator name from CSIM record. Note that ERI, SID,
                // and NID are CDMA only, not applicable to LTE.
                boolean showSpn =
                        ((RuimRecords) mIccRecords).getCsimSpnDisplayCondition();
                int iconIndex = mSS.getCdmaEriIconIndex();

                if (showSpn && (iconIndex == EriInfo.ROAMING_INDICATOR_OFF) &&
                        isInHomeSidNid(mSS.getSystemId(), mSS.getNetworkId()) &&
                        mIccRecords != null) {
                    mSS.setOperatorAlphaLong(mIccRecords.getServiceProviderName());
                }
            }
        }
    }

    /**
     * Check whether the specified SID and NID pair appears in the HOME SID/NID list
     * read from NV or SIM.
     *
     * @return true if provided sid/nid pair belongs to operator's home network.
     */
    private boolean isInHomeSidNid(int sid, int nid) {
        // if SID/NID is not available, assume this is home network.
        if (isSidsAllZeros()) return true;

        // length of SID/NID shold be same
        if (mHomeSystemId.length != mHomeNetworkId.length) return true;

        if (sid == 0) return true;

        for (int i = 0; i < mHomeSystemId.length; i++) {
            // Use SID only if NID is a reserved value.
            // SID 0 and NID 0 and 65535 are reserved. (C.0005 2.6.5.2)
            if ((mHomeSystemId[i] == sid) &&
                    ((mHomeNetworkId[i] == 0) || (mHomeNetworkId[i] == 65535) ||
                            (nid == 0) || (nid == 65535) || (mHomeNetworkId[i] == nid))) {
                return true;
            }
        }
        // SID/NID are not in the list. So device is not in home network
        return false;
    }

    protected void setOperatorIdd(String operatorNumeric) {
        // Retrieve the current country information
        // with the MCC got from opeatorNumeric.
        String idd = mHbpcdUtils.getIddByMcc(
                Integer.parseInt(operatorNumeric.substring(0,3)));
        if (idd != null && !idd.isEmpty()) {
            mPhone.setSystemProperty(TelephonyProperties.PROPERTY_OPERATOR_IDP_STRING,
                    idd);
        } else {
            // use default "+", since we don't know the current IDP
            mPhone.setSystemProperty(TelephonyProperties.PROPERTY_OPERATOR_IDP_STRING, "+");
        }
    }

    protected boolean isInvalidOperatorNumeric(String operatorNumeric) {
        return operatorNumeric == null || operatorNumeric.length() < 5 ||
                operatorNumeric.startsWith(INVALID_MCC);
    }

    protected String fixUnknownMcc(String operatorNumeric, int sid) {
        if (sid <= 0) {
            // no cdma information is available, do nothing
            return operatorNumeric;
        }

        // resolve the mcc from sid;
        // if mSavedTimeZone is null, TimeZone would get the default timeZone,
        // and the fixTimeZone couldn't help, because it depends on operator Numeric;
        // if the sid is conflict and timezone is unavailable, the mcc may be not right.
        boolean isNitzTimeZone = false;
        int timeZone = 0;
        TimeZone tzone = null;
        if (mSavedTimeZone != null) {
            timeZone =
                    TimeZone.getTimeZone(mSavedTimeZone).getRawOffset()/MS_PER_HOUR;
            isNitzTimeZone = true;
        } else {
            tzone = getNitzTimeZone(mZoneOffset, mZoneDst, mZoneTime);
            if (tzone != null)
                timeZone = tzone.getRawOffset()/MS_PER_HOUR;
        }

        int mcc = mHbpcdUtils.getMcc(sid,
                timeZone, (mZoneDst ? 1 : 0), isNitzTimeZone);
        if (mcc > 0) {
            operatorNumeric = Integer.toString(mcc) + DEFAULT_MNC;
        }
        return operatorNumeric;
    }

    protected void fixTimeZone(String isoCountryCode) {
        TimeZone zone = null;
        // If the offset is (0, false) and the time zone property
        // is set, use the time zone property rather than GMT.
        String zoneName = SystemProperties.get(TIMEZONE_PROPERTY);
        if (DBG) {
            log("fixTimeZone zoneName='" + zoneName +
                    "' mZoneOffset=" + mZoneOffset + " mZoneDst=" + mZoneDst +
                    " iso-cc='" + isoCountryCode +
                    "' iso-cc-idx=" + Arrays.binarySearch(GMT_COUNTRY_CODES, isoCountryCode));
        }
        if ("".equals(isoCountryCode) && mNeedFixZoneAfterNitz) {
            // Country code not found.  This is likely a test network.
            // Get a TimeZone based only on the NITZ parameters (best guess).
            zone = getNitzTimeZone(mZoneOffset, mZoneDst, mZoneTime);
            if (DBG) log("pollStateDone: using NITZ TimeZone");
        } else if ((mZoneOffset == 0) && (mZoneDst == false) && (zoneName != null)
                && (zoneName.length() > 0)
                && (Arrays.binarySearch(GMT_COUNTRY_CODES, isoCountryCode) < 0)) {
            // For NITZ string without time zone,
            // need adjust time to reflect default time zone setting
            zone = TimeZone.getDefault();
            if (mNeedFixZoneAfterNitz) {
                long ctm = System.currentTimeMillis();
                long tzOffset = zone.getOffset(ctm);
                if (DBG) {
                    log("fixTimeZone: tzOffset=" + tzOffset +
                            " ltod=" + TimeUtils.logTimeOfDay(ctm));
                }
                if (getAutoTime()) {
                    long adj = ctm - tzOffset;
                    if (DBG) log("fixTimeZone: adj ltod=" + TimeUtils.logTimeOfDay(adj));
                    setAndBroadcastNetworkSetTime(adj);
                } else {
                    // Adjust the saved NITZ time to account for tzOffset.
                    mSavedTime = mSavedTime - tzOffset;
                    if (DBG) log("fixTimeZone: adj mSavedTime=" + mSavedTime);
                }
            }
            if (DBG) log("fixTimeZone: using default TimeZone");
        } else {
            zone = TimeUtils.getTimeZone(mZoneOffset, mZoneDst, mZoneTime, isoCountryCode);
            if (DBG) log("fixTimeZone: using getTimeZone(off, dst, time, iso)");
        }

        mNeedFixZoneAfterNitz = false;

        if (zone != null) {
            log("fixTimeZone: zone != null zone.getID=" + zone.getID());
            if (getAutoTimeZone()) {
                setAndBroadcastNetworkSetTimeZone(zone.getID());
            } else {
                log("fixTimeZone: skip changing zone as getAutoTimeZone was false");
            }
            saveNitzTimeZone(zone.getID());
        } else {
            log("fixTimeZone: zone == null, do nothing for zone");
        }
    }

    /**
     * Check if GPRS got registered while voice is registered.
     *
     * @param dataRegState i.e. CGREG in GSM
     * @param voiceRegState i.e. CREG in GSM
     * @return false if device only register to voice but not gprs
     */
    private boolean isGprsConsistent(int dataRegState, int voiceRegState) {
        return !((voiceRegState == ServiceState.STATE_IN_SERVICE) &&
                (dataRegState != ServiceState.STATE_IN_SERVICE));
    }

    /**
     * Returns a TimeZone object based only on parameters from the NITZ string.
     */
    private TimeZone getNitzTimeZone(int offset, boolean dst, long when) {
        TimeZone guess = findTimeZone(offset, dst, when);
        if (guess == null) {
            // Couldn't find a proper timezone.  Perhaps the DST data is wrong.
            guess = findTimeZone(offset, !dst, when);
        }
        if (DBG) log("getNitzTimeZone returning " + (guess == null ? guess : guess.getID()));
        return guess;
    }

    private TimeZone findTimeZone(int offset, boolean dst, long when) {
        int rawOffset = offset;
        if (dst) {
            rawOffset -= MS_PER_HOUR;
        }
        String[] zones = TimeZone.getAvailableIDs(rawOffset);
        TimeZone guess = null;
        Date d = new Date(when);
        for (String zone : zones) {
            TimeZone tz = TimeZone.getTimeZone(zone);
            if (tz.getOffset(when) == offset &&
                    tz.inDaylightTime(d) == dst) {
                guess = tz;
                break;
            }
        }

        return guess;
    }

    /** code is registration state 0-5 from TS 27.007 7.2 */
    private int regCodeToServiceState(int code) {
        switch (code) {
            case 0:
            case 2: // 2 is "searching"
            case 3: // 3 is "registration denied"
            case 4: // 4 is "unknown" no vaild in current baseband
            case 10:// same as 0, but indicates that emergency call is possible.
            case 12:// same as 2, but indicates that emergency call is possible.
            case 13:// same as 3, but indicates that emergency call is possible.
            case 14:// same as 4, but indicates that emergency call is possible.
                return ServiceState.STATE_OUT_OF_SERVICE;

            case 1:
            case 5: // 5 is "registered, roaming"
                return ServiceState.STATE_IN_SERVICE;

            default:
                loge("regCodeToServiceState: unexpected service state " + code);
                return ServiceState.STATE_OUT_OF_SERVICE;
        }
    }

    /**
     * code is registration state 0-5 from TS 27.007 7.2
     * returns true if registered roam, false otherwise
     */
    private boolean regCodeIsRoaming (int code) {
        return ServiceState.RIL_REG_STATE_ROAMING == code;
    }

    private boolean isSameOperatorNameFromSimAndSS(ServiceState s) {
        String spn = ((TelephonyManager) mPhone.getContext().
                getSystemService(Context.TELEPHONY_SERVICE)).
                getSimOperatorNameForPhone(getPhoneId());

        // NOTE: in case of RUIM we should completely ignore the ERI data file and
        // mOperatorAlphaLong is set from RIL_REQUEST_OPERATOR response 0 (alpha ONS)
        String onsl = s.getOperatorAlphaLong();
        String onss = s.getOperatorAlphaShort();

        boolean equalsOnsl = !TextUtils.isEmpty(spn) && spn.equalsIgnoreCase(onsl);
        boolean equalsOnss = !TextUtils.isEmpty(spn) && spn.equalsIgnoreCase(onss);

        return (equalsOnsl || equalsOnss);
    }

    /**
     * Set roaming state if operator mcc is the same as sim mcc
     * and ons is not different from spn
     *
     * @param s ServiceState hold current ons
     * @return true if same operator
     */
    private boolean isSameNamedOperators(ServiceState s) {
        return currentMccEqualsSimMcc(s) && isSameOperatorNameFromSimAndSS(s);
    }

    /**
     * Compare SIM MCC with Operator MCC
     *
     * @param s ServiceState hold current ons
     * @return true if both are same
     */
    private boolean currentMccEqualsSimMcc(ServiceState s) {
        String simNumeric = ((TelephonyManager) mPhone.getContext().
                getSystemService(Context.TELEPHONY_SERVICE)).
                getSimOperatorNumericForPhone(getPhoneId());
        String operatorNumeric = s.getOperatorNumeric();
        boolean equalsMcc = true;

        try {
            equalsMcc = simNumeric.substring(0, 3).
                    equals(operatorNumeric.substring(0, 3));
        } catch (Exception e){
        }
        return equalsMcc;
    }

    /**
     * Do not set roaming state in case of oprators considered non-roaming.
     *
     * Can use mcc or mcc+mnc as item of config_operatorConsideredNonRoaming.
     * For example, 302 or 21407. If mcc or mcc+mnc match with operator,
     * don't set roaming state.
     *
     * @param s ServiceState hold current ons
     * @return false for roaming state set
     */
    private boolean isOperatorConsideredNonRoaming(ServiceState s) {
        String operatorNumeric = s.getOperatorNumeric();
        String[] numericArray = mPhone.getContext().getResources().getStringArray(
                com.android.internal.R.array.config_operatorConsideredNonRoaming);

        if (numericArray.length == 0 || operatorNumeric == null) {
            return false;
        }

        for (String numeric : numericArray) {
            if (operatorNumeric.startsWith(numeric)) {
                return true;
            }
        }
        return false;
    }

    private boolean isOperatorConsideredRoaming(ServiceState s) {
        String operatorNumeric = s.getOperatorNumeric();
        String[] numericArray = mPhone.getContext().getResources().getStringArray(
                com.android.internal.R.array.config_sameNamedOperatorConsideredRoaming);

        if (numericArray.length == 0 || operatorNumeric == null) {
            return false;
        }

        for (String numeric : numericArray) {
            if (operatorNumeric.startsWith(numeric)) {
                return true;
            }
        }
        return false;
    }

    /**
     * Set restricted state based on the OnRestrictedStateChanged notification
     * If any voice or packet restricted state changes, trigger a UI
     * notification and notify registrants when sim is ready.
     *
     * @param ar an int value of RIL_RESTRICTED_STATE_*
     */
    private void onRestrictedStateChanged(AsyncResult ar) {
        RestrictedState newRs = new RestrictedState();

        if (DBG) log("onRestrictedStateChanged: E rs "+ mRestrictedState);

        if (ar.exception == null) {
            int[] ints = (int[])ar.result;
            int state = ints[0];

            newRs.setCsEmergencyRestricted(
                    ((state & RILConstants.RIL_RESTRICTED_STATE_CS_EMERGENCY) != 0) ||
                            ((state & RILConstants.RIL_RESTRICTED_STATE_CS_ALL) != 0) );
            //ignore the normal call and data restricted state before SIM READY
            if (mUiccApplcation != null && mUiccApplcation.getState() == AppState.APPSTATE_READY) {
                newRs.setCsNormalRestricted(
                        ((state & RILConstants.RIL_RESTRICTED_STATE_CS_NORMAL) != 0) ||
                                ((state & RILConstants.RIL_RESTRICTED_STATE_CS_ALL) != 0) );
                newRs.setPsRestricted(
                        (state & RILConstants.RIL_RESTRICTED_STATE_PS_ALL)!= 0);
            }

            if (DBG) log("onRestrictedStateChanged: new rs "+ newRs);

            if (!mRestrictedState.isPsRestricted() && newRs.isPsRestricted()) {
                mPsRestrictEnabledRegistrants.notifyRegistrants();
                setNotification(PS_ENABLED);
            } else if (mRestrictedState.isPsRestricted() && !newRs.isPsRestricted()) {
                mPsRestrictDisabledRegistrants.notifyRegistrants();
                setNotification(PS_DISABLED);
            }

            /**
             * There are two kind of cs restriction, normal and emergency. So
             * there are 4 x 4 combinations in current and new restricted states
             * and we only need to notify when state is changed.
             */
            if (mRestrictedState.isCsRestricted()) {
                if (!newRs.isCsRestricted()) {
                    // remove all restriction
                    setNotification(CS_DISABLED);
                } else if (!newRs.isCsNormalRestricted()) {
                    // remove normal restriction
                    setNotification(CS_EMERGENCY_ENABLED);
                } else if (!newRs.isCsEmergencyRestricted()) {
                    // remove emergency restriction
                    setNotification(CS_NORMAL_ENABLED);
                }
            } else if (mRestrictedState.isCsEmergencyRestricted() &&
                    !mRestrictedState.isCsNormalRestricted()) {
                if (!newRs.isCsRestricted()) {
                    // remove all restriction
                    setNotification(CS_DISABLED);
                } else if (newRs.isCsRestricted()) {
                    // enable all restriction
                    setNotification(CS_ENABLED);
                } else if (newRs.isCsNormalRestricted()) {
                    // remove emergency restriction and enable normal restriction
                    setNotification(CS_NORMAL_ENABLED);
                }
            } else if (!mRestrictedState.isCsEmergencyRestricted() &&
                    mRestrictedState.isCsNormalRestricted()) {
                if (!newRs.isCsRestricted()) {
                    // remove all restriction
                    setNotification(CS_DISABLED);
                } else if (newRs.isCsRestricted()) {
                    // enable all restriction
                    setNotification(CS_ENABLED);
                } else if (newRs.isCsEmergencyRestricted()) {
                    // remove normal restriction and enable emergency restriction
                    setNotification(CS_EMERGENCY_ENABLED);
                }
            } else {
                if (newRs.isCsRestricted()) {
                    // enable all restriction
                    setNotification(CS_ENABLED);
                } else if (newRs.isCsEmergencyRestricted()) {
                    // enable emergency restriction
                    setNotification(CS_EMERGENCY_ENABLED);
                } else if (newRs.isCsNormalRestricted()) {
                    // enable normal restriction
                    setNotification(CS_NORMAL_ENABLED);
                }
            }

            mRestrictedState = newRs;
        }
        log("onRestrictedStateChanged: X rs "+ mRestrictedState);
    }

    /**
     * @return the current cell location information. Prefer Gsm location
     * information if available otherwise return LTE location information
     */
    public CellLocation getCellLocation() {
        if (((GsmCellLocation)mCellLoc).getLac() >= 0 &&
                ((GsmCellLocation)mCellLoc).getCid() >= 0) {
            if (DBG) log("getCellLocation(): X good mCellLoc=" + mCellLoc);
            return mCellLoc;
        } else {
            List<CellInfo> result = getAllCellInfo();
            if (result != null) {
                // A hack to allow tunneling of LTE information via GsmCellLocation
                // so that older Network Location Providers can return some information
                // on LTE only networks, see bug 9228974.
                //
                // We'll search the return CellInfo array preferring GSM/WCDMA
                // data, but if there is none we'll tunnel the first LTE information
                // in the list.
                //
                // The tunnel'd LTE information is returned as follows:
                //   LAC = TAC field
                //   CID = CI field
                //   PSC = 0.
                GsmCellLocation cellLocOther = new GsmCellLocation();
                for (CellInfo ci : result) {
                    if (ci instanceof CellInfoGsm) {
                        CellInfoGsm cellInfoGsm = (CellInfoGsm)ci;
                        CellIdentityGsm cellIdentityGsm = cellInfoGsm.getCellIdentity();
                        cellLocOther.setLacAndCid(cellIdentityGsm.getLac(),
                                cellIdentityGsm.getCid());
                        cellLocOther.setPsc(cellIdentityGsm.getPsc());
                        if (DBG) log("getCellLocation(): X ret GSM info=" + cellLocOther);
                        return cellLocOther;
                    } else if (ci instanceof CellInfoWcdma) {
                        CellInfoWcdma cellInfoWcdma = (CellInfoWcdma)ci;
                        CellIdentityWcdma cellIdentityWcdma = cellInfoWcdma.getCellIdentity();
                        cellLocOther.setLacAndCid(cellIdentityWcdma.getLac(),
                                cellIdentityWcdma.getCid());
                        cellLocOther.setPsc(cellIdentityWcdma.getPsc());
                        if (DBG) log("getCellLocation(): X ret WCDMA info=" + cellLocOther);
                        return cellLocOther;
                    } else if ((ci instanceof CellInfoLte) &&
                            ((cellLocOther.getLac() < 0) || (cellLocOther.getCid() < 0))) {
                        // We'll return the first good LTE info we get if there is no better answer
                        CellInfoLte cellInfoLte = (CellInfoLte)ci;
                        CellIdentityLte cellIdentityLte = cellInfoLte.getCellIdentity();
                        if ((cellIdentityLte.getTac() != Integer.MAX_VALUE)
                                && (cellIdentityLte.getCi() != Integer.MAX_VALUE)) {
                            cellLocOther.setLacAndCid(cellIdentityLte.getTac(),
                                    cellIdentityLte.getCi());
                            cellLocOther.setPsc(0);
                            if (DBG) {
                                log("getCellLocation(): possible LTE cellLocOther=" + cellLocOther);
                            }
                        }
                    }
                }
                if (DBG) {
                    log("getCellLocation(): X ret best answer cellLocOther=" + cellLocOther);
                }
                return cellLocOther;
            } else {
                if (DBG) {
                    log("getCellLocation(): X empty mCellLoc and CellInfo mCellLoc=" + mCellLoc);
                }
                return mCellLoc;
            }
        }
    }

    /**
     * nitzReceiveTime is time_t that the NITZ time was posted
     */
    private void setTimeFromNITZString (String nitz, long nitzReceiveTime) {
        // "yy/mm/dd,hh:mm:ss(+/-)tz"
        // tz is in number of quarter-hours

        long start = SystemClock.elapsedRealtime();
        if (DBG) {log("NITZ: " + nitz + "," + nitzReceiveTime +
                " start=" + start + " delay=" + (start - nitzReceiveTime));
        }

        try {
            /* NITZ time (hour:min:sec) will be in UTC but it supplies the timezone
             * offset as well (which we won't worry about until later) */
            Calendar c = Calendar.getInstance(TimeZone.getTimeZone("GMT"));

            c.clear();
            c.set(Calendar.DST_OFFSET, 0);

            String[] nitzSubs = nitz.split("[/:,+-]");

            int year = 2000 + Integer.parseInt(nitzSubs[0]);
            if (year > MAX_NITZ_YEAR) {
                if (DBG) loge("NITZ year: " + year + " exceeds limit, skip NITZ time update");
                return;
            }
            c.set(Calendar.YEAR, year);

            // month is 0 based!
            int month = Integer.parseInt(nitzSubs[1]) - 1;
            c.set(Calendar.MONTH, month);

            int date = Integer.parseInt(nitzSubs[2]);
            c.set(Calendar.DATE, date);

            int hour = Integer.parseInt(nitzSubs[3]);
            c.set(Calendar.HOUR, hour);

            int minute = Integer.parseInt(nitzSubs[4]);
            c.set(Calendar.MINUTE, minute);

            int second = Integer.parseInt(nitzSubs[5]);
            c.set(Calendar.SECOND, second);

            boolean sign = (nitz.indexOf('-') == -1);

            int tzOffset = Integer.parseInt(nitzSubs[6]);

            int dst = (nitzSubs.length >= 8 ) ? Integer.parseInt(nitzSubs[7]) : 0;

            // The zone offset received from NITZ is for current local time,
            // so DST correction is already applied.  Don't add it again.
            //
            // tzOffset += dst * 4;
            //
            // We could unapply it if we wanted the raw offset.

            tzOffset = (sign ? 1 : -1) * tzOffset * 15 * 60 * 1000;

            TimeZone    zone = null;

            // As a special extension, the Android emulator appends the name of
            // the host computer's timezone to the nitz string. this is zoneinfo
            // timezone name of the form Area!Location or Area!Location!SubLocation
            // so we need to convert the ! into /
            if (nitzSubs.length >= 9) {
                String  tzname = nitzSubs[8].replace('!','/');
                zone = TimeZone.getTimeZone( tzname );
            }

            String iso = ((TelephonyManager) mPhone.getContext().
                    getSystemService(Context.TELEPHONY_SERVICE)).
                    getNetworkCountryIsoForPhone(mPhone.getPhoneId());

            if (zone == null) {

                if (mGotCountryCode) {
                    if (iso != null && iso.length() > 0) {
                        zone = TimeUtils.getTimeZone(tzOffset, dst != 0,
                                c.getTimeInMillis(),
                                iso);
                    } else {
                        // We don't have a valid iso country code.  This is
                        // most likely because we're on a test network that's
                        // using a bogus MCC (eg, "001"), so get a TimeZone
                        // based only on the NITZ parameters.
                        zone = getNitzTimeZone(tzOffset, (dst != 0), c.getTimeInMillis());
                    }
                }
            }

            if ((zone == null) || (mZoneOffset != tzOffset) || (mZoneDst != (dst != 0))){
                // We got the time before the country or the zone has changed
                // so we don't know how to identify the DST rules yet.  Save
                // the information and hope to fix it up later.

                mNeedFixZoneAfterNitz = true;
                mZoneOffset  = tzOffset;
                mZoneDst     = dst != 0;
                mZoneTime    = c.getTimeInMillis();
            }
            if (DBG) {
                log("NITZ: tzOffset=" + tzOffset + " dst=" + dst + " zone=" +
                        (zone!=null ? zone.getID() : "NULL") +
                        " iso=" + iso + " mGotCountryCode=" + mGotCountryCode +
                        " mNeedFixZoneAfterNitz=" + mNeedFixZoneAfterNitz);
            }

            if (zone != null) {
                if (getAutoTimeZone()) {
                    setAndBroadcastNetworkSetTimeZone(zone.getID());
                }
                saveNitzTimeZone(zone.getID());
            }

            String ignore = SystemProperties.get("gsm.ignore-nitz");
            if (ignore != null && ignore.equals("yes")) {
                log("NITZ: Not setting clock because gsm.ignore-nitz is set");
                return;
            }

            try {
                mWakeLock.acquire();

                if (!mPhone.isPhoneTypeGsm() || getAutoTime()) {
                    long millisSinceNitzReceived
                            = SystemClock.elapsedRealtime() - nitzReceiveTime;

                    if (millisSinceNitzReceived < 0) {
                        // Sanity check: something is wrong
                        if (DBG) {
                            log("NITZ: not setting time, clock has rolled "
                                    + "backwards since NITZ time was received, "
                                    + nitz);
                        }
                        return;
                    }

                    if (millisSinceNitzReceived > Integer.MAX_VALUE) {
                        // If the time is this far off, something is wrong > 24 days!
                        if (DBG) {
                            log("NITZ: not setting time, processing has taken "
                                    + (millisSinceNitzReceived / (1000 * 60 * 60 * 24))
                                    + " days");
                        }
                        return;
                    }

                    // Note: with range checks above, cast to int is safe
                    c.add(Calendar.MILLISECOND, (int)millisSinceNitzReceived);

                    if (DBG) {
                        log("NITZ: Setting time of day to " + c.getTime()
                                + " NITZ receive delay(ms): " + millisSinceNitzReceived
                                + " gained(ms): "
                                + (c.getTimeInMillis() - System.currentTimeMillis())
                                + " from " + nitz);
                    }
                    if (mPhone.isPhoneTypeGsm()) {
                        setAndBroadcastNetworkSetTime(c.getTimeInMillis());
                        Rlog.i(LOG_TAG, "NITZ: after Setting time of day");
                    } else {
                        if (getAutoTime()) {
                            /**
                             * Update system time automatically
                             */
                            long gained = c.getTimeInMillis() - System.currentTimeMillis();
                            long timeSinceLastUpdate = SystemClock.elapsedRealtime() - mSavedAtTime;
                            int nitzUpdateSpacing = Settings.Global.getInt(mCr,
                                    Settings.Global.NITZ_UPDATE_SPACING, mNitzUpdateSpacing);
                            int nitzUpdateDiff = Settings.Global.getInt(mCr,
                                    Settings.Global.NITZ_UPDATE_DIFF, mNitzUpdateDiff);

                            if ((mSavedAtTime == 0) || (timeSinceLastUpdate > nitzUpdateSpacing)
                                    || (Math.abs(gained) > nitzUpdateDiff)) {
                                if (DBG) {
                                    log("NITZ: Auto updating time of day to " + c.getTime()
                                            + " NITZ receive delay=" + millisSinceNitzReceived
                                            + "ms gained=" + gained + "ms from " + nitz);
                                }

                                setAndBroadcastNetworkSetTime(c.getTimeInMillis());
                            } else {
                                if (DBG) {
                                    log("NITZ: ignore, a previous update was "
                                            + timeSinceLastUpdate + "ms ago and gained=" + gained + "ms");
                                }
                                return;
                            }
                        }
                    }
                }
                SystemProperties.set("gsm.nitz.time", String.valueOf(c.getTimeInMillis()));
                saveNitzTime(c.getTimeInMillis());
                mNitzUpdatedTime = true;
            } finally {
                if (DBG) {
                    long end = SystemClock.elapsedRealtime();
                    log("NITZ: end=" + end + " dur=" + (end - start));
                }
                mWakeLock.release();
            }
        } catch (RuntimeException ex) {
            loge("NITZ: Parsing NITZ time " + nitz + " ex=" + ex);
        }
    }

    private boolean getAutoTime() {
        try {
            return Settings.Global.getInt(mCr, Settings.Global.AUTO_TIME) > 0;
        } catch (Settings.SettingNotFoundException snfe) {
            return true;
        }
    }

    private boolean getAutoTimeZone() {
        try {
            return Settings.Global.getInt(mCr, Settings.Global.AUTO_TIME_ZONE) > 0;
        } catch (Settings.SettingNotFoundException snfe) {
            return true;
        }
    }

    private void saveNitzTimeZone(String zoneId) {
        mSavedTimeZone = zoneId;
    }

    private void saveNitzTime(long time) {
        mSavedTime = time;
        mSavedAtTime = SystemClock.elapsedRealtime();
    }

    /**
     * Set the timezone and send out a sticky broadcast so the system can
     * determine if the timezone was set by the carrier.
     *
     * @param zoneId timezone set by carrier
     */
    private void setAndBroadcastNetworkSetTimeZone(String zoneId) {
        if (DBG) log("setAndBroadcastNetworkSetTimeZone: setTimeZone=" + zoneId);
        AlarmManager alarm =
                (AlarmManager) mPhone.getContext().getSystemService(Context.ALARM_SERVICE);
        alarm.setTimeZone(zoneId);
        Intent intent = new Intent(TelephonyIntents.ACTION_NETWORK_SET_TIMEZONE);
        intent.addFlags(Intent.FLAG_RECEIVER_REPLACE_PENDING);
        intent.putExtra("time-zone", zoneId);
        mPhone.getContext().sendStickyBroadcastAsUser(intent, UserHandle.ALL);
        if (DBG) {
            log("setAndBroadcastNetworkSetTimeZone: call alarm.setTimeZone and broadcast zoneId=" +
                    zoneId);
        }
    }

    /**
     * Set the time and Send out a sticky broadcast so the system can determine
     * if the time was set by the carrier.
     *
     * @param time time set by network
     */
    private void setAndBroadcastNetworkSetTime(long time) {
        if (DBG) log("setAndBroadcastNetworkSetTime: time=" + time + "ms");
        SystemClock.setCurrentTimeMillis(time);
        Intent intent = new Intent(TelephonyIntents.ACTION_NETWORK_SET_TIME);
        intent.addFlags(Intent.FLAG_RECEIVER_REPLACE_PENDING);
        intent.putExtra("time", time);
        mPhone.getContext().sendStickyBroadcastAsUser(intent, UserHandle.ALL);

        TelephonyMetrics.getInstance().writeNITZEvent(mPhone.getPhoneId(), time);
    }

    private void revertToNitzTime() {
        if (Settings.Global.getInt(mCr, Settings.Global.AUTO_TIME, 0) == 0) {
            return;
        }
        if (DBG) {
            log("Reverting to NITZ Time: mSavedTime=" + mSavedTime + " mSavedAtTime=" +
                    mSavedAtTime);
        }
        if (mSavedTime != 0 && mSavedAtTime != 0) {
            setAndBroadcastNetworkSetTime(mSavedTime
                    + (SystemClock.elapsedRealtime() - mSavedAtTime));
        }
    }

    private void revertToNitzTimeZone() {
        if (Settings.Global.getInt(mCr, Settings.Global.AUTO_TIME_ZONE, 0) == 0) {
            return;
        }
        if (DBG) log("Reverting to NITZ TimeZone: tz='" + mSavedTimeZone);
        if (mSavedTimeZone != null) {
            setAndBroadcastNetworkSetTimeZone(mSavedTimeZone);
        }
    }

    /**
     * Post a notification to NotificationManager for restricted state
     *
     * @param notifyType is one state of PS/CS_*_ENABLE/DISABLE
     */
    private void setNotification(int notifyType) {
        if (DBG) log("setNotification: create notification " + notifyType);

        // Needed because sprout RIL sends these when they shouldn't?
        boolean isSetNotification = mPhone.getContext().getResources().getBoolean(
                com.android.internal.R.bool.config_user_notification_of_restrictied_mobile_access);
        if (!isSetNotification) {
            if (DBG) log("Ignore all the notifications");
            return;
        }

        Context context = mPhone.getContext();


        CharSequence details = "";
        CharSequence title = context.getText(com.android.internal.R.string.RestrictedOnData);
        int notificationId = CS_NOTIFICATION;

        switch (notifyType) {
            case PS_ENABLED:
                long dataSubId = SubscriptionManager.getDefaultDataSubscriptionId();
                if (dataSubId != mPhone.getSubId()) {
                    return;
                }
                notificationId = PS_NOTIFICATION;
                details = context.getText(com.android.internal.R.string.RestrictedOnData);
                break;
            case PS_DISABLED:
                notificationId = PS_NOTIFICATION;
                break;
            case CS_ENABLED:
                details = context.getText(com.android.internal.R.string.RestrictedOnAllVoice);
                break;
            case CS_NORMAL_ENABLED:
                details = context.getText(com.android.internal.R.string.RestrictedOnNormal);
                break;
            case CS_EMERGENCY_ENABLED:
                details = context.getText(com.android.internal.R.string.RestrictedOnEmergency);
                break;
            case CS_DISABLED:
                // do nothing and cancel the notification later
                break;
        }

        if (DBG) log("setNotification: put notification " + title + " / " +details);
        mNotification = new Notification.Builder(context)
                .setWhen(System.currentTimeMillis())
                .setAutoCancel(true)
                .setSmallIcon(com.android.internal.R.drawable.stat_sys_warning)
                .setTicker(title)
                .setColor(context.getResources().getColor(
                        com.android.internal.R.color.system_notification_accent_color))
                .setContentTitle(title)
                .setContentText(details)
                .build();

        NotificationManager notificationManager = (NotificationManager)
                context.getSystemService(Context.NOTIFICATION_SERVICE);

        if (notifyType == PS_DISABLED || notifyType == CS_DISABLED) {
            // cancel previous post notification
            notificationManager.cancel(notificationId);
        } else {
            // update restricted state notification
            notificationManager.notify(notificationId, mNotification);
        }
    }

    private UiccCardApplication getUiccCardApplication() {
        if (mPhone.isPhoneTypeGsm()) {
            return mUiccController.getUiccCardApplication(mPhone.getPhoneId(),
                    UiccController.APP_FAM_3GPP);
        } else {
            return mUiccController.getUiccCardApplication(mPhone.getPhoneId(),
                    UiccController.APP_FAM_3GPP2);
        }
    }

    private void queueNextSignalStrengthPoll() {
        if (mDontPollSignalStrength) {
            // The radio is telling us about signal strength changes
            // we don't have to ask it
            return;
        }

        Message msg;

        msg = obtainMessage();
        msg.what = EVENT_POLL_SIGNAL_STRENGTH;

        long nextTime;

        // TODO Don't poll signal strength if screen is off
        sendMessageDelayed(msg, POLL_PERIOD_MILLIS);
    }

    private void notifyCdmaSubscriptionInfoReady() {
        if (mCdmaForSubscriptionInfoReadyRegistrants != null) {
            if (DBG) log("CDMA_SUBSCRIPTION: call notifyRegistrants()");
            mCdmaForSubscriptionInfoReadyRegistrants.notifyRegistrants();
        }
    }

    /**
     * Registration point for transition into DataConnection attached.
     * @param h handler to notify
     * @param what what code of message when delivered
     * @param obj placed in Message.obj
     */
    public void registerForDataConnectionAttached(Handler h, int what, Object obj) {
        Registrant r = new Registrant(h, what, obj);
        mAttachedRegistrants.add(r);

        if (getCurrentDataConnectionState() == ServiceState.STATE_IN_SERVICE) {
            r.notifyRegistrant();
        }
    }
    public void unregisterForDataConnectionAttached(Handler h) {
        mAttachedRegistrants.remove(h);
    }

    /**
     * Registration point for transition into DataConnection detached.
     * @param h handler to notify
     * @param what what code of message when delivered
     * @param obj placed in Message.obj
     */
    public void registerForDataConnectionDetached(Handler h, int what, Object obj) {
        Registrant r = new Registrant(h, what, obj);
        mDetachedRegistrants.add(r);

        if (getCurrentDataConnectionState() != ServiceState.STATE_IN_SERVICE) {
            r.notifyRegistrant();
        }
    }
    public void unregisterForDataConnectionDetached(Handler h) {
        mDetachedRegistrants.remove(h);
    }

    /**
     * Registration for DataConnection RIL Data Radio Technology changing. The
     * new radio technology will be returned AsyncResult#result as an Integer Object.
     * The AsyncResult will be in the notification Message#obj.
     *
     * @param h handler to notify
     * @param what what code of message when delivered
     * @param obj placed in Message.obj
     */
    public void registerForDataRegStateOrRatChanged(Handler h, int what, Object obj) {
        Registrant r = new Registrant(h, what, obj);
        mDataRegStateOrRatChangedRegistrants.add(r);
        notifyDataRegStateRilRadioTechnologyChanged();
    }
    public void unregisterForDataRegStateOrRatChanged(Handler h) {
        mDataRegStateOrRatChangedRegistrants.remove(h);
    }

    /**
     * Registration point for transition into network attached.
     * @param h handler to notify
     * @param what what code of message when delivered
     * @param obj in Message.obj
     */
    public void registerForNetworkAttached(Handler h, int what, Object obj) {
        Registrant r = new Registrant(h, what, obj);

        mNetworkAttachedRegistrants.add(r);
        if (mSS.getVoiceRegState() == ServiceState.STATE_IN_SERVICE) {
            r.notifyRegistrant();
        }
    }
    public void unregisterForNetworkAttached(Handler h) {
        mNetworkAttachedRegistrants.remove(h);
    }

    /**
     * Registration point for transition into packet service restricted zone.
     * @param h handler to notify
     * @param what what code of message when delivered
     * @param obj placed in Message.obj
     */
    public void registerForPsRestrictedEnabled(Handler h, int what, Object obj) {
        Registrant r = new Registrant(h, what, obj);
        mPsRestrictEnabledRegistrants.add(r);

        if (mRestrictedState.isPsRestricted()) {
            r.notifyRegistrant();
        }
    }

    public void unregisterForPsRestrictedEnabled(Handler h) {
        mPsRestrictEnabledRegistrants.remove(h);
    }

    /**
     * Registration point for transition out of packet service restricted zone.
     * @param h handler to notify
     * @param what what code of message when delivered
     * @param obj placed in Message.obj
     */
    public void registerForPsRestrictedDisabled(Handler h, int what, Object obj) {
        Registrant r = new Registrant(h, what, obj);
        mPsRestrictDisabledRegistrants.add(r);

        if (mRestrictedState.isPsRestricted()) {
            r.notifyRegistrant();
        }
    }

    public void unregisterForPsRestrictedDisabled(Handler h) {
        mPsRestrictDisabledRegistrants.remove(h);
    }

    /**
     * Clean up existing voice and data connection then turn off radio power.
     *
     * Hang up the existing voice calls to decrease call drop rate.
     */
    public void powerOffRadioSafely(DcTracker dcTracker) {
        synchronized (this) {
            if (!mPendingRadioPowerOffAfterDataOff) {
                if (mPhone.isPhoneTypeGsm() || mPhone.isPhoneTypeCdmaLte()) {
                    int dds = SubscriptionManager.getDefaultDataSubscriptionId();
                    // To minimize race conditions we call cleanUpAllConnections on
                    // both if else paths instead of before this isDisconnected test.
                    if (dcTracker.isDisconnected()
                            && (dds == mPhone.getSubId()
                            || (dds != mPhone.getSubId()
                            && ProxyController.getInstance().isDataDisconnected(dds)))) {
                        // To minimize race conditions we do this after isDisconnected
                        dcTracker.cleanUpAllConnections(Phone.REASON_RADIO_TURNED_OFF);
                        if (DBG) log("Data disconnected, turn off radio right away.");
                        hangupAndPowerOff();
                    } else {
                        // hang up all active voice calls first
                        if (mPhone.isPhoneTypeGsm() && mPhone.isInCall()) {
                            mPhone.mCT.mRingingCall.hangupIfAlive();
                            mPhone.mCT.mBackgroundCall.hangupIfAlive();
                            mPhone.mCT.mForegroundCall.hangupIfAlive();
                        }
                        dcTracker.cleanUpAllConnections(Phone.REASON_RADIO_TURNED_OFF);
                        if (dds != mPhone.getSubId()
                                && !ProxyController.getInstance().isDataDisconnected(dds)) {
                            if (DBG) log("Data is active on DDS.  Wait for all data disconnect");
                            // Data is not disconnected on DDS. Wait for the data disconnect complete
                            // before sending the RADIO_POWER off.
                            ProxyController.getInstance().registerForAllDataDisconnected(dds, this,
                                    EVENT_ALL_DATA_DISCONNECTED, null);
                            mPendingRadioPowerOffAfterDataOff = true;
                        }
                        Message msg = Message.obtain(this);
                        msg.what = EVENT_SET_RADIO_POWER_OFF;
                        msg.arg1 = ++mPendingRadioPowerOffAfterDataOffTag;
                        if (sendMessageDelayed(msg, 30000)) {
                            if (DBG) log("Wait upto 30s for data to disconnect, then turn off radio.");
                            mPendingRadioPowerOffAfterDataOff = true;
                        } else {
                            log("Cannot send delayed Msg, turn off radio right away.");
                            hangupAndPowerOff();
                            mPendingRadioPowerOffAfterDataOff = false;
                        }
                    }
                } else {
                    // In some network, deactivate PDP connection cause releasing of RRC connection,
                    // which MM/IMSI detaching request needs. Without this detaching, network can
                    // not release the network resources previously attached.
                    // So we are avoiding data detaching on these networks.
                    String[] networkNotClearData = mPhone.getContext().getResources()
                            .getStringArray(com.android.internal.R.array.networks_not_clear_data);
                    String currentNetwork = mSS.getOperatorNumeric();
                    if ((networkNotClearData != null) && (currentNetwork != null)) {
                        for (int i = 0; i < networkNotClearData.length; i++) {
                            if (currentNetwork.equals(networkNotClearData[i])) {
                                // Don't clear data connection for this carrier
                                if (DBG)
                                    log("Not disconnecting data for " + currentNetwork);
                                hangupAndPowerOff();
                                return;
                            }
                        }
                    }
                    // To minimize race conditions we call cleanUpAllConnections on
                    // both if else paths instead of before this isDisconnected test.
                    if (dcTracker.isDisconnected()) {
                        // To minimize race conditions we do this after isDisconnected
                        dcTracker.cleanUpAllConnections(Phone.REASON_RADIO_TURNED_OFF);
                        if (DBG) log("Data disconnected, turn off radio right away.");
                        hangupAndPowerOff();
                    } else {
                        dcTracker.cleanUpAllConnections(Phone.REASON_RADIO_TURNED_OFF);
                        Message msg = Message.obtain(this);
                        msg.what = EVENT_SET_RADIO_POWER_OFF;
                        msg.arg1 = ++mPendingRadioPowerOffAfterDataOffTag;
                        if (sendMessageDelayed(msg, 30000)) {
                            if (DBG)
                                log("Wait upto 30s for data to disconnect, then turn off radio.");
                            mPendingRadioPowerOffAfterDataOff = true;
                        } else {
                            log("Cannot send delayed Msg, turn off radio right away.");
                            hangupAndPowerOff();
                        }
                    }
                }
            }
        }
    }

    /**
     * process the pending request to turn radio off after data is disconnected
     *
     * return true if there is pending request to process; false otherwise.
     */
    public boolean processPendingRadioPowerOffAfterDataOff() {
        synchronized(this) {
            if (mPendingRadioPowerOffAfterDataOff) {
                if (DBG) log("Process pending request to turn radio off.");
                mPendingRadioPowerOffAfterDataOffTag += 1;
                hangupAndPowerOff();
                mPendingRadioPowerOffAfterDataOff = false;
                return true;
            }
            return false;
        }
    }

    /**
     * send signal-strength-changed notification if changed Called both for
     * solicited and unsolicited signal strength updates
     *
     * @return true if the signal strength changed and a notification was sent.
     */
    protected boolean onSignalStrengthResult(AsyncResult ar) {
        boolean isGsm = false;
        //override isGsm for CDMA LTE
        if (mPhone.isPhoneTypeGsm() ||
                (mPhone.isPhoneTypeCdmaLte() &&
                        ServiceState.isLte(mSS.getRilDataRadioTechnology()))) {
            isGsm = true;
        }

        // This signal is used for both voice and data radio signal so parse
        // all fields

        if ((ar.exception == null) && (ar.result != null)) {
            mSignalStrength = (SignalStrength) ar.result;
            mSignalStrength.validateInput();
            mSignalStrength.setGsm(isGsm);
        } else {
            log("onSignalStrengthResult() Exception from RIL : " + ar.exception);
            mSignalStrength = new SignalStrength(isGsm);
        }

        boolean ssChanged = notifySignalStrength();

        return ssChanged;
    }

    /**
     * Hang up all voice call and turn off radio. Implemented by derived class.
     */
    protected void hangupAndPowerOff() {
        // hang up all active voice calls
        if (!mPhone.isPhoneTypeGsm() || mPhone.isInCall()) {
            mPhone.mCT.mRingingCall.hangupIfAlive();
            mPhone.mCT.mBackgroundCall.hangupIfAlive();
            mPhone.mCT.mForegroundCall.hangupIfAlive();
        }

        mCi.setRadioPower(false, null);

    }

    /** Cancel a pending (if any) pollState() operation */
    protected void cancelPollState() {
        // This will effectively cancel the rest of the poll requests.
        mPollingContext = new int[1];
    }

    /**
     * Return true if time zone needs fixing.
     *
     * @param phone
     * @param operatorNumeric
     * @param prevOperatorNumeric
     * @param needToFixTimeZone
     * @return true if time zone needs to be fixed
     */
    protected boolean shouldFixTimeZoneNow(Phone phone, String operatorNumeric,
            String prevOperatorNumeric, boolean needToFixTimeZone) {
        // Return false if the mcc isn't valid as we don't know where we are.
        // Return true if we have an IccCard and the mcc changed or we
        // need to fix it because when the NITZ time came in we didn't
        // know the country code.

        // If mcc is invalid then we'll return false
        int mcc;
        try {
            mcc = Integer.parseInt(operatorNumeric.substring(0, 3));
        } catch (Exception e) {
            if (DBG) {
                log("shouldFixTimeZoneNow: no mcc, operatorNumeric=" + operatorNumeric +
                        " retVal=false");
            }
            return false;
        }

        // If prevMcc is invalid will make it different from mcc
        // so we'll return true if the card exists.
        int prevMcc;
        try {
            prevMcc = Integer.parseInt(prevOperatorNumeric.substring(0, 3));
        } catch (Exception e) {
            prevMcc = mcc + 1;
        }

        // Determine if the Icc card exists
        boolean iccCardExist = false;
        if (mUiccApplcation != null) {
            iccCardExist = mUiccApplcation.getState() != AppState.APPSTATE_UNKNOWN;
        }

        // Determine retVal
        boolean retVal = ((iccCardExist && (mcc != prevMcc)) || needToFixTimeZone);
        if (DBG) {
            long ctm = System.currentTimeMillis();
            log("shouldFixTimeZoneNow: retVal=" + retVal +
                    " iccCardExist=" + iccCardExist +
                    " operatorNumeric=" + operatorNumeric + " mcc=" + mcc +
                    " prevOperatorNumeric=" + prevOperatorNumeric + " prevMcc=" + prevMcc +
                    " needToFixTimeZone=" + needToFixTimeZone +
                    " ltod=" + TimeUtils.logTimeOfDay(ctm));
        }
        return retVal;
    }

    public String getSystemProperty(String property, String defValue) {
        return TelephonyManager.getTelephonyProperty(mPhone.getPhoneId(), property, defValue);
    }

    /**
     * @return all available cell information or null if none.
     */
    public List<CellInfo> getAllCellInfo() {
        CellInfoResult result = new CellInfoResult();
        if (VDBG) log("SST.getAllCellInfo(): E");
        int ver = mCi.getRilVersion();
        if (ver >= 8) {
            if (isCallerOnDifferentThread()) {
                if ((SystemClock.elapsedRealtime() - mLastCellInfoListTime)
                        > LAST_CELL_INFO_LIST_MAX_AGE_MS) {
                    Message msg = obtainMessage(EVENT_GET_CELL_INFO_LIST, result);
                    synchronized(result.lockObj) {
                        result.list = null;
                        mCi.getCellInfoList(msg);
                        try {
                            result.lockObj.wait(5000);
                        } catch (InterruptedException e) {
                            e.printStackTrace();
                        }
                    }
                } else {
                    if (DBG) log("SST.getAllCellInfo(): return last, back to back calls");
                    result.list = mLastCellInfoList;
                }
            } else {
                if (DBG) log("SST.getAllCellInfo(): return last, same thread can't block");
                result.list = mLastCellInfoList;
            }
        } else {
            if (DBG) log("SST.getAllCellInfo(): not implemented");
            result.list = null;
        }
        synchronized(result.lockObj) {
            if (result.list != null) {
                if (VDBG) log("SST.getAllCellInfo(): X size=" + result.list.size()
                        + " list=" + result.list);
                return result.list;
            } else {
                if (DBG) log("SST.getAllCellInfo(): X size=0 list=null");
                return null;
            }
        }
    }

    /**
     * @return signal strength
     */
    public SignalStrength getSignalStrength() {
        return mSignalStrength;
    }

    /**
     * Registration point for subscription info ready
     * @param h handler to notify
     * @param what what code of message when delivered
     * @param obj placed in Message.obj
     */
    public void registerForSubscriptionInfoReady(Handler h, int what, Object obj) {
        Registrant r = new Registrant(h, what, obj);
        mCdmaForSubscriptionInfoReadyRegistrants.add(r);

        if (isMinInfoReady()) {
            r.notifyRegistrant();
        }
    }

    public void unregisterForSubscriptionInfoReady(Handler h) {
        mCdmaForSubscriptionInfoReadyRegistrants.remove(h);
    }

    /**
     * Save current source of cdma subscription
     * @param source - 1 for NV, 0 for RUIM
     */
    private void saveCdmaSubscriptionSource(int source) {
        log("Storing cdma subscription source: " + source);
        Settings.Global.putInt(mPhone.getContext().getContentResolver(),
                Settings.Global.CDMA_SUBSCRIPTION_MODE,
                source);
        log("Read from settings: " + Settings.Global.getInt(mPhone.getContext().getContentResolver(),
                Settings.Global.CDMA_SUBSCRIPTION_MODE, -1));
    }

    private void getSubscriptionInfoAndStartPollingThreads() {
        mCi.getCDMASubscription(obtainMessage(EVENT_POLL_STATE_CDMA_SUBSCRIPTION));

        // Get Registration Information
        pollState();
    }

    private void handleCdmaSubscriptionSource(int newSubscriptionSource) {
        log("Subscription Source : " + newSubscriptionSource);
        mIsSubscriptionFromRuim =
                (newSubscriptionSource == CdmaSubscriptionSourceManager.SUBSCRIPTION_FROM_RUIM);
        log("isFromRuim: " + mIsSubscriptionFromRuim);
        saveCdmaSubscriptionSource(newSubscriptionSource);
        if (!mIsSubscriptionFromRuim) {
            // NV is ready when subscription source is NV
            sendMessage(obtainMessage(EVENT_NV_READY));
        }
    }

    private void dumpCellInfoList(PrintWriter pw) {
        pw.print(" mLastCellInfoList={");
        if(mLastCellInfoList != null) {
            boolean first = true;
            for(CellInfo info : mLastCellInfoList) {
               if(first == false) {
                   pw.print(",");
               }
               first = false;
               pw.print(info.toString());
            }
        }
        pw.println("}");
    }

    public void dump(FileDescriptor fd, PrintWriter pw, String[] args) {
        pw.println("ServiceStateTracker:");
        pw.println(" mSubId=" + mSubId);
        pw.println(" mSS=" + mSS);
        pw.println(" mNewSS=" + mNewSS);
        pw.println(" mVoiceCapable=" + mVoiceCapable);
        pw.println(" mRestrictedState=" + mRestrictedState);
        pw.println(" mPollingContext=" + mPollingContext + " - " +
                (mPollingContext != null ? mPollingContext[0] : ""));
        pw.println(" mDesiredPowerState=" + mDesiredPowerState);
        pw.println(" mDontPollSignalStrength=" + mDontPollSignalStrength);
        pw.println(" mSignalStrength=" + mSignalStrength);
        pw.println(" mLastSignalStrength=" + mLastSignalStrength);
        pw.println(" mRestrictedState=" + mRestrictedState);
        pw.println(" mPendingRadioPowerOffAfterDataOff=" + mPendingRadioPowerOffAfterDataOff);
        pw.println(" mPendingRadioPowerOffAfterDataOffTag=" + mPendingRadioPowerOffAfterDataOffTag);
        pw.println(" mCellLoc=" + mCellLoc);
        pw.println(" mNewCellLoc=" + mNewCellLoc);
        pw.println(" mLastCellInfoListTime=" + mLastCellInfoListTime);
        dumpCellInfoList(pw);
        pw.flush();
        pw.println(" mPreferredNetworkType=" + mPreferredNetworkType);
        pw.println(" mMaxDataCalls=" + mMaxDataCalls);
        pw.println(" mNewMaxDataCalls=" + mNewMaxDataCalls);
        pw.println(" mReasonDataDenied=" + mReasonDataDenied);
        pw.println(" mNewReasonDataDenied=" + mNewReasonDataDenied);
        pw.println(" mGsmRoaming=" + mGsmRoaming);
        pw.println(" mDataRoaming=" + mDataRoaming);
        pw.println(" mEmergencyOnly=" + mEmergencyOnly);
        pw.println(" mNeedFixZoneAfterNitz=" + mNeedFixZoneAfterNitz);
        pw.flush();
        pw.println(" mZoneOffset=" + mZoneOffset);
        pw.println(" mZoneDst=" + mZoneDst);
        pw.println(" mZoneTime=" + mZoneTime);
        pw.println(" mGotCountryCode=" + mGotCountryCode);
        pw.println(" mNitzUpdatedTime=" + mNitzUpdatedTime);
        pw.println(" mSavedTimeZone=" + mSavedTimeZone);
        pw.println(" mSavedTime=" + mSavedTime);
        pw.println(" mSavedAtTime=" + mSavedAtTime);
        pw.println(" mStartedGprsRegCheck=" + mStartedGprsRegCheck);
        pw.println(" mReportedGprsNoReg=" + mReportedGprsNoReg);
        pw.println(" mNotification=" + mNotification);
        pw.println(" mWakeLock=" + mWakeLock);
        pw.println(" mCurSpn=" + mCurSpn);
        pw.println(" mCurDataSpn=" + mCurDataSpn);
        pw.println(" mCurShowSpn=" + mCurShowSpn);
        pw.println(" mCurPlmn=" + mCurPlmn);
        pw.println(" mCurShowPlmn=" + mCurShowPlmn);
        pw.flush();
        pw.println(" mCurrentOtaspMode=" + mCurrentOtaspMode);
        pw.println(" mRoamingIndicator=" + mRoamingIndicator);
        pw.println(" mIsInPrl=" + mIsInPrl);
        pw.println(" mDefaultRoamingIndicator=" + mDefaultRoamingIndicator);
        pw.println(" mRegistrationState=" + mRegistrationState);
        pw.println(" mMdn=" + mMdn);
        pw.println(" mHomeSystemId=" + mHomeSystemId);
        pw.println(" mHomeNetworkId=" + mHomeNetworkId);
        pw.println(" mMin=" + mMin);
        pw.println(" mPrlVersion=" + mPrlVersion);
        pw.println(" mIsMinInfoReady=" + mIsMinInfoReady);
        pw.println(" mIsEriTextLoaded=" + mIsEriTextLoaded);
        pw.println(" mIsSubscriptionFromRuim=" + mIsSubscriptionFromRuim);
        pw.println(" mCdmaSSM=" + mCdmaSSM);
        pw.println(" mRegistrationDeniedReason=" + mRegistrationDeniedReason);
        pw.println(" mCurrentCarrier=" + mCurrentCarrier);
        pw.flush();
        pw.println(" mImsRegistered=" + mImsRegistered);
        pw.println(" mImsRegistrationOnOff=" + mImsRegistrationOnOff);
        pw.println(" mAlarmSwitch=" + mAlarmSwitch);
        pw.println(" mRadioDisabledByCarrier" + mRadioDisabledByCarrier);
        pw.println(" mPowerOffDelayNeed=" + mPowerOffDelayNeed);
        pw.println(" mDeviceShuttingDown=" + mDeviceShuttingDown);
        pw.println(" mSpnUpdatePending=" + mSpnUpdatePending);

        pw.println(" Roaming Log:");
        IndentingPrintWriter ipw = new IndentingPrintWriter(pw, "  ");
        ipw.increaseIndent();
        mRoamingLog.dump(fd, ipw, args);
        ipw.decreaseIndent();

        ipw.println(" Attach Log:");
        ipw.increaseIndent();
        mAttachLog.dump(fd, ipw, args);
        ipw.decreaseIndent();

        ipw.println(" Phone Change Log:");
        ipw.increaseIndent();
        mPhoneTypeLog.dump(fd, ipw, args);
        ipw.decreaseIndent();

        ipw.println(" Rat Change Log:");
        ipw.increaseIndent();
        mRatLog.dump(fd, ipw, args);
        ipw.decreaseIndent();
    }

    public boolean isImsRegistered() {
        return mImsRegistered;
    }
    /**
     * Verifies the current thread is the same as the thread originally
     * used in the initialization of this instance. Throws RuntimeException
     * if not.
     *
     * @exception RuntimeException if the current thread is not
     * the thread that originally obtained this Phone instance.
     */
    protected void checkCorrectThread() {
        if (Thread.currentThread() != getLooper().getThread()) {
            throw new RuntimeException(
                    "ServiceStateTracker must be used from within one thread");
        }
    }

    protected boolean isCallerOnDifferentThread() {
        boolean value = Thread.currentThread() != getLooper().getThread();
        if (VDBG) log("isCallerOnDifferentThread: " + value);
        return value;
    }

    protected void updateCarrierMccMncConfiguration(String newOp, String oldOp, Context context) {
        // if we have a change in operator, notify wifi (even to/from none)
        if (((newOp == null) && (TextUtils.isEmpty(oldOp) == false)) ||
                ((newOp != null) && (newOp.equals(oldOp) == false))) {
            log("update mccmnc=" + newOp + " fromServiceState=true");
            MccTable.updateMccMncConfiguration(context, newOp, true);
        }
    }

    /**
     * Check ISO country by MCC to see if phone is roaming in same registered country
     */
    protected boolean inSameCountry(String operatorNumeric) {
        if (TextUtils.isEmpty(operatorNumeric) || (operatorNumeric.length() < 5)) {
            // Not a valid network
            return false;
        }
        final String homeNumeric = getHomeOperatorNumeric();
        if (TextUtils.isEmpty(homeNumeric) || (homeNumeric.length() < 5)) {
            // Not a valid SIM MCC
            return false;
        }
        boolean inSameCountry = true;
        final String networkMCC = operatorNumeric.substring(0, 3);
        final String homeMCC = homeNumeric.substring(0, 3);
        final String networkCountry = MccTable.countryCodeForMcc(Integer.parseInt(networkMCC));
        final String homeCountry = MccTable.countryCodeForMcc(Integer.parseInt(homeMCC));
        if (networkCountry.isEmpty() || homeCountry.isEmpty()) {
            // Not a valid country
            return false;
        }
        inSameCountry = homeCountry.equals(networkCountry);
        if (inSameCountry) {
            return inSameCountry;
        }
        // special same country cases
        if ("us".equals(homeCountry) && "vi".equals(networkCountry)) {
            inSameCountry = true;
        } else if ("vi".equals(homeCountry) && "us".equals(networkCountry)) {
            inSameCountry = true;
        }
        return inSameCountry;
    }

    /**
     * Set both voice and data roaming type,
     * judging from the ISO country of SIM VS network.
     */
    protected void setRoamingType(ServiceState currentServiceState) {
        final boolean isVoiceInService =
                (currentServiceState.getVoiceRegState() == ServiceState.STATE_IN_SERVICE);
        if (isVoiceInService) {
            if (currentServiceState.getVoiceRoaming()) {
                if (mPhone.isPhoneTypeGsm()) {
                    // check roaming type by MCC
                    if (inSameCountry(currentServiceState.getVoiceOperatorNumeric())) {
                        currentServiceState.setVoiceRoamingType(
                                ServiceState.ROAMING_TYPE_DOMESTIC);
                    } else {
                        currentServiceState.setVoiceRoamingType(
                                ServiceState.ROAMING_TYPE_INTERNATIONAL);
                    }
                } else {
                    // some carrier defines international roaming by indicator
                    int[] intRoamingIndicators = mPhone.getContext().getResources().getIntArray(
                            com.android.internal.R.array.config_cdma_international_roaming_indicators);
                    if ((intRoamingIndicators != null) && (intRoamingIndicators.length > 0)) {
                        // It's domestic roaming at least now
                        currentServiceState.setVoiceRoamingType(ServiceState.ROAMING_TYPE_DOMESTIC);
                        int curRoamingIndicator = currentServiceState.getCdmaRoamingIndicator();
                        for (int i = 0; i < intRoamingIndicators.length; i++) {
                            if (curRoamingIndicator == intRoamingIndicators[i]) {
                                currentServiceState.setVoiceRoamingType(
                                        ServiceState.ROAMING_TYPE_INTERNATIONAL);
                                break;
                            }
                        }
                    } else {
                        // check roaming type by MCC
                        if (inSameCountry(currentServiceState.getVoiceOperatorNumeric())) {
                            currentServiceState.setVoiceRoamingType(
                                    ServiceState.ROAMING_TYPE_DOMESTIC);
                        } else {
                            currentServiceState.setVoiceRoamingType(
                                    ServiceState.ROAMING_TYPE_INTERNATIONAL);
                        }
                    }
                }
            } else {
                currentServiceState.setVoiceRoamingType(ServiceState.ROAMING_TYPE_NOT_ROAMING);
            }
        }
        final boolean isDataInService =
                (currentServiceState.getDataRegState() == ServiceState.STATE_IN_SERVICE);
        final int dataRegType = currentServiceState.getRilDataRadioTechnology();
        if (isDataInService) {
            if (!currentServiceState.getDataRoaming()) {
                currentServiceState.setDataRoamingType(ServiceState.ROAMING_TYPE_NOT_ROAMING);
            } else {
                if (mPhone.isPhoneTypeGsm()) {
                    if (ServiceState.isGsm(dataRegType)) {
                        if (isVoiceInService) {
                            // GSM data should have the same state as voice
                            currentServiceState.setDataRoamingType(currentServiceState
                                    .getVoiceRoamingType());
                        } else {
                            // we can not decide GSM data roaming type without voice
                            currentServiceState.setDataRoamingType(ServiceState.ROAMING_TYPE_UNKNOWN);
                        }
                    } else {
                        // we can not decide 3gpp2 roaming state here
                        currentServiceState.setDataRoamingType(ServiceState.ROAMING_TYPE_UNKNOWN);
                    }
                } else {
                    if (ServiceState.isCdma(dataRegType)) {
                        if (isVoiceInService) {
                            // CDMA data should have the same state as voice
                            currentServiceState.setDataRoamingType(currentServiceState
                                    .getVoiceRoamingType());
                        } else {
                            // we can not decide CDMA data roaming type without voice
                            // set it as same as last time
                            currentServiceState.setDataRoamingType(ServiceState.ROAMING_TYPE_UNKNOWN);
                        }
                    } else {
                        // take it as 3GPP roaming
                        if (inSameCountry(currentServiceState.getDataOperatorNumeric())) {
                            currentServiceState.setDataRoamingType(ServiceState.ROAMING_TYPE_DOMESTIC);
                        } else {
                            currentServiceState.setDataRoamingType(
                                    ServiceState.ROAMING_TYPE_INTERNATIONAL);
                        }
                    }
                }
            }
        }
    }

    private void setSignalStrengthDefaultValues() {
        mSignalStrength = new SignalStrength(true);
    }

    protected String getHomeOperatorNumeric() {
        String numeric = ((TelephonyManager) mPhone.getContext().
                getSystemService(Context.TELEPHONY_SERVICE)).
                getSimOperatorNumericForPhone(mPhone.getPhoneId());
        if (!mPhone.isPhoneTypeGsm() && TextUtils.isEmpty(numeric)) {
            numeric = SystemProperties.get(GsmCdmaPhone.PROPERTY_CDMA_HOME_OPERATOR_NUMERIC, "");
        }
        return numeric;
    }

    protected int getPhoneId() {
        return mPhone.getPhoneId();
    }

    /* Reset Service state when IWLAN is enabled as polling in airplane mode
     * causes state to go to OUT_OF_SERVICE state instead of STATE_OFF
     */
    protected void resetServiceStateInIwlanMode() {
        if (mCi.getRadioState() == CommandsInterface.RadioState.RADIO_OFF) {
            boolean resetIwlanRatVal = false;
            log("set service state as POWER_OFF");
            if (ServiceState.RIL_RADIO_TECHNOLOGY_IWLAN
                        == mNewSS.getRilDataRadioTechnology()) {
                log("pollStateDone: mNewSS = " + mNewSS);
                log("pollStateDone: reset iwlan RAT value");
                resetIwlanRatVal = true;
            }
            // operator info should be kept in SS
            String operator = mNewSS.getOperatorAlphaLong();
            mNewSS.setStateOff();
            if (resetIwlanRatVal) {
                mNewSS.setRilDataRadioTechnology(ServiceState.RIL_RADIO_TECHNOLOGY_IWLAN);
                mNewSS.setDataRegState(ServiceState.STATE_IN_SERVICE);
                mNewSS.setOperatorAlphaLong(operator);
                log("pollStateDone: mNewSS = " + mNewSS);
            }
        }
    }

    /**
     * Check if device is non-roaming and always on home network.
     *
     * @param b carrier config bundle obtained from CarrierConfigManager
     * @return true if network is always on home network, false otherwise
     * @see CarrierConfigManager
     */
    protected final boolean alwaysOnHomeNetwork(BaseBundle b) {
        return b.getBoolean(CarrierConfigManager.KEY_FORCE_HOME_NETWORK_BOOL);
    }

    /**
     * Check if the network identifier has membership in the set of
     * network identifiers stored in the carrier config bundle.
     *
     * @param b carrier config bundle obtained from CarrierConfigManager
     * @param network The network identifier to check network existence in bundle
     * @param key The key to index into the bundle presenting a string array of
     *            networks to check membership
     * @return true if network has membership in bundle networks, false otherwise
     * @see CarrierConfigManager
     */
    private boolean isInNetwork(BaseBundle b, String network, String key) {
        String[] networks = b.getStringArray(key);

        if (networks != null && Arrays.asList(networks).contains(network)) {
            return true;
        }
        return false;
    }

    protected final boolean isRoamingInGsmNetwork(BaseBundle b, String network) {
        return isInNetwork(b, network, CarrierConfigManager.KEY_GSM_ROAMING_NETWORKS_STRING_ARRAY);
    }

    protected final boolean isNonRoamingInGsmNetwork(BaseBundle b, String network) {
        return isInNetwork(b, network, CarrierConfigManager.KEY_GSM_NONROAMING_NETWORKS_STRING_ARRAY);
    }

    protected final boolean isRoamingInCdmaNetwork(BaseBundle b, String network) {
        return isInNetwork(b, network, CarrierConfigManager.KEY_CDMA_ROAMING_NETWORKS_STRING_ARRAY);
    }

    protected final boolean isNonRoamingInCdmaNetwork(BaseBundle b, String network) {
        return isInNetwork(b, network, CarrierConfigManager.KEY_CDMA_NONROAMING_NETWORKS_STRING_ARRAY);
    }

    /** Check if the device is shutting down. */
    public boolean isDeviceShuttingDown() {
        return mDeviceShuttingDown;
    }
}<|MERGE_RESOLUTION|>--- conflicted
+++ resolved
@@ -3152,57 +3152,11 @@
         }
 
         if (hasChanged) {
-<<<<<<< HEAD
             updateSpnDisplay();
-=======
-            boolean hasBrandOverride = mUiccController.getUiccCard(getPhoneId()) == null ? false :
-                    (mUiccController.getUiccCard(getPhoneId()).getOperatorBrandOverride() != null);
-            if (!hasBrandOverride && (mCi.getRadioState().isOn()) && (mPhone.isEriFileLoaded()) &&
-                    (mSS.getRilVoiceRadioTechnology() != ServiceState.RIL_RADIO_TECHNOLOGY_LTE ||
-                            mPhone.getContext().getResources().getBoolean(com.android.internal.R.
-                                    bool.config_LTE_eri_for_network_name))) {
-                // Only when CDMA is in service, ERI will take effect
-                String eriText = mSS.getOperatorAlpha();
-                // Now the Phone sees the new ServiceState so it can get the new ERI text
-                if (mSS.getVoiceRegState() == ServiceState.STATE_IN_SERVICE) {
-                    eriText = mPhone.getCdmaEriText();
-                } else if (mSS.getVoiceRegState() == ServiceState.STATE_POWER_OFF) {
-                    eriText = (mIccRecords != null) ? mIccRecords.getServiceProviderName() : null;
-                    if (TextUtils.isEmpty(eriText)) {
-                        // Sets operator alpha property by retrieving from
-                        // build-time system property
-                        eriText = SystemProperties.get("ro.cdma.home.operator.alpha");
-                    }
-                } else if (mSS.getDataRegState() != ServiceState.STATE_IN_SERVICE) {
-                    // Note that ServiceState.STATE_OUT_OF_SERVICE is valid used
-                    // for mRegistrationState 0,2,3 and 4
-                    eriText = mPhone.getContext()
-                            .getText(com.android.internal.R.string.roamingTextSearching).toString();
-                }
-                mSS.setOperatorAlphaLong(eriText);
-            }
-
-            if (mUiccApplcation != null && mUiccApplcation.getState() == AppState.APPSTATE_READY &&
-                    mIccRecords != null && (mSS.getVoiceRegState() == ServiceState.STATE_IN_SERVICE)
-                    && mSS.getRilVoiceRadioTechnology() != ServiceState.RIL_RADIO_TECHNOLOGY_LTE) {
-                // SIM is found on the device. If ERI roaming is OFF, and SID/NID matches
-                // one configured in SIM, use operator name from CSIM record. Note that ERI, SID,
-                // and NID are CDMA only, not applicable to LTE.
-                boolean showSpn =
-                        ((RuimRecords)mIccRecords).getCsimSpnDisplayCondition();
-                int iconIndex = mSS.getCdmaEriIconIndex();
-
-                if (showSpn && (iconIndex == EriInfo.ROAMING_INDICATOR_OFF) &&
-                        isInHomeSidNid(mSS.getSystemId(), mSS.getNetworkId()) &&
-                        mIccRecords != null) {
-                    mSS.setOperatorAlphaLong(mIccRecords.getServiceProviderName());
-                }
-            }
->>>>>>> 1ff88113
 
             String operatorNumeric;
 
-            tm.setNetworkOperatorNameForPhone(mPhone.getPhoneId(), mSS.getOperatorAlpha());
+            tm.setNetworkOperatorNameForPhone(mPhone.getPhoneId(), mSS.getOperatorAlphaLong());
 
             String prevOperatorNumeric = tm.getNetworkOperatorForPhone(mPhone.getPhoneId());
             operatorNumeric = mSS.getOperatorNumeric();
@@ -3325,7 +3279,7 @@
                             mPhone.getContext().getResources().getBoolean(com.android.internal.R.
                                     bool.config_LTE_eri_for_network_name))) {
                 // Only when CDMA is in service, ERI will take effect
-                String eriText = mSS.getOperatorAlphaLong();
+                String eriText = mSS.getOperatorAlpha();
                 // Now the Phone sees the new ServiceState so it can get the new ERI text
                 if (mSS.getVoiceRegState() == ServiceState.STATE_IN_SERVICE) {
                     eriText = mPhone.getCdmaEriText();
