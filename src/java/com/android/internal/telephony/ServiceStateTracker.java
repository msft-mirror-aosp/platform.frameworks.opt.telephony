--- conflicted
+++ resolved
@@ -545,10 +545,7 @@
         public void onReceive(Context context, Intent intent) {
             final String action = intent.getAction();
             if (action.equals(Intent.ACTION_LOCALE_CHANGED)) {
-<<<<<<< HEAD
-=======
                 log("ACTION_LOCALE_CHANGED");
->>>>>>> b0184374
                 // Update emergency string or operator name, polling service state.
                 pollState();
                 // Depends on modem, ServiceState is not necessarily updated, so make sure updating
