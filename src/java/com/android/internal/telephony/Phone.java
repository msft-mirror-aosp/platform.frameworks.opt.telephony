--- conflicted
+++ resolved
@@ -24,8 +24,6 @@
 import android.content.Intent;
 import android.content.SharedPreferences;
 import android.content.res.Configuration;
-import android.net.LinkProperties;
-import android.net.NetworkCapabilities;
 import android.net.Uri;
 import android.os.AsyncResult;
 import android.os.Build;
@@ -39,6 +37,7 @@
 import android.os.SystemProperties;
 import android.os.WorkSource;
 import android.preference.PreferenceManager;
+import android.provider.DeviceConfig;
 import android.sysprop.TelephonyProperties;
 import android.telecom.VideoProfile;
 import android.telephony.AccessNetworkConstants;
@@ -50,6 +49,7 @@
 import android.telephony.ClientRequestStats;
 import android.telephony.ImsiEncryptionInfo;
 import android.telephony.LinkCapacityEstimate;
+import android.telephony.NetworkRegistrationInfo;
 import android.telephony.PhoneStateListener;
 import android.telephony.PhysicalChannelConfig;
 import android.telephony.PreciseDataConnectionState;
@@ -57,6 +57,7 @@
 import android.telephony.RadioAccessSpecifier;
 import android.telephony.ServiceState;
 import android.telephony.SignalStrength;
+import android.telephony.SubscriptionInfo;
 import android.telephony.SubscriptionManager;
 import android.telephony.TelephonyDisplayInfo;
 import android.telephony.TelephonyManager;
@@ -66,6 +67,7 @@
 import android.telephony.ims.stub.ImsRegistrationImplBase;
 import android.text.TextUtils;
 import android.util.LocalLog;
+import android.util.Log;
 import android.util.SparseArray;
 import android.util.Xml;
 
@@ -75,12 +77,16 @@
 import com.android.ims.ImsManager;
 import com.android.internal.R;
 import com.android.internal.annotations.VisibleForTesting;
+import com.android.internal.telephony.data.AccessNetworksManager;
+import com.android.internal.telephony.data.DataNetworkController;
+import com.android.internal.telephony.data.DataSettingsManager;
+import com.android.internal.telephony.data.LinkBandwidthEstimator;
 import com.android.internal.telephony.dataconnection.DataConnectionReasons;
 import com.android.internal.telephony.dataconnection.DataEnabledSettings;
 import com.android.internal.telephony.dataconnection.DcTracker;
-import com.android.internal.telephony.dataconnection.LinkBandwidthEstimator;
 import com.android.internal.telephony.dataconnection.TransportManager;
 import com.android.internal.telephony.emergency.EmergencyNumberTracker;
+import com.android.internal.telephony.imsphone.ImsPhone;
 import com.android.internal.telephony.imsphone.ImsPhoneCall;
 import com.android.internal.telephony.metrics.SmsStats;
 import com.android.internal.telephony.metrics.VoiceCallSessionStats;
@@ -92,6 +98,7 @@
 import com.android.internal.telephony.uicc.UiccCard;
 import com.android.internal.telephony.uicc.UiccCardApplication;
 import com.android.internal.telephony.uicc.UiccController;
+import com.android.internal.telephony.uicc.UiccPort;
 import com.android.internal.telephony.uicc.UsimServiceTable;
 import com.android.internal.telephony.util.TelephonyUtils;
 import com.android.internal.util.XmlUtils;
@@ -107,7 +114,6 @@
 import java.io.IOException;
 import java.io.PrintWriter;
 import java.util.ArrayList;
-import java.util.Arrays;
 import java.util.Collections;
 import java.util.HashMap;
 import java.util.HashSet;
@@ -144,6 +150,8 @@
     public static final String NETWORK_SELECTION_NAME_KEY = "network_selection_name_key";
     // Key used to read and write the saved network selection operator short name
     public static final String NETWORK_SELECTION_SHORT_KEY = "network_selection_short_key";
+    public static final String KEY_DO_NOT_SHOW_LIMITED_SERVICE_ALERT
+            = "key_do_not_show_limited_service_alert";
 
 
     // Key used to read/write "disable data connection on boot" pref (used for testing)
@@ -168,8 +176,6 @@
     protected static final int EVENT_GET_BASEBAND_VERSION_DONE   = 6;
     protected static final int EVENT_USSD                        = 7;
     protected static final int EVENT_RADIO_OFF_OR_NOT_AVAILABLE  = 8;
-    protected static final int EVENT_GET_IMEI_DONE               = 9;
-    protected static final int EVENT_GET_IMEISV_DONE             = 10;
     private static final int EVENT_GET_SIM_STATUS_DONE           = 11;
     protected static final int EVENT_SET_CALL_FORWARD_DONE       = 12;
     protected static final int EVENT_GET_CALL_FORWARD_DONE       = 13;
@@ -232,8 +238,12 @@
     protected static final int EVENT_BARRING_INFO_CHANGED = 58;
     protected static final int EVENT_LINK_CAPACITY_CHANGED = 59;
     protected static final int EVENT_RESET_CARRIER_KEY_IMSI_ENCRYPTION = 60;
-
-    protected static final int EVENT_LAST = EVENT_RESET_CARRIER_KEY_IMSI_ENCRYPTION;
+    protected static final int EVENT_SET_VONR_ENABLED_DONE = 61;
+    protected static final int EVENT_SUBSCRIPTIONS_CHANGED = 62;
+    protected static final int EVENT_GET_USAGE_SETTING_DONE = 63;
+    protected static final int EVENT_SET_USAGE_SETTING_DONE = 64;
+
+    protected static final int EVENT_LAST = EVENT_SET_USAGE_SETTING_DONE;
 
     // For shared prefs.
     private static final String GSM_ROAMING_LIST_OVERRIDE_PREFIX = "gsm_roaming_list_";
@@ -301,6 +311,7 @@
     // WLAN DcTracker is for IWLAN data connection. For IWLAN legacy mode, only one (WWAN) DcTracker
     // will be created.
     protected final SparseArray<DcTracker> mDcTrackers = new SparseArray<>();
+    protected DataNetworkController mDataNetworkController;
     /* Used for dispatching signals to configured carrier apps */
     protected CarrierSignalAgent mCarrierSignalAgent;
     /* Used for dispatching carrier action from carrier apps */
@@ -339,9 +350,11 @@
     protected DeviceStateMonitor mDeviceStateMonitor;
     protected DisplayInfoController mDisplayInfoController;
     protected TransportManager mTransportManager;
+    protected AccessNetworksManager mAccessNetworksManager;
     protected DataEnabledSettings mDataEnabledSettings;
     // Used for identify the carrier of current subscription
     protected CarrierResolver mCarrierResolver;
+    protected SignalStrengthController mSignalStrengthController;
 
     @UnsupportedAppUsage(maxTargetSdk = Build.VERSION_CODES.R, trackingBug = 170729553)
     protected int mPhoneId;
@@ -356,6 +369,10 @@
     private static final boolean LCE_PULL_MODE = true;
     private int mLceStatus = RILConstants.LCE_NOT_AVAILABLE;
     protected TelephonyComponentFactory mTelephonyComponentFactory;
+
+    private int mPreferredUsageSetting = SubscriptionManager.USAGE_SETTING_UNKNOWN;
+    private int mUsageSettingFromModem = SubscriptionManager.USAGE_SETTING_UNKNOWN;
+    private boolean mIsUsageSettingSupported = true;
 
     //IMS
     /**
@@ -454,12 +471,15 @@
     protected boolean mIsCarrierNrSupported = false;
     protected boolean mIsAllowedNetworkTypesLoadedFromDb = false;
     private boolean mUnitTestMode;
-    private CarrierPrivilegesTracker mCarrierPrivilegesTracker = null;
 
     protected VoiceCallSessionStats mVoiceCallSessionStats;
     protected SmsStats mSmsStats;
 
     protected LinkBandwidthEstimator mLinkBandwidthEstimator;
+
+    // TODO: Temp code. Use cl/399526916 for future canary process. After rolling out to 100%
+    //  dogfooders, the code below should be completely removed.
+    private final boolean mNewDataStackEnabled;
 
     public IccRecords getIccRecords() {
         return mIccRecords.get();
@@ -602,6 +622,11 @@
         // Initialize SMS stats
         mSmsStats = new SmsStats(this);
 
+        mNewDataStackEnabled = Boolean.parseBoolean(DeviceConfig.getProperty(
+                DeviceConfig.NAMESPACE_TELEPHONY, "enable_new_data_stack"))
+                || mContext.getResources().getBoolean(
+                        com.android.internal.R.bool.config_force_enable_telephony_new_data_stack);
+
         if (getPhoneType() == PhoneConstants.PHONE_TYPE_IMS) {
             return;
         }
@@ -617,7 +642,6 @@
         mSimActivationTracker = mTelephonyComponentFactory
                 .inject(SimActivationTracker.class.getName())
                 .makeSimActivationTracker(this);
-        mCarrierPrivilegesTracker = new CarrierPrivilegesTracker(mLooper, this, mContext);
         if (getPhoneType() != PhoneConstants.PHONE_TYPE_SIP) {
             mCi.registerForSrvccStateChanged(this, EVENT_SRVCC_STATE_CHANGED, null);
         }
@@ -800,6 +824,49 @@
                     mAllDataDisconnectedRegistrants.notifyRegistrants();
                 }
                 break;
+            case EVENT_GET_USAGE_SETTING_DONE:
+                ar = (AsyncResult) msg.obj;
+                if (ar.exception == null) {
+                    try {
+                        mUsageSettingFromModem = ((int[]) ar.result)[0];
+                    } catch (NullPointerException | ClassCastException e) {
+                        Rlog.e(LOG_TAG, "Invalid response for usage setting " + ar.result);
+                        break;
+                    }
+
+                    logd("Received mUsageSettingFromModem=" + mUsageSettingFromModem);
+                    if (mUsageSettingFromModem != mPreferredUsageSetting) {
+                        mCi.setUsageSetting(obtainMessage(EVENT_SET_USAGE_SETTING_DONE),
+                                mPreferredUsageSetting);
+                    }
+                } else {
+                    try {
+                        CommandException ce = (CommandException) ar.exception;
+                        if (ce.getCommandError() == CommandException.Error.REQUEST_NOT_SUPPORTED) {
+                            mIsUsageSettingSupported = false;
+                        }
+                        Rlog.w(LOG_TAG, "Unexpected failure to retrieve usage setting " + ce);
+                    } catch (ClassCastException unused) {
+                        Rlog.e(LOG_TAG, "Invalid Exception for usage setting " + ar.exception);
+                        break; // technically extraneous, but good hygiene
+                    }
+                }
+                break;
+            case EVENT_SET_USAGE_SETTING_DONE:
+                ar = (AsyncResult) msg.obj;
+                if (ar.exception != null) {
+                    try {
+                        CommandException ce = (CommandException) ar.exception;
+                        if (ce.getCommandError() == CommandException.Error.REQUEST_NOT_SUPPORTED) {
+                            mIsUsageSettingSupported = false;
+                        }
+                        Rlog.w(LOG_TAG, "Unexpected failure to set usage setting " + ce);
+                    } catch (ClassCastException unused) {
+                        Rlog.e(LOG_TAG, "Invalid Exception for usage setting " + ar.exception);
+                        break; // technically extraneous, but good hygiene
+                    }
+                }
+                break;
             default:
                 throw new RuntimeException("unexpected event not handled");
         }
@@ -1733,7 +1800,7 @@
      * version scoped to their packages
      */
     protected void notifyServiceStateChangedP(ServiceState ss) {
-        AsyncResult ar = new AsyncResult(null, ss, null);
+        AsyncResult ar = new AsyncResult(null, new ServiceState(ss), null);
         mServiceStateRegistrants.notifyRegistrants(ar);
 
         mNotifier.notifyServiceState(this);
@@ -1854,6 +1921,15 @@
     }
 
     /**
+     * Override to merge into {@link #getServiceState} when telecom has registered a SIM call
+     * manager that supports over-the-top SIM-based calling (e.g. carrier-provided wi-fi calling
+     * implementation).
+     *
+     * @param hasService Whether or not the SIM call manager currently provides over-the-top voice
+     */
+    public void setVoiceServiceStateOverride(boolean hasService) {}
+
+    /**
      * Check whether the radio is off for thermal reason.
      *
      * @return {@code true} only if thermal mitigation is one of the reason for which radio is off.
@@ -1880,13 +1956,20 @@
     }
 
     /**
-     * @return The instance of transport manager
+     * @return The instance of transport manager.
      */
     public TransportManager getTransportManager() {
         return null;
     }
 
     /**
+     * @return The instance of access networks manager.
+     */
+    public AccessNetworksManager getAccessNetworksManager() {
+        return null;
+    }
+
+    /**
      * Retrieves the DeviceStateMonitor of the phone instance.
      */
     public DeviceStateMonitor getDeviceStateMonitor() {
@@ -1897,6 +1980,14 @@
      * Retrieves the DisplayInfoController of the phone instance.
      */
     public DisplayInfoController getDisplayInfoController() {
+        return null;
+    }
+
+    /**
+     * Retrieves the SignalStrengthController of the phone instance.
+     */
+    public SignalStrengthController getSignalStrengthController() {
+        Log.wtf(LOG_TAG, "getSignalStrengthController return null.");
         return null;
     }
 
@@ -2190,11 +2281,11 @@
      * @return Current signal strength as SignalStrength
      */
     public SignalStrength getSignalStrength() {
-        ServiceStateTracker sst = getServiceStateTracker();
-        if (sst == null) {
+        SignalStrengthController ssc = getSignalStrengthController();
+        if (ssc == null) {
             return new SignalStrength();
         } else {
-            return sst.getSignalStrength();
+            return ssc.getSignalStrength();
         }
     }
 
@@ -2420,24 +2511,29 @@
      *
      * @param reason reason to configure allowed network type
      * @param networkTypes one of the network types
+     * @param response callback Message
      */
     public void setAllowedNetworkTypes(@TelephonyManager.AllowedNetworkTypesReason int reason,
-            @TelephonyManager.NetworkTypeBitMask long networkTypes, Message response) {
+            @TelephonyManager.NetworkTypeBitMask long networkTypes, @Nullable Message response) {
         int subId = getSubId();
         if (!TelephonyManager.isValidAllowedNetworkTypesReason(reason)) {
             loge("setAllowedNetworkTypes: Invalid allowed network type reason: " + reason);
-            AsyncResult.forMessage(response, null,
-                    new CommandException(CommandException.Error.INVALID_ARGUMENTS));
-            response.sendToTarget();
+            if (response != null) {
+                AsyncResult.forMessage(response, null,
+                        new CommandException(CommandException.Error.INVALID_ARGUMENTS));
+                response.sendToTarget();
+            }
             return;
         }
         if (!SubscriptionManager.isUsableSubscriptionId(subId)
                 || !mIsAllowedNetworkTypesLoadedFromDb) {
             loge("setAllowedNetworkTypes: no sim or network type is not loaded. SubscriptionId: "
                     + subId + ", isNetworkTypeLoaded" + mIsAllowedNetworkTypesLoadedFromDb);
-            AsyncResult.forMessage(response, null,
-                    new CommandException(CommandException.Error.MISSING_RESOURCE));
-            response.sendToTarget();
+            if (response != null) {
+                AsyncResult.forMessage(response, null,
+                        new CommandException(CommandException.Error.MISSING_RESOURCE));
+                response.sendToTarget();
+            }
             return;
         }
         String mapAsString = "";
@@ -3537,31 +3633,6 @@
     public void unregisterForRadioOffOrNotAvailable(Handler h) {
         mRadioOffOrNotAvailableRegistrants.remove(h);
     }
-
-    /**
-     * Returns an array of string identifiers for the APN types serviced by the
-     * currently active subscription.
-     *
-     * @return The string array of APN types. Return null if no active APN types.
-     */
-    @UnsupportedAppUsage
-    @NonNull
-    public String[] getActiveApnTypes() {
-        if (mTransportManager == null || mDcTrackers == null)  {
-            Rlog.e(LOG_TAG, "Invalid state for Transport/DcTrackers");
-            return new String[0];
-        }
-
-        Set<String> activeApnTypes = new HashSet<String>();
-        for (int transportType : mTransportManager.getAvailableTransports()) {
-            DcTracker dct = getDcTracker(transportType);
-            if (dct == null) continue; // TODO: should this ever happen?
-            activeApnTypes.addAll(Arrays.asList(dct.getActiveApnTypes()));
-        }
-
-        return activeApnTypes.toArray(new String[activeApnTypes.size()]);
-    }
-
 
     /**
      *  Location to an updatable file listing carrier provisioning urls.
@@ -3659,6 +3730,15 @@
      * @return true if there is a matching DUN APN.
      */
     public boolean hasMatchedTetherApnSetting() {
+        if (isUsingNewDataStack()) {
+            NetworkRegistrationInfo nrs = getServiceState().getNetworkRegistrationInfo(
+                    NetworkRegistrationInfo.DOMAIN_PS, AccessNetworkConstants.TRANSPORT_TYPE_WWAN);
+            if (nrs != null) {
+                return getDataNetworkController().getDataProfileManager()
+                        .isTetheringDataProfileExisting(nrs.getAccessNetworkTechnology());
+            }
+            return false;
+        }
         if (getDcTracker(AccessNetworkConstants.TRANSPORT_TYPE_WWAN) != null) {
             return getDcTracker(AccessNetworkConstants.TRANSPORT_TYPE_WWAN)
                     .hasMatchedTetherApnSetting();
@@ -3667,55 +3747,7 @@
     }
 
     /**
-<<<<<<< HEAD
-     * Returns string for the active APN host.
-     *  @return type as a string or null if none.
-     */
-    public String getActiveApnHost(String apnType) {
-        if (mTransportManager != null) {
-            int transportType = mTransportManager.getCurrentTransport(
-                    ApnSetting.getApnTypesBitmaskFromString(apnType));
-            if (getDcTracker(transportType) != null) {
-                return getDcTracker(transportType).getActiveApnString(apnType);
-            }
-        }
-
-        return null;
-    }
-
-    /**
-     * Return the LinkProperties for the named apn or null if not available
-     */
-    public LinkProperties getLinkProperties(String apnType) {
-        if (mTransportManager != null) {
-            int transport = mTransportManager.getCurrentTransport(
-                    ApnSetting.getApnTypesBitmaskFromString(apnType));
-            if (getDcTracker(transport) != null) {
-                return getDcTracker(transport).getLinkProperties(apnType);
-            }
-        }
-        return null;
-    }
-
-    /**
-     * Return the NetworkCapabilities
-     */
-    public NetworkCapabilities getNetworkCapabilities(String apnType) {
-        if (mTransportManager != null) {
-            int transportType = mTransportManager.getCurrentTransport(
-                    ApnSetting.getApnTypesBitmaskFromString(apnType));
-            if (getDcTracker(transportType) != null) {
-                return getDcTracker(transportType).getNetworkCapabilities(apnType);
-            }
-        }
-        return null;
-    }
-
-    /**
-     * Report on whether data connectivity is allowed for given APN type.
-=======
      * Report on whether data connectivity is allowed for internet.
->>>>>>> ab6586ce
      *
      * @return {@code true} if internet data is allowed to be established.
      */
@@ -3734,8 +3766,8 @@
      * @return True if data is allowed to be established
      */
     public boolean isDataAllowed(@ApnType int apnType, DataConnectionReasons reasons) {
-        if (mTransportManager != null) {
-            int transport = mTransportManager.getCurrentTransport(apnType);
+        if (mAccessNetworksManager != null) {
+            int transport = mAccessNetworksManager.getCurrentTransport(apnType);
             if (getDcTracker(transport) != null) {
                 return getDcTracker(transport).isDataAllowed(reasons);
             }
@@ -3778,10 +3810,26 @@
      * version scoped to their packages
      */
     public void notifyNewRingingConnectionP(Connection cn) {
+        Rlog.i(LOG_TAG, String.format(
+                "notifyNewRingingConnection: phoneId=[%d], connection=[%s], registrants=[%s]",
+                getPhoneId(), cn, getNewRingingConnectionRegistrantsAsString()));
         if (!mIsVoiceCapable)
             return;
         AsyncResult ar = new AsyncResult(null, cn, null);
         mNewRingingConnectionRegistrants.notifyRegistrants(ar);
+    }
+
+    /**
+     * helper for notifyNewRingingConnectionP(Connection) to create a string for a log message.
+     *
+     * @return a list of objects in mNewRingingConnectionRegistrants as a String
+     */
+    private String getNewRingingConnectionRegistrantsAsString() {
+        List<String> registrants = new ArrayList<>();
+        for (int i = 0; i < mNewRingingConnectionRegistrants.size(); i++) {
+            registrants.add(mNewRingingConnectionRegistrants.get(i).toString());
+        }
+        return String.join(", ", registrants);
     }
 
     /**
@@ -3928,19 +3976,11 @@
     }
 
     /**
-     * Get P-CSCF address from PCO after data connection is established or modified.
-     * @param apnType the apnType, "ims" for IMS APN, "emergency" for EMERGENCY APN
-     */
-    public String[] getPcscfAddress(String apnType) {
-        if (mTransportManager != null) {
-            int transportType = mTransportManager.getCurrentTransport(
-                    ApnSetting.getApnTypesBitmaskFromString(apnType));
-            if (getDcTracker(transportType) != null) {
-                return getDcTracker(transportType).getPcscfAddress(apnType);
-            }
-        }
-
-        return null;
+     * Gets the Uicc port corresponding to this phone.
+     * @return the UiccPort object corresponding to the phone ID.
+     */
+    public UiccPort getUiccPort() {
+        return mUiccController.getUiccPort(mPhoneId);
     }
 
     /**
@@ -3955,6 +3995,11 @@
     @UnsupportedAppUsage(maxTargetSdk = Build.VERSION_CODES.R, trackingBug = 170729553)
     public Phone getImsPhone() {
         return mImsPhone;
+    }
+
+    @VisibleForTesting
+    public void setImsPhone(ImsPhone imsPhone) {
+        mImsPhone = imsPhone;
     }
 
     /**
@@ -3983,8 +4028,9 @@
 
     /**
      * Deletes all the keys for a given Carrier from the device keystore.
-     */
-    public void deleteCarrierInfoForImsiEncryption() {
+     * @param carrierId : the carrier ID which needs to be matched in the delete query
+     */
+    public void deleteCarrierInfoForImsiEncryption(int carrierId) {
         return;
     }
 
@@ -4087,19 +4133,6 @@
     @UnsupportedAppUsage(maxTargetSdk = Build.VERSION_CODES.R, trackingBug = 170729553)
     public int getPhoneId() {
         return mPhoneId;
-    }
-
-    /**
-     * Return the service state of mImsPhone if it is STATE_IN_SERVICE
-     * otherwise return the current voice service state
-     */
-    public int getVoicePhoneServiceState() {
-        Phone imsPhone = mImsPhone;
-        if (imsPhone != null
-                && imsPhone.getServiceState().getState() == ServiceState.STATE_IN_SERVICE) {
-            return ServiceState.STATE_IN_SERVICE;
-        }
-        return getServiceState().getState();
     }
 
     /**
@@ -4400,14 +4433,72 @@
         if (restoreNetworkSelection) {
             restoreSavedNetworkSelection(null);
         }
-    }
-
-    protected void setPreferredNetworkTypeIfSimLoaded() {
-        int subId = getSubId();
-        if (SubscriptionManager.isValidSubscriptionId(subId)) {
-            updateAllowedNetworkTypes(null);
-        }
-    }
+
+        updateUsageSetting();
+    }
+
+    private int getResolvedUsageSetting(int subId) {
+        SubscriptionInfo subInfo = SubscriptionController.getInstance().getSubscriptionInfo(subId);
+
+        if (subInfo == null
+                || subInfo.getUsageSetting() == SubscriptionManager.USAGE_SETTING_UNKNOWN) {
+            loge("Failed to get SubscriptionInfo for subId=" + subId);
+            return SubscriptionManager.USAGE_SETTING_UNKNOWN;
+        }
+
+        if (subInfo.getUsageSetting() != SubscriptionManager.USAGE_SETTING_DEFAULT) {
+            return subInfo.getUsageSetting();
+        }
+
+        if (subInfo.isOpportunistic()) {
+            return SubscriptionManager.USAGE_SETTING_DATA_CENTRIC;
+        } else {
+            return mContext.getResources().getInteger(
+                    com.android.internal.R.integer.config_default_cellular_usage_setting);
+        }
+    }
+
+    /**
+     * Attempt to update the usage setting.
+     *
+     * @return whether the usage setting will be updated (used for test)
+     */
+    public boolean updateUsageSetting() {
+        if (!mIsUsageSettingSupported) return false;
+
+        final int subId = getSubId();
+        if (!SubscriptionManager.isValidSubscriptionId(subId)) return false;
+
+        final int lastPreferredUsageSetting = mPreferredUsageSetting;
+
+        mPreferredUsageSetting = getResolvedUsageSetting(subId);
+        if (mPreferredUsageSetting == SubscriptionManager.USAGE_SETTING_UNKNOWN) {
+            loge("Usage Setting is Supported but Preferred Setting Unknown!");
+            return false;
+        }
+
+        // We might get a lot of requests to update, so definitely we don't want to hammer
+        // the modem with multiple duplicate requests for usage setting updates
+        if (mPreferredUsageSetting == lastPreferredUsageSetting) return false;
+
+        String logStr = "mPreferredUsageSetting=" + mPreferredUsageSetting
+                + ", lastPreferredUsageSetting=" + lastPreferredUsageSetting
+                + ", mUsageSettingFromModem=" + mUsageSettingFromModem;
+        logd(logStr);
+        mLocalLog.log(logStr);
+
+        // If the modem value hasn't been updated, request it.
+        if (mUsageSettingFromModem == SubscriptionManager.USAGE_SETTING_UNKNOWN) {
+            mCi.getUsageSetting(obtainMessage(EVENT_GET_USAGE_SETTING_DONE));
+            // If the modem value is already known, and the value has changed, proceed to update.
+        } else if (mPreferredUsageSetting != mUsageSettingFromModem) {
+            mCi.setUsageSetting(obtainMessage(EVENT_SET_USAGE_SETTING_DONE),
+                    mPreferredUsageSetting);
+        }
+        return true;
+    }
+
+
 
     /**
      * Registers the handler when phone radio  capability is changed.
@@ -4540,8 +4631,8 @@
      * @return True if all data connections are disconnected.
      */
     public boolean areAllDataDisconnected() {
-        if (mTransportManager != null) {
-            for (int transport : mTransportManager.getAvailableTransports()) {
+        if (mAccessNetworksManager != null) {
+            for (int transport : mAccessNetworksManager.getAvailableTransports()) {
                 if (getDcTracker(transport) != null
                         && !getDcTracker(transport).areAllDataDisconnected()) {
                     return false;
@@ -4553,8 +4644,8 @@
 
     public void registerForAllDataDisconnected(Handler h, int what) {
         mAllDataDisconnectedRegistrants.addUnique(h, what, null);
-        if (mTransportManager != null) {
-            for (int transport : mTransportManager.getAvailableTransports()) {
+        if (mAccessNetworksManager != null) {
+            for (int transport : mAccessNetworksManager.getAvailableTransports()) {
                 if (getDcTracker(transport) != null
                         && !getDcTracker(transport).areAllDataDisconnected()) {
                     getDcTracker(transport).registerForAllDataDisconnected(
@@ -4660,6 +4751,21 @@
         mCi.setSimCardPower(state, result, workSource);
     }
 
+    /**
+     * Enable or disable Voice over NR (VoNR)
+     * @param enabled enable or disable VoNR.
+     **/
+    public void setVoNrEnabled(boolean enabled, Message result, WorkSource workSource) {
+        mCi.setVoNrEnabled(enabled, result, workSource);
+    }
+
+    /**
+     * Is voice over NR enabled
+     */
+    public void isVoNrEnabled(Message message, WorkSource workSource) {
+        mCi.isVoNrEnabled(message, workSource);
+    }
+
     public void setCarrierTestOverride(String mccmnc, String imsi, String iccid, String gid1,
             String gid2, String pnn, String spn, String carrierPrivilegeRules, String apn) {
     }
@@ -4762,7 +4868,7 @@
 
     /** @hide */
     public CarrierPrivilegesTracker getCarrierPrivilegesTracker() {
-        return mCarrierPrivilegesTracker;
+        return null;
     }
 
     public boolean useSsOverIms(Message onComplete) {
@@ -4791,12 +4897,12 @@
      * @param isIdle true if the new state is idle
      */
     public void notifyDeviceIdleStateChanged(boolean isIdle) {
-        ServiceStateTracker sst = getServiceStateTracker();
-        if (sst == null) {
-            Rlog.e(LOG_TAG, "notifyDeviceIdleStateChanged: SST is null");
+        SignalStrengthController ssc = getSignalStrengthController();
+        if (ssc == null) {
+            Rlog.e(LOG_TAG, "notifyDeviceIdleStateChanged: SignalStrengthController is null");
             return;
         }
-        sst.onDeviceIdleStateChanged(isIdle);
+        ssc.onDeviceIdleStateChanged(isIdle);
     }
 
     /**
@@ -4837,6 +4943,42 @@
      */
     public InboundSmsHandler getInboundSmsHandler(boolean is3gpp2) {
         return null;
+    }
+
+    /**
+     * @return The data network controller
+     */
+    public @Nullable DataNetworkController getDataNetworkController() {
+        return mDataNetworkController;
+    }
+
+    /**
+     * @return The data settings manager
+     */
+    public @Nullable DataSettingsManager getDataSettingsManager() {
+        if (mDataNetworkController == null) return null;
+        return mDataNetworkController.getDataSettingsManager();
+    }
+
+    /**
+     * Used in unit tests to set whether the AllowedNetworkTypes is loaded from Db.  Should not
+     * be used otherwise.
+     *
+     * @return {@code true} if the AllowedNetworkTypes is loaded from Db,
+     * {@code false} otherwise.
+     */
+    @VisibleForTesting
+    public boolean isAllowedNetworkTypesLoadedFromDb() {
+        return mIsAllowedNetworkTypesLoadedFromDb;
+    }
+
+    /**
+     * @return {@code true} if using the new telephony data stack. See go/atdr for the design.
+     */
+    // TODO: Temp code. Use cl/421423121 for future canary process. After rolling out to 100%
+    //  dogfooders, the code below should be completely removed before T AOSP release.
+    public boolean isUsingNewDataStack() {
+        return mNewDataStackEnabled;
     }
 
     public void dump(FileDescriptor fd, PrintWriter pw, String[] args) {
@@ -4871,10 +5013,10 @@
         pw.println(" getPhoneName()=" + getPhoneName());
         pw.println(" getPhoneType()=" + getPhoneType());
         pw.println(" getVoiceMessageCount()=" + getVoiceMessageCount());
-        pw.println(" getActiveApnTypes()=" + getActiveApnTypes());
         pw.println(" needsOtaServiceProvisioning=" + needsOtaServiceProvisioning());
         pw.println(" isInEmergencySmsMode=" + isInEmergencySmsMode());
         pw.println(" isEcmCanceledForEmergency=" + isEcmCanceledForEmergency());
+        pw.println(" isUsingNewDataStack=" + isUsingNewDataStack());
         pw.println(" service state=" + getServiceState());
         pw.flush();
         pw.println("++++++++++++++++++++++++++++++++");
@@ -4890,8 +5032,8 @@
             pw.println("++++++++++++++++++++++++++++++++");
         }
 
-        if (mTransportManager != null) {
-            for (int transport : mTransportManager.getAvailableTransports()) {
+        if (mAccessNetworksManager != null) {
+            for (int transport : mAccessNetworksManager.getAvailableTransports()) {
                 if (getDcTracker(transport) != null) {
                     getDcTracker(transport).dump(fd, pw, args);
                     pw.flush();
@@ -4900,6 +5042,16 @@
             }
         }
 
+        if (mDataNetworkController != null) {
+            try {
+                mDataNetworkController.dump(fd, pw, args);
+            } catch (Exception e) {
+                e.printStackTrace();
+            }
+            pw.flush();
+            pw.println("++++++++++++++++++++++++++++++++");
+        }
+
         if (getServiceStateTracker() != null) {
             try {
                 getServiceStateTracker().dump(fd, pw, args);
@@ -4994,8 +5146,14 @@
             pw.println("++++++++++++++++++++++++++++++++");
         }
 
-        if (mTransportManager != null) {
-            mTransportManager.dump(fd, pw, args);
+        if (mSignalStrengthController != null) {
+            pw.println("SignalStrengthController:");
+            mSignalStrengthController.dump(fd, pw, args);
+            pw.println("++++++++++++++++++++++++++++++++");
+        }
+
+        if (mAccessNetworksManager != null) {
+            mAccessNetworksManager.dump(fd, pw, args);
         }
 
         if (mCi != null && mCi instanceof RIL) {
@@ -5048,16 +5206,4 @@
     private static String pii(String s) {
         return Rlog.pii(LOG_TAG, s);
     }
-
-    /**
-     * Used in unit tests to set whether the AllowedNetworkTypes is loaded from Db.  Should not
-     * be used otherwise.
-     *
-     * @return {@code true} if the AllowedNetworkTypes is loaded from Db,
-     * {@code false} otherwise.
-     */
-    @VisibleForTesting
-    public boolean isAllowedNetworkTypesLoadedFromDb() {
-        return mIsAllowedNetworkTypesLoadedFromDb;
-    }
 }