/*
 * Copyright (C) 2015 The Android Open Source Project
 *
 * Licensed under the Apache License, Version 2.0 (the "License");
 * you may not use this file except in compliance with the License.
 * You may obtain a copy of the License at
 *
 *      http://www.apache.org/licenses/LICENSE-2.0
 *
 * Unless required by applicable law or agreed to in writing, software
 * distributed under the License is distributed on an "AS IS" BASIS,
 * WITHOUT WARRANTIES OR CONDITIONS OF ANY KIND, either express or implied.
 * See the License for the specific language governing permissions and
 * limitations under the License.
 */

package com.android.internal.telephony;

import android.annotation.NonNull;
import android.annotation.Nullable;
import android.app.BroadcastOptions;
import android.compat.annotation.UnsupportedAppUsage;
import android.content.Context;
import android.content.Intent;
import android.content.SharedPreferences;
import android.content.res.Configuration;
import android.net.LinkProperties;
import android.net.NetworkCapabilities;
import android.net.Uri;
import android.os.AsyncResult;
import android.os.Build;
import android.os.Handler;
import android.os.Looper;
import android.os.Message;
import android.os.PersistableBundle;
import android.os.Registrant;
import android.os.RegistrantList;
import android.os.SystemClock;
import android.os.SystemProperties;
import android.os.WorkSource;
import android.preference.PreferenceManager;
import android.sysprop.TelephonyProperties;
import android.telecom.VideoProfile;
import android.telephony.AccessNetworkConstants;
import android.telephony.Annotation.ApnType;
import android.telephony.CarrierConfigManager;
import android.telephony.CarrierRestrictionRules;
import android.telephony.CellIdentity;
import android.telephony.CellInfo;
import android.telephony.ClientRequestStats;
import android.telephony.ImsiEncryptionInfo;
import android.telephony.LinkCapacityEstimate;
import android.telephony.PhoneStateListener;
import android.telephony.PhysicalChannelConfig;
import android.telephony.PreciseDataConnectionState;
import android.telephony.RadioAccessFamily;
import android.telephony.RadioAccessSpecifier;
import android.telephony.ServiceState;
import android.telephony.SignalStrength;
import android.telephony.SubscriptionManager;
import android.telephony.TelephonyDisplayInfo;
import android.telephony.TelephonyManager;
import android.telephony.data.ApnSetting;
import android.telephony.emergency.EmergencyNumber;
import android.telephony.ims.RegistrationManager;
import android.telephony.ims.stub.ImsRegistrationImplBase;
import android.text.TextUtils;
import android.util.LocalLog;
import android.util.SparseArray;
import android.util.Xml;

import com.android.ims.ImsCall;
import com.android.ims.ImsConfig;
import com.android.ims.ImsException;
import com.android.ims.ImsManager;
import com.android.internal.R;
import com.android.internal.annotations.VisibleForTesting;
import com.android.internal.telephony.dataconnection.DataConnectionReasons;
import com.android.internal.telephony.dataconnection.DataEnabledSettings;
import com.android.internal.telephony.dataconnection.DcTracker;
import com.android.internal.telephony.dataconnection.TransportManager;
import com.android.internal.telephony.emergency.EmergencyNumberTracker;
import com.android.internal.telephony.imsphone.ImsPhoneCall;
import com.android.internal.telephony.metrics.SmsStats;
import com.android.internal.telephony.metrics.VoiceCallSessionStats;
import com.android.internal.telephony.test.SimulatedRadioControl;
import com.android.internal.telephony.uicc.IccCardApplicationStatus.AppType;
import com.android.internal.telephony.uicc.IccFileHandler;
import com.android.internal.telephony.uicc.IccRecords;
import com.android.internal.telephony.uicc.IsimRecords;
import com.android.internal.telephony.uicc.UiccCard;
import com.android.internal.telephony.uicc.UiccCardApplication;
import com.android.internal.telephony.uicc.UiccController;
import com.android.internal.telephony.uicc.UsimServiceTable;
import com.android.internal.telephony.util.TelephonyUtils;
import com.android.internal.util.XmlUtils;
import com.android.telephony.Rlog;

import org.xmlpull.v1.XmlPullParser;
import org.xmlpull.v1.XmlPullParserException;

import java.io.File;
import java.io.FileDescriptor;
import java.io.FileNotFoundException;
import java.io.FileReader;
import java.io.IOException;
import java.io.PrintWriter;
import java.util.ArrayList;
import java.util.Arrays;
import java.util.Collections;
import java.util.HashMap;
import java.util.HashSet;
import java.util.List;
import java.util.Locale;
import java.util.Map;
import java.util.Set;
import java.util.concurrent.atomic.AtomicReference;
import java.util.function.Consumer;
import java.util.stream.Collectors;

/**
 * (<em>Not for SDK use</em>)
 * A base implementation for the com.android.internal.telephony.Phone interface.
 *
 * Note that implementations of Phone.java are expected to be used
 * from a single application thread. This should be the same thread that
 * originally called PhoneFactory to obtain the interface.
 *
 *  {@hide}
 *
 */

public abstract class Phone extends Handler implements PhoneInternalInterface {
    private static final String LOG_TAG = "Phone";

    protected final static Object lockForRadioTechnologyChange = new Object();

    protected final int USSD_MAX_QUEUE = 10;

    // Key used to read and write the saved network selection numeric value
    public static final String NETWORK_SELECTION_KEY = "network_selection_key";
    // Key used to read and write the saved network selection operator name
    public static final String NETWORK_SELECTION_NAME_KEY = "network_selection_name_key";
    // Key used to read and write the saved network selection operator short name
    public static final String NETWORK_SELECTION_SHORT_KEY = "network_selection_short_key";


    // Key used to read/write "disable data connection on boot" pref (used for testing)
    public static final String DATA_DISABLED_ON_BOOT_KEY = "disabled_on_boot_key";

    // Key used to read/write data_roaming_is_user_setting pref
    public static final String DATA_ROAMING_IS_USER_SETTING_KEY =
            "data_roaming_is_user_setting_key";

    // Default value when there has been no last emergency SMS time recorded yet.
    private static final int EMERGENCY_SMS_NO_TIME_RECORDED = -1;
    // The max timer value that the platform can be in emergency SMS mode (5 minutes).
    private static final int EMERGENCY_SMS_TIMER_MAX_MS = 300000;

    /* Event Constants */
    protected static final int EVENT_RADIO_AVAILABLE             = 1;
    /** Supplementary Service Notification received. */
    protected static final int EVENT_SSN                         = 2;
    protected static final int EVENT_SIM_RECORDS_LOADED          = 3;
    private static final int EVENT_MMI_DONE                      = 4;
    protected static final int EVENT_RADIO_ON                    = 5;
    protected static final int EVENT_GET_BASEBAND_VERSION_DONE   = 6;
    protected static final int EVENT_USSD                        = 7;
    protected static final int EVENT_RADIO_OFF_OR_NOT_AVAILABLE  = 8;
    protected static final int EVENT_GET_IMEI_DONE               = 9;
    protected static final int EVENT_GET_IMEISV_DONE             = 10;
    private static final int EVENT_GET_SIM_STATUS_DONE           = 11;
    protected static final int EVENT_SET_CALL_FORWARD_DONE       = 12;
    protected static final int EVENT_GET_CALL_FORWARD_DONE       = 13;
    protected static final int EVENT_CALL_RING                   = 14;
    private static final int EVENT_CALL_RING_CONTINUE            = 15;

    // Used to intercept the carrier selection calls so that
    // we can save the values.
    private static final int EVENT_SET_NETWORK_MANUAL_COMPLETE      = 16;
    private static final int EVENT_SET_NETWORK_AUTOMATIC_COMPLETE   = 17;
    protected static final int EVENT_SET_CLIR_COMPLETE              = 18;
    protected static final int EVENT_REGISTERED_TO_NETWORK          = 19;
    protected static final int EVENT_SET_VM_NUMBER_DONE             = 20;
    // Events for CDMA support
    protected static final int EVENT_GET_DEVICE_IDENTITY_DONE       = 21;
    protected static final int EVENT_RUIM_RECORDS_LOADED            = 22;
    protected static final int EVENT_NV_READY                       = 23;
    private static final int EVENT_SET_ENHANCED_VP                  = 24;
    @VisibleForTesting
    public static final int EVENT_EMERGENCY_CALLBACK_MODE_ENTER  = 25;
    protected static final int EVENT_EXIT_EMERGENCY_CALLBACK_RESPONSE = 26;
    protected static final int EVENT_CDMA_SUBSCRIPTION_SOURCE_CHANGED = 27;
    // other
    protected static final int EVENT_SET_NETWORK_AUTOMATIC          = 28;
    protected static final int EVENT_ICC_RECORD_EVENTS              = 29;
    @VisibleForTesting
    protected static final int EVENT_ICC_CHANGED                    = 30;
    // Single Radio Voice Call Continuity
    @VisibleForTesting
    protected static final int EVENT_SRVCC_STATE_CHANGED             = 31;
    private static final int EVENT_INITIATE_SILENT_REDIAL           = 32;
    private static final int EVENT_RADIO_NOT_AVAILABLE              = 33;
    private static final int EVENT_UNSOL_OEM_HOOK_RAW               = 34;
    protected static final int EVENT_GET_RADIO_CAPABILITY           = 35;
    protected static final int EVENT_SS                             = 36;
    private static final int EVENT_CONFIG_LCE                       = 37;
    private static final int EVENT_CHECK_FOR_NETWORK_AUTOMATIC      = 38;
    protected static final int EVENT_VOICE_RADIO_TECH_CHANGED       = 39;
    protected static final int EVENT_REQUEST_VOICE_RADIO_TECH_DONE  = 40;
    protected static final int EVENT_RIL_CONNECTED                  = 41;
    protected static final int EVENT_UPDATE_PHONE_OBJECT            = 42;
    protected static final int EVENT_CARRIER_CONFIG_CHANGED         = 43;
    // Carrier's CDMA prefer mode setting
    protected static final int EVENT_SET_ROAMING_PREFERENCE_DONE    = 44;
    protected static final int EVENT_MODEM_RESET                    = 45;
    protected static final int EVENT_VRS_OR_RAT_CHANGED             = 46;
    // Radio state change
    protected static final int EVENT_RADIO_STATE_CHANGED            = 47;
    protected static final int EVENT_SET_CARRIER_DATA_ENABLED       = 48;
    protected static final int EVENT_DEVICE_PROVISIONED_CHANGE      = 49;
    protected static final int EVENT_DEVICE_PROVISIONING_DATA_SETTING_CHANGE = 50;
    protected static final int EVENT_GET_AVAILABLE_NETWORKS_DONE    = 51;

    private static final int EVENT_ALL_DATA_DISCONNECTED                  = 52;
    protected static final int EVENT_UICC_APPS_ENABLEMENT_STATUS_CHANGED  = 53;
    protected static final int EVENT_UICC_APPS_ENABLEMENT_SETTING_CHANGED = 54;
    protected static final int EVENT_GET_UICC_APPS_ENABLEMENT_DONE        = 55;
    protected static final int EVENT_REAPPLY_UICC_APPS_ENABLEMENT_DONE    = 56;
    protected static final int EVENT_REGISTRATION_FAILED = 57;
    protected static final int EVENT_BARRING_INFO_CHANGED = 58;
    protected static final int EVENT_LINK_CAPACITY_CHANGED = 59;
    protected static final int EVENT_RESET_CARRIER_KEY_IMSI_ENCRYPTION = 60;

    protected static final int EVENT_LAST = EVENT_RESET_CARRIER_KEY_IMSI_ENCRYPTION;

    // For shared prefs.
    private static final String GSM_ROAMING_LIST_OVERRIDE_PREFIX = "gsm_roaming_list_";
    private static final String GSM_NON_ROAMING_LIST_OVERRIDE_PREFIX = "gsm_non_roaming_list_";
    private static final String CDMA_ROAMING_LIST_OVERRIDE_PREFIX = "cdma_roaming_list_";
    private static final String CDMA_NON_ROAMING_LIST_OVERRIDE_PREFIX = "cdma_non_roaming_list_";

    // Key used to read/write current CLIR setting
    public static final String CLIR_KEY = "clir_sub_key";

    // Key used for storing voice mail count
    private static final String VM_COUNT = "vm_count_key";
    // Key used to read/write the ID for storing the voice mail
    private static final String VM_ID = "vm_id_key";

    // Key used for storing call forwarding status
    public static final String CF_STATUS = "cf_status_key";
    // Key used to read/write the ID for storing the call forwarding status
    public static final String CF_ID = "cf_id_key";

    // Key used to read/write "disable DNS server check" pref (used for testing)
    private static final String DNS_SERVER_CHECK_DISABLED_KEY = "dns_server_check_disabled_key";

    // Integer used to let the calling application know that the we are ignoring auto mode switch.
    private static final int ALREADY_IN_AUTO_SELECTION = 1;

    /**
     * This method is invoked when the Phone exits Emergency Callback Mode.
     */
    protected void handleExitEmergencyCallbackMode() {
    }

    /**
     * Small container class used to hold information relevant to
     * the carrier selection process. operatorNumeric can be ""
     * if we are looking for automatic selection. operatorAlphaLong is the
     * corresponding operator name.
     */
    protected static class NetworkSelectMessage {
        public Message message;
        public String operatorNumeric;
        public String operatorAlphaLong;
        public String operatorAlphaShort;
    }

    public static class SilentRedialParam {
        public String dialString;
        public int causeCode;
        public DialArgs dialArgs;

        public SilentRedialParam(String dialString, int causeCode, DialArgs dialArgs) {
            this.dialString = dialString;
            this.causeCode = causeCode;
            this.dialArgs = dialArgs;
        }
    }

    /* Instance Variables */
    @UnsupportedAppUsage(maxTargetSdk = Build.VERSION_CODES.R, trackingBug = 170729553)
    public CommandsInterface mCi;
    protected int mVmCount = 0;
    private boolean mDnsCheckDisabled;
    // Data connection trackers. For each transport type (e.g. WWAN, WLAN), there will be a
    // corresponding DcTracker. The WWAN DcTracker is for cellular data connections while
    // WLAN DcTracker is for IWLAN data connection. For IWLAN legacy mode, only one (WWAN) DcTracker
    // will be created.
    protected final SparseArray<DcTracker> mDcTrackers = new SparseArray<>();
    /* Used for dispatching signals to configured carrier apps */
    protected CarrierSignalAgent mCarrierSignalAgent;
    /* Used for dispatching carrier action from carrier apps */
    protected CarrierActionAgent mCarrierActionAgent;
    private boolean mDoesRilSendMultipleCallRing;
    private int mCallRingContinueToken;
    private int mCallRingDelay;
    private boolean mIsVoiceCapable = true;
    private final AppSmsManager mAppSmsManager;
    private SimActivationTracker mSimActivationTracker;
    // Keep track of whether or not the phone is in Emergency Callback Mode for Phone and
    // subclasses
    protected boolean mIsPhoneInEcmState = false;
    // Keep track of the case where ECM was cancelled to place another outgoing emergency call.
    // We will need to restart it after the emergency call ends.
    protected boolean mEcmCanceledForEmergency = false;
    private volatile long mTimeLastEmergencySmsSentMs = EMERGENCY_SMS_NO_TIME_RECORDED;

    // Variable to cache the video capability. When RAT changes, we lose this info and are unable
    // to recover from the state. We cache it and notify listeners when they register.
    protected boolean mIsVideoCapable = false;
    @UnsupportedAppUsage(maxTargetSdk = Build.VERSION_CODES.R, trackingBug = 170729553)
    protected UiccController mUiccController = null;
    @UnsupportedAppUsage(maxTargetSdk = Build.VERSION_CODES.R, trackingBug = 170729553)
    protected final AtomicReference<IccRecords> mIccRecords = new AtomicReference<IccRecords>();
    @UnsupportedAppUsage(maxTargetSdk = Build.VERSION_CODES.R, trackingBug = 170729553)
    public SmsStorageMonitor mSmsStorageMonitor;
    public SmsUsageMonitor mSmsUsageMonitor;
    @UnsupportedAppUsage(maxTargetSdk = Build.VERSION_CODES.R, trackingBug = 170729553)
    protected AtomicReference<UiccCardApplication> mUiccApplication =
            new AtomicReference<UiccCardApplication>();
    TelephonyTester mTelephonyTester;
    private String mName;
    private final String mActionDetached;
    private final String mActionAttached;
    protected DeviceStateMonitor mDeviceStateMonitor;
    protected DisplayInfoController mDisplayInfoController;
    protected TransportManager mTransportManager;
    protected DataEnabledSettings mDataEnabledSettings;
    // Used for identify the carrier of current subscription
    protected CarrierResolver mCarrierResolver;

    @UnsupportedAppUsage(maxTargetSdk = Build.VERSION_CODES.R, trackingBug = 170729553)
    protected int mPhoneId;

    @UnsupportedAppUsage(maxTargetSdk = Build.VERSION_CODES.R, trackingBug = 170729553)
    protected Phone mImsPhone = null;

    private final AtomicReference<RadioCapability> mRadioCapability =
            new AtomicReference<RadioCapability>();

    private static final int DEFAULT_REPORT_INTERVAL_MS = 200;
    private static final boolean LCE_PULL_MODE = true;
    private int mLceStatus = RILConstants.LCE_NOT_AVAILABLE;
    protected TelephonyComponentFactory mTelephonyComponentFactory;

    //IMS
    /**
     * {@link CallStateException} message text used to indicate that an IMS call has failed because
     * it needs to be retried using GSM or CDMA (e.g. CS fallback).
     * TODO: Replace this with a proper exception; {@link CallStateException} doesn't make sense.
     */
    public static final String CS_FALLBACK = "cs_fallback";

    // Used for retry over cs for supplementary services
    public static final String CS_FALLBACK_SS = "cs_fallback_ss";

    /**
     * @deprecated Use {@link android.telephony.ims.ImsManager#EXTRA_WFC_REGISTRATION_FAILURE_TITLE}
     * instead.
     */
    @Deprecated
    public static final String EXTRA_KEY_ALERT_TITLE =
            android.telephony.ims.ImsManager.EXTRA_WFC_REGISTRATION_FAILURE_TITLE;
    /**
     * @deprecated Use
     * {@link android.telephony.ims.ImsManager#EXTRA_WFC_REGISTRATION_FAILURE_MESSAGE} instead.
     */
    @Deprecated
    public static final String EXTRA_KEY_ALERT_MESSAGE =
            android.telephony.ims.ImsManager.EXTRA_WFC_REGISTRATION_FAILURE_MESSAGE;
    public static final String EXTRA_KEY_ALERT_SHOW = "alertShow";
    public static final String EXTRA_KEY_NOTIFICATION_MESSAGE = "notificationMessage";

    private final RegistrantList mPreciseCallStateRegistrants = new RegistrantList();

    private final RegistrantList mHandoverRegistrants = new RegistrantList();

    private final RegistrantList mNewRingingConnectionRegistrants = new RegistrantList();

    private final RegistrantList mIncomingRingRegistrants = new RegistrantList();

    protected final RegistrantList mDisconnectRegistrants = new RegistrantList();

    private final RegistrantList mServiceStateRegistrants = new RegistrantList();

    protected final RegistrantList mMmiCompleteRegistrants = new RegistrantList();

    @UnsupportedAppUsage
    protected final RegistrantList mMmiRegistrants = new RegistrantList();

    protected final RegistrantList mUnknownConnectionRegistrants = new RegistrantList();

    protected final RegistrantList mSuppServiceFailedRegistrants = new RegistrantList();

    protected final RegistrantList mRadioOffOrNotAvailableRegistrants = new RegistrantList();

    protected final RegistrantList mSimRecordsLoadedRegistrants = new RegistrantList();

    private final RegistrantList mVideoCapabilityChangedRegistrants = new RegistrantList();

    protected final RegistrantList mEmergencyCallToggledRegistrants = new RegistrantList();

    private final RegistrantList mAllDataDisconnectedRegistrants = new RegistrantList();

    private final RegistrantList mCellInfoRegistrants = new RegistrantList();

    private final RegistrantList mRedialRegistrants = new RegistrantList();

    private final RegistrantList mPhysicalChannelConfigRegistrants = new RegistrantList();

    private final RegistrantList mOtaspRegistrants = new RegistrantList();

    private final RegistrantList mPreferredNetworkTypeRegistrants = new RegistrantList();

    protected Registrant mPostDialHandler;

    protected final LocalLog mLocalLog;

    private Looper mLooper; /* to insure registrants are in correct thread*/

    @UnsupportedAppUsage(maxTargetSdk = Build.VERSION_CODES.R, trackingBug = 170729553)
    protected final Context mContext;

    /**
     * PhoneNotifier is an abstraction for all system-wide
     * state change notification. DefaultPhoneNotifier is
     * used here unless running we're inside a unit test.
     */
    @UnsupportedAppUsage(maxTargetSdk = Build.VERSION_CODES.R, trackingBug = 170729553)
    protected PhoneNotifier mNotifier;

    protected SimulatedRadioControl mSimulatedRadioControl;

    private Map<Integer, Long> mAllowedNetworkTypesForReasons = new HashMap<>();
    private static final String ALLOWED_NETWORK_TYPES_TEXT_USER = "user";
    private static final String ALLOWED_NETWORK_TYPES_TEXT_POWER = "power";
    private static final String ALLOWED_NETWORK_TYPES_TEXT_CARRIER = "carrier";
    private static final String ALLOWED_NETWORK_TYPES_TEXT_ENABLE_2G = "enable_2g";
    private static final int INVALID_ALLOWED_NETWORK_TYPES = -1;
    protected boolean mIsCarrierNrSupported = false;
    protected boolean mIsAllowedNetworkTypesLoadedFromDb = false;
    private boolean mUnitTestMode;

    protected VoiceCallSessionStats mVoiceCallSessionStats;
    protected SmsStats mSmsStats;

    public IccRecords getIccRecords() {
        return mIccRecords.get();
    }

    /**
     * Returns a string identifier for this phone interface for parties
     *  outside the phone app process.
     *  @return The string name.
     */
    @UnsupportedAppUsage
    public String getPhoneName() {
        return mName;
    }

    protected void setPhoneName(String name) {
        mName = name;
    }

    /**
     * Retrieves Nai for phones. Returns null if Nai is not set.
     */
    @UnsupportedAppUsage(maxTargetSdk = Build.VERSION_CODES.R, trackingBug = 170729553)
    public String getNai(){
         return null;
    }

    /**
     * Return the ActionDetached string. When this action is received by components
     * they are to simulate detaching from the network.
     *
     * @return com.android.internal.telephony.{mName}.action_detached
     *          {mName} is GSM, CDMA ...
     */
    public String getActionDetached() {
        return mActionDetached;
    }

    /**
     * Return the ActionAttached string. When this action is received by components
     * they are to simulate attaching to the network.
     *
     * @return com.android.internal.telephony.{mName}.action_detached
     *          {mName} is GSM, CDMA ...
     */
    public String getActionAttached() {
        return mActionAttached;
    }

    /**
     * Set a system property, unless we're in unit test mode
     */
    // CAF_MSIM TODO this need to be replated with TelephonyManager API ?
    @UnsupportedAppUsage(maxTargetSdk = Build.VERSION_CODES.R, trackingBug = 170729553)
    public String getSystemProperty(String property, String defValue) {
        if(getUnitTestMode()) {
            return null;
        }
        return SystemProperties.get(property, defValue);
    }

    /**
     * Constructs a Phone in normal (non-unit test) mode.
     *
     * @param notifier An instance of DefaultPhoneNotifier,
     * @param context Context object from hosting application
     * unless unit testing.
     * @param ci is CommandsInterface
     * @param unitTestMode when true, prevents notifications
     * of state change events
     */
    protected Phone(String name, PhoneNotifier notifier, Context context, CommandsInterface ci,
                    boolean unitTestMode) {
        this(name, notifier, context, ci, unitTestMode, SubscriptionManager.DEFAULT_PHONE_INDEX,
                TelephonyComponentFactory.getInstance());
    }

    /**
     * Constructs a Phone in normal (non-unit test) mode.
     *
     * @param notifier An instance of DefaultPhoneNotifier,
     * @param context Context object from hosting application
     * unless unit testing.
     * @param ci is CommandsInterface
     * @param unitTestMode when true, prevents notifications
     * of state change events
     * @param phoneId the phone-id of this phone.
     */
    protected Phone(String name, PhoneNotifier notifier, Context context, CommandsInterface ci,
                    boolean unitTestMode, int phoneId,
                    TelephonyComponentFactory telephonyComponentFactory) {
        mPhoneId = phoneId;
        mName = name;
        mNotifier = notifier;
        mContext = context;
        mLooper = Looper.myLooper();
        mCi = ci;
        mActionDetached = this.getClass().getPackage().getName() + ".action_detached";
        mActionAttached = this.getClass().getPackage().getName() + ".action_attached";
        mAppSmsManager = telephonyComponentFactory.inject(AppSmsManager.class.getName())
                .makeAppSmsManager(context);
        mLocalLog = new LocalLog(64);

        if (TelephonyUtils.IS_DEBUGGABLE) {
            mTelephonyTester = new TelephonyTester(this);
        }

        setUnitTestMode(unitTestMode);

        SharedPreferences sp = PreferenceManager.getDefaultSharedPreferences(context);
        mDnsCheckDisabled = sp.getBoolean(DNS_SERVER_CHECK_DISABLED_KEY, false);
        mCi.setOnCallRing(this, EVENT_CALL_RING, null);

        /* "Voice capable" means that this device supports circuit-switched
        * (i.e. voice) phone calls over the telephony network, and is allowed
        * to display the in-call UI while a cellular voice call is active.
        * This will be false on "data only" devices which can't make voice
        * calls and don't support any in-call UI.
        */
        mIsVoiceCapable = ((TelephonyManager) context.getSystemService(Context.TELEPHONY_SERVICE))
                .isVoiceCapable();

        /**
         *  Some RIL's don't always send RIL_UNSOL_CALL_RING so it needs
         *  to be generated locally. Ideally all ring tones should be loops
         * and this wouldn't be necessary. But to minimize changes to upper
         * layers it is requested that it be generated by lower layers.
         *
         * By default old phones won't have the property set but do generate
         * the RIL_UNSOL_CALL_RING so the default if there is no property is
         * true.
         */
        mDoesRilSendMultipleCallRing = TelephonyProperties.ril_sends_multiple_call_ring()
                .orElse(true);
        Rlog.d(LOG_TAG, "mDoesRilSendMultipleCallRing=" + mDoesRilSendMultipleCallRing);

        mCallRingDelay = TelephonyProperties.call_ring_delay().orElse(3000);
        Rlog.d(LOG_TAG, "mCallRingDelay=" + mCallRingDelay);

        // Initialize SMS stats
        mSmsStats = new SmsStats(this);

        if (getPhoneType() == PhoneConstants.PHONE_TYPE_IMS) {
            return;
        }

        // Initialize device storage and outgoing SMS usage monitors for SMSDispatchers.
        mTelephonyComponentFactory = telephonyComponentFactory;
        mSmsStorageMonitor = mTelephonyComponentFactory.inject(SmsStorageMonitor.class.getName())
                .makeSmsStorageMonitor(this);
        mSmsUsageMonitor = mTelephonyComponentFactory.inject(SmsUsageMonitor.class.getName())
                .makeSmsUsageMonitor(context);
        mUiccController = UiccController.getInstance();
        mUiccController.registerForIccChanged(this, EVENT_ICC_CHANGED, null);
        mSimActivationTracker = mTelephonyComponentFactory
                .inject(SimActivationTracker.class.getName())
                .makeSimActivationTracker(this);
        if (getPhoneType() != PhoneConstants.PHONE_TYPE_SIP) {
            mCi.registerForSrvccStateChanged(this, EVENT_SRVCC_STATE_CHANGED, null);
        }
        mCi.startLceService(DEFAULT_REPORT_INTERVAL_MS, LCE_PULL_MODE,
                obtainMessage(EVENT_CONFIG_LCE));
    }

    /**
     * Start setup of ImsPhone, which will start trying to connect to the ImsResolver. Will not be
     * called if this device does not support FEATURE_IMS_TELEPHONY.
     */
    public void createImsPhone() {
        if (getPhoneType() == PhoneConstants.PHONE_TYPE_SIP) {
            return;
        }

        synchronized(Phone.lockForRadioTechnologyChange) {
            if (mImsPhone == null) {
                mImsPhone = PhoneFactory.makeImsPhone(mNotifier, this);
                CallManager.getInstance().registerPhone(mImsPhone);
                mImsPhone.registerForSilentRedial(
                        this, EVENT_INITIATE_SILENT_REDIAL, null);
            }
        }
    }

    /**
     * Checks if device should convert CDMA Caller ID restriction related MMI codes to
     * equivalent 3GPP MMI Codes that provide same functionality when device is roaming.
     * This method should only return true on multi-mode devices when carrier requires this
     * conversion to be done on the device.
     *
     * @return true when carrier config
     * "KEY_CONVERT_CDMA_CALLER_ID_MMI_CODES_WHILE_ROAMING_ON_3GPP_BOOL" is set to true
     */
    public boolean supportsConversionOfCdmaCallerIdMmiCodesWhileRoaming() {
        CarrierConfigManager configManager = (CarrierConfigManager)
                getContext().getSystemService(Context.CARRIER_CONFIG_SERVICE);
        PersistableBundle b = configManager.getConfigForSubId(getSubId());
        if (b != null) {
            return b.getBoolean(
                    CarrierConfigManager
                            .KEY_CONVERT_CDMA_CALLER_ID_MMI_CODES_WHILE_ROAMING_ON_3GPP_BOOL,
                    false);
        } else {
            // Default value set in CarrierConfigManager
            return false;
        }
    }

    /**
     * Check if sending CLIR activation("*31#") and deactivation("#31#") code only without dialing
     * number is prevented.
     *
     * @return {@code true} when carrier config
     * "KEY_PREVENT_CLIR_ACTIVATION_AND_DEACTIVATION_CODE_BOOL" is set to {@code true}
     */
    public boolean isClirActivationAndDeactivationPrevented() {
        CarrierConfigManager configManager = (CarrierConfigManager)
                getContext().getSystemService(Context.CARRIER_CONFIG_SERVICE);
        PersistableBundle b = configManager.getConfigForSubId(getSubId());
        if (b == null) {
            b = CarrierConfigManager.getDefaultConfig();
        }
        return b.getBoolean(
                CarrierConfigManager.KEY_PREVENT_CLIR_ACTIVATION_AND_DEACTIVATION_CODE_BOOL);
    }

    /**
     * When overridden the derived class needs to call
     * super.handleMessage(msg) so this method has a
     * a chance to process the message.
     *
     * @param msg
     */
    @Override
    public void handleMessage(Message msg) {
        AsyncResult ar;

        // messages to be handled whether or not the phone is being destroyed
        // should only include messages which are being re-directed and do not use
        // resources of the phone being destroyed
        switch (msg.what) {
            // handle the select network completion callbacks.
            case EVENT_SET_NETWORK_MANUAL_COMPLETE:
            case EVENT_SET_NETWORK_AUTOMATIC_COMPLETE:
                handleSetSelectNetwork((AsyncResult) msg.obj);
                return;
        }

        switch(msg.what) {
            case EVENT_CALL_RING:
                Rlog.d(LOG_TAG, "Event EVENT_CALL_RING Received state=" + getState());
                ar = (AsyncResult)msg.obj;
                if (ar.exception == null) {
                    PhoneConstants.State state = getState();
                    if ((!mDoesRilSendMultipleCallRing)
                            && ((state == PhoneConstants.State.RINGING) ||
                                    (state == PhoneConstants.State.IDLE))) {
                        mCallRingContinueToken += 1;
                        sendIncomingCallRingNotification(mCallRingContinueToken);
                    } else {
                        notifyIncomingRing();
                    }
                }
                break;

            case EVENT_CALL_RING_CONTINUE:
                Rlog.d(LOG_TAG, "Event EVENT_CALL_RING_CONTINUE Received state=" + getState());
                if (getState() == PhoneConstants.State.RINGING) {
                    sendIncomingCallRingNotification(msg.arg1);
                }
                break;

            case EVENT_ICC_CHANGED:
                onUpdateIccAvailability();
                break;

            case EVENT_INITIATE_SILENT_REDIAL:
                Rlog.d(LOG_TAG, "Event EVENT_INITIATE_SILENT_REDIAL Received");
                ar = (AsyncResult) msg.obj;
                if ((ar.exception == null) && (ar.result != null)) {
                    SilentRedialParam result = (SilentRedialParam) ar.result;
                    String dialString = result.dialString;
                    int causeCode = result.causeCode;
                    DialArgs dialArgs = result.dialArgs;
                    if (TextUtils.isEmpty(dialString)) return;
                    try {
                        Connection cn = dialInternal(dialString, dialArgs);
                        Rlog.d(LOG_TAG, "Notify redial connection changed cn: " + cn);
                        if (mImsPhone != null) {
                            // Don't care it is null or not.
                            mImsPhone.notifyRedialConnectionChanged(cn);
                        }
                    } catch (CallStateException e) {
                        Rlog.e(LOG_TAG, "silent redial failed: " + e);
                        if (mImsPhone != null) {
                            mImsPhone.notifyRedialConnectionChanged(null);
                        }
                    }
                }
                break;

            case EVENT_SRVCC_STATE_CHANGED:
                ar = (AsyncResult)msg.obj;
                if (ar.exception == null) {
                    handleSrvccStateChanged((int[]) ar.result);
                } else {
                    Rlog.e(LOG_TAG, "Srvcc exception: " + ar.exception);
                }
                break;

            case EVENT_UNSOL_OEM_HOOK_RAW:
                // deprecated, ignore
                break;

            case EVENT_CONFIG_LCE:
                ar = (AsyncResult) msg.obj;
                if (ar.exception != null) {
                    Rlog.d(LOG_TAG, "config LCE service failed: " + ar.exception);
                } else {
                    final ArrayList<Integer> statusInfo = (ArrayList<Integer>)ar.result;
                    mLceStatus = statusInfo.get(0);
                }
                break;

            case EVENT_CHECK_FOR_NETWORK_AUTOMATIC: {
                onCheckForNetworkSelectionModeAutomatic(msg);
                break;
            }

            case EVENT_ALL_DATA_DISCONNECTED:
                if (areAllDataDisconnected()) {
                    mAllDataDisconnectedRegistrants.notifyRegistrants();
                }
                break;
            default:
                throw new RuntimeException("unexpected event not handled");
        }
    }

    public ArrayList<Connection> getHandoverConnection() {
        return null;
    }

    public void notifySrvccState(Call.SrvccState state) {
    }

    public void registerForSilentRedial(Handler h, int what, Object obj) {
    }

    public void unregisterForSilentRedial(Handler h) {
    }

    public void registerForVolteSilentRedial(Handler h, int what, Object obj) {
    }

    public void unregisterForVolteSilentRedial(Handler h) {
    }

    private void handleSrvccStateChanged(int[] ret) {
        Rlog.d(LOG_TAG, "handleSrvccStateChanged");

        ArrayList<Connection> conn = null;
        Phone imsPhone = mImsPhone;
        Call.SrvccState srvccState = Call.SrvccState.NONE;
        if (ret != null && ret.length != 0) {
            int state = ret[0];
            switch(state) {
                case TelephonyManager.SRVCC_STATE_HANDOVER_STARTED:
                    srvccState = Call.SrvccState.STARTED;
                    if (imsPhone != null) {
                        conn = imsPhone.getHandoverConnection();
                        migrateFrom(imsPhone);
                    } else {
                        Rlog.d(LOG_TAG, "HANDOVER_STARTED: mImsPhone null");
                    }
                    break;
                case TelephonyManager.SRVCC_STATE_HANDOVER_COMPLETED:
                    srvccState = Call.SrvccState.COMPLETED;
                    if (imsPhone != null) {
                        imsPhone.notifySrvccState(srvccState);
                    } else {
                        Rlog.d(LOG_TAG, "HANDOVER_COMPLETED: mImsPhone null");
                    }
                    break;
                case TelephonyManager.SRVCC_STATE_HANDOVER_FAILED:
                case TelephonyManager.SRVCC_STATE_HANDOVER_CANCELED:
                    srvccState = Call.SrvccState.FAILED;
                    break;

                default:
                    //ignore invalid state
                    return;
            }

            getCallTracker().notifySrvccState(srvccState, conn);

            notifySrvccStateChanged(state);
        }
    }

    /**
     * Gets the context for the phone, as set at initialization time.
     */
    @UnsupportedAppUsage
    public Context getContext() {
        return mContext;
    }

    // Will be called when icc changed
    protected abstract void onUpdateIccAvailability();

    /**
     * Disables the DNS check (i.e., allows "0.0.0.0").
     * Useful for lab testing environment.
     * @param b true disables the check, false enables.
     */
    public void disableDnsCheck(boolean b) {
        mDnsCheckDisabled = b;
        SharedPreferences sp = PreferenceManager.getDefaultSharedPreferences(getContext());
        SharedPreferences.Editor editor = sp.edit();
        editor.putBoolean(DNS_SERVER_CHECK_DISABLED_KEY, b);
        editor.apply();
    }

    /**
     * Returns true if the DNS check is currently disabled.
     */
    public boolean isDnsCheckDisabled() {
        return mDnsCheckDisabled;
    }

    /**
     * Register for getting notifications for change in the Call State {@link Call.State}
     * This is called PreciseCallState because the call state is more precise than the
     * {@link PhoneConstants.State} which can be obtained using the {@link PhoneStateListener}
     *
     * Resulting events will have an AsyncResult in <code>Message.obj</code>.
     * AsyncResult.userData will be set to the obj argument here.
     * The <em>h</em> parameter is held only by a weak reference.
     */
    @UnsupportedAppUsage
    public void registerForPreciseCallStateChanged(Handler h, int what, Object obj) {
        checkCorrectThread(h);

        mPreciseCallStateRegistrants.addUnique(h, what, obj);
    }

    /**
     * Unregisters for voice call state change notifications.
     * Extraneous calls are tolerated silently.
     */
    @UnsupportedAppUsage
    public void unregisterForPreciseCallStateChanged(Handler h) {
        mPreciseCallStateRegistrants.remove(h);
    }

    /**
     * Subclasses of Phone probably want to replace this with a
     * version scoped to their packages
     */
    protected void notifyPreciseCallStateChangedP() {
        AsyncResult ar = new AsyncResult(null, this, null);
        mPreciseCallStateRegistrants.notifyRegistrants(ar);

        mNotifier.notifyPreciseCallState(this);
    }

    /**
     * Notifies when a Handover happens due to SRVCC or Silent Redial
     */
    public void registerForHandoverStateChanged(Handler h, int what, Object obj) {
        checkCorrectThread(h);
        mHandoverRegistrants.addUnique(h, what, obj);
    }

    /**
     * Unregisters for handover state notifications
     */
    public void unregisterForHandoverStateChanged(Handler h) {
        mHandoverRegistrants.remove(h);
    }

    /**
     * Subclasses of Phone probably want to replace this with a
     * version scoped to their packages
     */
    public void notifyHandoverStateChanged(Connection cn) {
       AsyncResult ar = new AsyncResult(null, cn, null);
       mHandoverRegistrants.notifyRegistrants(ar);
    }

    /**
     * Notifies when a Handover happens due to Silent Redial
     */
    public void registerForRedialConnectionChanged(Handler h, int what, Object obj) {
        checkCorrectThread(h);
        mRedialRegistrants.addUnique(h, what, obj);
    }

    /**
     * Unregisters for redial connection notifications
     */
    public void unregisterForRedialConnectionChanged(Handler h) {
        mRedialRegistrants.remove(h);
    }

    /**
     * Subclasses of Phone probably want to replace this with a
     * version scoped to their packages
     */
    public void notifyRedialConnectionChanged(Connection cn) {
        AsyncResult ar = new AsyncResult(null, cn, null);
        mRedialRegistrants.notifyRegistrants(ar);
    }

    protected void setIsInEmergencyCall() {
    }

    /**
     * Notify the phone that an SMS has been sent. This will be used determine if the SMS was sent
     * to an emergency address.
     * @param destinationAddress the address that the SMS was sent to.
     */
    public void notifySmsSent(String destinationAddress) {
        TelephonyManager m = (TelephonyManager) getContext().getSystemService(
                Context.TELEPHONY_SERVICE);
        if (m != null && m.isEmergencyNumber(destinationAddress)) {
            mLocalLog.log("Emergency SMS detected, recording time.");
            mTimeLastEmergencySmsSentMs = SystemClock.elapsedRealtime();
        }
    }

    /**
     * Determine if the Phone has recently sent an emergency SMS and is still in the interval of
     * time defined by a carrier that we may need to do perform special actions, for example
     * override user setting for location so the carrier can find the user's location for emergency
     * services.
     *
     * @return true if the device is in emergency SMS mode, false otherwise.
     */
    public boolean isInEmergencySmsMode() {
        long lastSmsTimeMs = mTimeLastEmergencySmsSentMs;
        if (lastSmsTimeMs == EMERGENCY_SMS_NO_TIME_RECORDED) {
            // an emergency SMS hasn't been sent since the last check.
            return false;
        }
        CarrierConfigManager configManager = (CarrierConfigManager)
                getContext().getSystemService(Context.CARRIER_CONFIG_SERVICE);
        PersistableBundle b = configManager.getConfigForSubId(getSubId());
        if (b == null) {
            // default for KEY_EMERGENCY_SMS_MODE_TIMER_MS_INT is 0 and CarrierConfig isn't
            // available, so return false.
            return false;
        }
        int eSmsTimerMs = b.getInt(CarrierConfigManager.KEY_EMERGENCY_SMS_MODE_TIMER_MS_INT, 0);
        if (eSmsTimerMs == 0) {
            // We do not support this feature for this carrier.
            return false;
        }
        if (eSmsTimerMs > EMERGENCY_SMS_TIMER_MAX_MS) {
            eSmsTimerMs = EMERGENCY_SMS_TIMER_MAX_MS;
        }
        boolean isInEmergencySmsMode = SystemClock.elapsedRealtime()
                <= (lastSmsTimeMs + eSmsTimerMs);
        if (!isInEmergencySmsMode) {
            // Shortcut this next time so we do not have to waste time if another emergency SMS
            // hasn't been sent since the last query.
            mTimeLastEmergencySmsSentMs = EMERGENCY_SMS_NO_TIME_RECORDED;
        } else {
            mLocalLog.log("isInEmergencySmsMode: queried while eSMS mode is active.");
        }
        return isInEmergencySmsMode;
    }

    protected void migrateFrom(Phone from) {
        migrate(mHandoverRegistrants, from.mHandoverRegistrants);
        migrate(mPreciseCallStateRegistrants, from.mPreciseCallStateRegistrants);
        migrate(mNewRingingConnectionRegistrants, from.mNewRingingConnectionRegistrants);
        migrate(mIncomingRingRegistrants, from.mIncomingRingRegistrants);
        migrate(mDisconnectRegistrants, from.mDisconnectRegistrants);
        migrate(mServiceStateRegistrants, from.mServiceStateRegistrants);
        migrate(mMmiCompleteRegistrants, from.mMmiCompleteRegistrants);
        migrate(mMmiRegistrants, from.mMmiRegistrants);
        migrate(mUnknownConnectionRegistrants, from.mUnknownConnectionRegistrants);
        migrate(mSuppServiceFailedRegistrants, from.mSuppServiceFailedRegistrants);
        migrate(mCellInfoRegistrants, from.mCellInfoRegistrants);
        migrate(mRedialRegistrants, from.mRedialRegistrants);
        // The emergency state of IMS phone will be cleared in ImsPhone#notifySrvccState after
        // receive SRVCC completed
        if (from.isInEmergencyCall()) {
            setIsInEmergencyCall();
        }
        setEcmCanceledForEmergency(from.isEcmCanceledForEmergency());
    }

    protected void migrate(RegistrantList to, RegistrantList from) {
        if (from == null) {
            // May be null in some cases, such as testing.
            return;
        }
        from.removeCleared();
        for (int i = 0, n = from.size(); i < n; i++) {
            Registrant r = (Registrant) from.get(i);
            Message msg = r.messageForRegistrant();
            // Since CallManager has already registered with both CS and IMS phones,
            // the migrate should happen only for those registrants which are not
            // registered with CallManager.Hence the below check is needed to add
            // only those registrants to the registrant list which are not
            // coming from the CallManager.
            if (msg != null) {
                if (msg.obj == CallManager.getInstance().getRegistrantIdentifier()) {
                    continue;
                } else {
                    to.add((Registrant) from.get(i));
                }
            } else {
                Rlog.d(LOG_TAG, "msg is null");
            }
        }
    }

    /**
     * Notifies when a previously untracked non-ringing/waiting connection has appeared.
     * This is likely due to some other entity (eg, SIM card application) initiating a call.
     */
    @UnsupportedAppUsage
    public void registerForUnknownConnection(Handler h, int what, Object obj) {
        checkCorrectThread(h);

        mUnknownConnectionRegistrants.addUnique(h, what, obj);
    }

    /**
     * Unregisters for unknown connection notifications.
     */
    @UnsupportedAppUsage
    public void unregisterForUnknownConnection(Handler h) {
        mUnknownConnectionRegistrants.remove(h);
    }

    /**
     * Notifies when a new ringing or waiting connection has appeared.<p>
     *
     *  Messages received from this:
     *  Message.obj will be an AsyncResult
     *  AsyncResult.userObj = obj
     *  AsyncResult.result = a Connection. <p>
     *  Please check Connection.isRinging() to make sure the Connection
     *  has not dropped since this message was posted.
     *  If Connection.isRinging() is true, then
     *   Connection.getCall() == Phone.getRingingCall()
     */
    @UnsupportedAppUsage
    public void registerForNewRingingConnection(
            Handler h, int what, Object obj) {
        checkCorrectThread(h);

        mNewRingingConnectionRegistrants.addUnique(h, what, obj);
    }

    /**
     * Unregisters for new ringing connection notification.
     * Extraneous calls are tolerated silently
     */
    @UnsupportedAppUsage
    public void unregisterForNewRingingConnection(Handler h) {
        mNewRingingConnectionRegistrants.remove(h);
    }

    /**
     * Notifies when phone's video capabilities changes <p>
     *
     *  Messages received from this:
     *  Message.obj will be an AsyncResult
     *  AsyncResult.userObj = obj
     *  AsyncResult.result = true if phone supports video calling <p>
     */
    public void registerForVideoCapabilityChanged(
            Handler h, int what, Object obj) {
        checkCorrectThread(h);

        mVideoCapabilityChangedRegistrants.addUnique(h, what, obj);

        // Notify any registrants of the cached video capability as soon as they register.
        notifyForVideoCapabilityChanged(mIsVideoCapable);
    }

    /**
     * Unregisters for video capability changed notification.
     * Extraneous calls are tolerated silently
     */
    public void unregisterForVideoCapabilityChanged(Handler h) {
        mVideoCapabilityChangedRegistrants.remove(h);
    }

    /**
     * Register for notifications when a sInCall VoicePrivacy is enabled
     *
     * @param h Handler that receives the notification message.
     * @param what User-defined message code.
     * @param obj User object.
     */
    public void registerForInCallVoicePrivacyOn(Handler h, int what, Object obj){
        mCi.registerForInCallVoicePrivacyOn(h, what, obj);
    }

    /**
     * Unegister for notifications when a sInCall VoicePrivacy is enabled
     *
     * @param h Handler to be removed from the registrant list.
     */
    public void unregisterForInCallVoicePrivacyOn(Handler h){
        mCi.unregisterForInCallVoicePrivacyOn(h);
    }

    /**
     * Register for notifications when a sInCall VoicePrivacy is disabled
     *
     * @param h Handler that receives the notification message.
     * @param what User-defined message code.
     * @param obj User object.
     */
    public void registerForInCallVoicePrivacyOff(Handler h, int what, Object obj){
        mCi.registerForInCallVoicePrivacyOff(h, what, obj);
    }

    /**
     * Unregister for notifications when a sInCall VoicePrivacy is disabled
     *
     * @param h Handler to be removed from the registrant list.
     */
    public void unregisterForInCallVoicePrivacyOff(Handler h){
        mCi.unregisterForInCallVoicePrivacyOff(h);
    }

    /**
     * Notifies when an incoming call rings.<p>
     *
     *  Messages received from this:
     *  Message.obj will be an AsyncResult
     *  AsyncResult.userObj = obj
     *  AsyncResult.result = a Connection. <p>
     */
    @UnsupportedAppUsage
    public void registerForIncomingRing(
            Handler h, int what, Object obj) {
        checkCorrectThread(h);

        mIncomingRingRegistrants.addUnique(h, what, obj);
    }

    /**
     * Unregisters for ring notification.
     * Extraneous calls are tolerated silently
     */
    @UnsupportedAppUsage
    public void unregisterForIncomingRing(Handler h) {
        mIncomingRingRegistrants.remove(h);
    }

    /**
     * Notifies when a voice connection has disconnected, either due to local
     * or remote hangup or error.
     *
     *  Messages received from this will have the following members:<p>
     *  <ul><li>Message.obj will be an AsyncResult</li>
     *  <li>AsyncResult.userObj = obj</li>
     *  <li>AsyncResult.result = a Connection object that is
     *  no longer connected.</li></ul>
     */
    @UnsupportedAppUsage
    public void registerForDisconnect(Handler h, int what, Object obj) {
        checkCorrectThread(h);

        mDisconnectRegistrants.addUnique(h, what, obj);
    }

    /**
     * Unregisters for voice disconnection notification.
     * Extraneous calls are tolerated silently
     */
    @UnsupportedAppUsage
    public void unregisterForDisconnect(Handler h) {
        mDisconnectRegistrants.remove(h);
    }

    /**
     * Register for notifications when a supplementary service attempt fails.
     * Message.obj will contain an AsyncResult.
     *
     * @param h Handler that receives the notification message.
     * @param what User-defined message code.
     * @param obj User object.
     */
    public void registerForSuppServiceFailed(Handler h, int what, Object obj) {
        checkCorrectThread(h);

        mSuppServiceFailedRegistrants.addUnique(h, what, obj);
    }

    /**
     * Unregister for notifications when a supplementary service attempt fails.
     * Extraneous calls are tolerated silently
     *
     * @param h Handler to be removed from the registrant list.
     */
    public void unregisterForSuppServiceFailed(Handler h) {
        mSuppServiceFailedRegistrants.remove(h);
    }

    /**
     * Register for notifications of initiation of a new MMI code request.
     * MMI codes for GSM are discussed in 3GPP TS 22.030.<p>
     *
     * Example: If Phone.dial is called with "*#31#", then the app will
     * be notified here.<p>
     *
     * The returned <code>Message.obj</code> will contain an AsyncResult.
     *
     * <code>obj.result</code> will be an "MmiCode" object.
     */
    @UnsupportedAppUsage
    public void registerForMmiInitiate(Handler h, int what, Object obj) {
        checkCorrectThread(h);

        mMmiRegistrants.addUnique(h, what, obj);
    }

    /**
     * Unregisters for new MMI initiate notification.
     * Extraneous calls are tolerated silently
     */
    @UnsupportedAppUsage
    public void unregisterForMmiInitiate(Handler h) {
        mMmiRegistrants.remove(h);
    }

    /**
     * Register for notifications that an MMI request has completed
     * its network activity and is in its final state. This may mean a state
     * of COMPLETE, FAILED, or CANCELLED.
     *
     * <code>Message.obj</code> will contain an AsyncResult.
     * <code>obj.result</code> will be an "MmiCode" object
     */
    @UnsupportedAppUsage
    public void registerForMmiComplete(Handler h, int what, Object obj) {
        checkCorrectThread(h);

        mMmiCompleteRegistrants.addUnique(h, what, obj);
    }

    /**
     * Unregisters for MMI complete notification.
     * Extraneous calls are tolerated silently
     */
    @UnsupportedAppUsage
    public void unregisterForMmiComplete(Handler h) {
        checkCorrectThread(h);

        mMmiCompleteRegistrants.remove(h);
    }

    /**
     * Registration point for Sim records loaded
     * @param h handler to notify
     * @param what what code of message when delivered
     * @param obj placed in Message.obj
     */
    @UnsupportedAppUsage
    public void registerForSimRecordsLoaded(Handler h, int what, Object obj) {
    }

    /**
     * Unregister for notifications for Sim records loaded
     * @param h Handler to be removed from the registrant list.
     */
    @UnsupportedAppUsage
    public void unregisterForSimRecordsLoaded(Handler h) {
    }

    /**
     * Register for TTY mode change notifications from the network.
     * Message.obj will contain an AsyncResult.
     * AsyncResult.result will be an Integer containing new mode.
     *
     * @param h Handler that receives the notification message.
     * @param what User-defined message code.
     * @param obj User object.
     */
    public void registerForTtyModeReceived(Handler h, int what, Object obj) {
    }

    /**
     * Unregisters for TTY mode change notifications.
     * Extraneous calls are tolerated silently
     *
     * @param h Handler to be removed from the registrant list.
     */
    public void unregisterForTtyModeReceived(Handler h) {
    }

    /**
     * Switches network selection mode to "automatic", re-scanning and
     * re-selecting a network if appropriate.
     *
     * @param response The message to dispatch when the network selection
     * is complete.
     *
     * @see #selectNetworkManually(OperatorInfo, boolean, android.os.Message)
     */
    @UnsupportedAppUsage
    public void setNetworkSelectionModeAutomatic(Message response) {
        Rlog.d(LOG_TAG, "setNetworkSelectionModeAutomatic, querying current mode");
        // we don't want to do this unecesarily - it acutally causes
        // the radio to repeate network selection and is costly
        // first check if we're already in automatic mode
        Message msg = obtainMessage(EVENT_CHECK_FOR_NETWORK_AUTOMATIC);
        msg.obj = response;
        mCi.getNetworkSelectionMode(msg);
    }

    private void onCheckForNetworkSelectionModeAutomatic(Message fromRil) {
        AsyncResult ar = (AsyncResult)fromRil.obj;
        Message response = (Message)ar.userObj;
        boolean doAutomatic = true;
        if (ar.exception == null && ar.result != null) {
            try {
                int[] modes = (int[])ar.result;
                if (modes[0] == 0) {
                    // already confirmed to be in automatic mode - don't resend
                    doAutomatic = false;
                }
            } catch (Exception e) {
                // send the setting on error
            }
        }

        // wrap the response message in our own message along with
        // an empty string (to indicate automatic selection) for the
        // operator's id.
        NetworkSelectMessage nsm = new NetworkSelectMessage();
        nsm.message = response;
        nsm.operatorNumeric = "";
        nsm.operatorAlphaLong = "";
        nsm.operatorAlphaShort = "";

        if (doAutomatic) {
            Message msg = obtainMessage(EVENT_SET_NETWORK_AUTOMATIC_COMPLETE, nsm);
            mCi.setNetworkSelectionModeAutomatic(msg);
        } else {
            Rlog.d(LOG_TAG, "setNetworkSelectionModeAutomatic - already auto, ignoring");
            // let the calling application know that the we are ignoring automatic mode switch.
            if (nsm.message != null) {
                nsm.message.arg1 = ALREADY_IN_AUTO_SELECTION;
            }

            ar.userObj = nsm;
            handleSetSelectNetwork(ar);
        }

        updateSavedNetworkOperator(nsm);
    }

    /**
     * Query the radio for the current network selection mode.
     *
     * Return values:
     *     0 - automatic.
     *     1 - manual.
     */
    public void getNetworkSelectionMode(Message message) {
        mCi.getNetworkSelectionMode(message);
    }

    public List<ClientRequestStats> getClientRequestStats() {
        return mCi.getClientRequestStats();
    }

    /**
     * Manually selects a network. <code>response</code> is
     * dispatched when this is complete.  <code>response.obj</code> will be
     * an AsyncResult, and <code>response.obj.exception</code> will be non-null
     * on failure.
     *
     * @see #setNetworkSelectionModeAutomatic(Message)
     */
    @UnsupportedAppUsage
    public void selectNetworkManually(OperatorInfo network, boolean persistSelection,
            Message response) {
        // wrap the response message in our own message along with
        // the operator's id.
        NetworkSelectMessage nsm = new NetworkSelectMessage();
        nsm.message = response;
        nsm.operatorNumeric = network.getOperatorNumeric();
        nsm.operatorAlphaLong = network.getOperatorAlphaLong();
        nsm.operatorAlphaShort = network.getOperatorAlphaShort();

        Message msg = obtainMessage(EVENT_SET_NETWORK_MANUAL_COMPLETE, nsm);
        mCi.setNetworkSelectionModeManual(network.getOperatorNumeric(), network.getRan(), msg);

        if (persistSelection) {
            updateSavedNetworkOperator(nsm);
        } else {
            clearSavedNetworkSelection();
            updateManualNetworkSelection(nsm);
        }
    }

    /**
     * Registration point for emergency call/callback mode start. Message.obj is AsyncResult and
     * Message.obj.result will be Integer indicating start of call by value 1 or end of call by
     * value 0
     * @param h handler to notify
     * @param what what code of message when delivered
     * @param obj placed in Message.obj.userObj
     */
    public void registerForEmergencyCallToggle(Handler h, int what, Object obj) {
        Registrant r = new Registrant(h, what, obj);
        mEmergencyCallToggledRegistrants.add(r);
    }

    public void unregisterForEmergencyCallToggle(Handler h) {
        mEmergencyCallToggledRegistrants.remove(h);
    }

    private void updateSavedNetworkOperator(NetworkSelectMessage nsm) {
        int subId = getSubId();
        if (SubscriptionManager.isValidSubscriptionId(subId)) {
            // open the shared preferences editor, and write the value.
            // nsm.operatorNumeric is "" if we're in automatic.selection.
            SharedPreferences sp = PreferenceManager.getDefaultSharedPreferences(getContext());
            SharedPreferences.Editor editor = sp.edit();
            editor.putString(NETWORK_SELECTION_KEY + subId, nsm.operatorNumeric);
            editor.putString(NETWORK_SELECTION_NAME_KEY + subId, nsm.operatorAlphaLong);
            editor.putString(NETWORK_SELECTION_SHORT_KEY + subId, nsm.operatorAlphaShort);

            // commit and log the result.
            if (!editor.commit()) {
                Rlog.e(LOG_TAG, "failed to commit network selection preference");
            }
        } else {
            Rlog.e(LOG_TAG, "Cannot update network selection preference due to invalid subId " +
                    subId);
        }
    }

    /**
     * Update non-perisited manual network selection.
     *
     * @param nsm PLMN info of the selected network
     */
    protected void updateManualNetworkSelection(NetworkSelectMessage nsm)  {
        Rlog.e(LOG_TAG, "updateManualNetworkSelection() should be overridden");
    }

    /**
     * Used to track the settings upon completion of the network change.
     */
    private void handleSetSelectNetwork(AsyncResult ar) {
        // look for our wrapper within the asyncresult, skip the rest if it
        // is null.
        if (!(ar.userObj instanceof NetworkSelectMessage)) {
            Rlog.e(LOG_TAG, "unexpected result from user object.");
            return;
        }

        NetworkSelectMessage nsm = (NetworkSelectMessage) ar.userObj;

        // found the object, now we send off the message we had originally
        // attached to the request.
        if (nsm.message != null) {
            AsyncResult.forMessage(nsm.message, ar.result, ar.exception);
            nsm.message.sendToTarget();
        }
    }

    /**
     * Method to retrieve the saved operator from the Shared Preferences
     */
    @NonNull
    public OperatorInfo getSavedNetworkSelection() {
        // open the shared preferences and search with our key.
        SharedPreferences sp = PreferenceManager.getDefaultSharedPreferences(getContext());
        String numeric = sp.getString(NETWORK_SELECTION_KEY + getSubId(), "");
        String name = sp.getString(NETWORK_SELECTION_NAME_KEY + getSubId(), "");
        String shrt = sp.getString(NETWORK_SELECTION_SHORT_KEY + getSubId(), "");
        return new OperatorInfo(name, shrt, numeric);
    }

    /**
     * Clears the saved network selection.
     */
    private void clearSavedNetworkSelection() {
        // open the shared preferences and search with our key.
        PreferenceManager.getDefaultSharedPreferences(getContext()).edit().
                remove(NETWORK_SELECTION_KEY + getSubId()).
                remove(NETWORK_SELECTION_NAME_KEY + getSubId()).
                remove(NETWORK_SELECTION_SHORT_KEY + getSubId()).commit();
    }

    /**
     * Method to restore the previously saved operator id, or reset to
     * automatic selection, all depending upon the value in the shared
     * preferences.
     */
    private void restoreSavedNetworkSelection(Message response) {
        // retrieve the operator
        OperatorInfo networkSelection = getSavedNetworkSelection();

        // set to auto if the id is empty, otherwise select the network.
        if (networkSelection == null || TextUtils.isEmpty(networkSelection.getOperatorNumeric())) {
            setNetworkSelectionModeAutomatic(response);
        } else {
            selectNetworkManually(networkSelection, true, response);
        }
    }

    /**
     * Saves CLIR setting so that we can re-apply it as necessary
     * (in case the RIL resets it across reboots).
     */
    public void saveClirSetting(int commandInterfaceCLIRMode) {
        // Open the shared preferences editor, and write the value.
        SharedPreferences sp = PreferenceManager.getDefaultSharedPreferences(getContext());
        SharedPreferences.Editor editor = sp.edit();
        editor.putInt(CLIR_KEY + getSubId(), commandInterfaceCLIRMode);
        Rlog.i(LOG_TAG, "saveClirSetting: " + CLIR_KEY + getSubId() + "="
                + commandInterfaceCLIRMode);

        // Commit and log the result.
        if (!editor.commit()) {
            Rlog.e(LOG_TAG, "Failed to commit CLIR preference");
        }
    }

    /**
     * For unit tests; don't send notifications to "Phone"
     * mailbox registrants if true.
     */
    private void setUnitTestMode(boolean f) {
        mUnitTestMode = f;
    }

    /**
     * @return true If unit test mode is enabled
     */
    public boolean getUnitTestMode() {
        return mUnitTestMode;
    }

    /**
     * To be invoked when a voice call Connection disconnects.
     *
     * Subclasses of Phone probably want to replace this with a
     * version scoped to their packages
     */
    protected void notifyDisconnectP(Connection cn) {
        AsyncResult ar = new AsyncResult(null, cn, null);
        mDisconnectRegistrants.notifyRegistrants(ar);
    }

    /**
     * Register for ServiceState changed.
     * Message.obj will contain an AsyncResult.
     * AsyncResult.result will be a ServiceState instance
     */
    @UnsupportedAppUsage
    public void registerForServiceStateChanged(
            Handler h, int what, Object obj) {
        mServiceStateRegistrants.add(h, what, obj);
    }

    /**
     * Unregisters for ServiceStateChange notification.
     * Extraneous calls are tolerated silently
     */
    @UnsupportedAppUsage
    public void unregisterForServiceStateChanged(Handler h) {
        mServiceStateRegistrants.remove(h);
    }

    /**
     * Notifies when out-band ringback tone is needed.<p>
     *
     *  Messages received from this:
     *  Message.obj will be an AsyncResult
     *  AsyncResult.userObj = obj
     *  AsyncResult.result = boolean, true to start play ringback tone
     *                       and false to stop. <p>
     */
    @UnsupportedAppUsage
    public void registerForRingbackTone(Handler h, int what, Object obj) {
        mCi.registerForRingbackTone(h, what, obj);
    }

    /**
     * Unregisters for ringback tone notification.
     */
    @UnsupportedAppUsage
    public void unregisterForRingbackTone(Handler h) {
        mCi.unregisterForRingbackTone(h);
    }

    /**
     * Notifies when out-band on-hold tone is needed.<p>
     *
     *  Messages received from this:
     *  Message.obj will be an AsyncResult
     *  AsyncResult.userObj = obj
     *  AsyncResult.result = boolean, true to start play on-hold tone
     *                       and false to stop. <p>
     */
    public void registerForOnHoldTone(Handler h, int what, Object obj) {
    }

    /**
     * Unregisters for on-hold tone notification.
     */
    public void unregisterForOnHoldTone(Handler h) {
    }

    /**
     * Registers the handler to reset the uplink mute state to get
     * uplink audio.
     */
    public void registerForResendIncallMute(Handler h, int what, Object obj) {
        mCi.registerForResendIncallMute(h, what, obj);
    }

    /**
     * Unregisters for resend incall mute notifications.
     */
    public void unregisterForResendIncallMute(Handler h) {
        mCi.unregisterForResendIncallMute(h);
    }

    /**
     * Registers for CellInfo changed.
     * Message.obj will contain an AsyncResult.
     * AsyncResult.result will be a List<CellInfo> instance
     */
    public void registerForCellInfo(
            Handler h, int what, Object obj) {
        mCellInfoRegistrants.add(h, what, obj);
    }

    /**
     * Unregisters for CellInfo notification.
     * Extraneous calls are tolerated silently
     */
    public void unregisterForCellInfo(Handler h) {
        mCellInfoRegistrants.remove(h);
    }

    /**
     * Enables or disables echo suppression.
     */
    public void setEchoSuppressionEnabled() {
        // no need for regular phone
    }

    /**
     * Subclasses of Phone probably want to replace this with a
     * version scoped to their packages
     */
    protected void notifyServiceStateChangedP(ServiceState ss) {
        AsyncResult ar = new AsyncResult(null, ss, null);
        mServiceStateRegistrants.notifyRegistrants(ar);

        mNotifier.notifyServiceState(this);
    }

    /**
     * Version of notifyServiceStateChangedP which allows us to specify the subId. This is used when
     * we send out a final ServiceState update when a phone's subId becomes invalid.
     */
    protected void notifyServiceStateChangedPForSubId(ServiceState ss, int subId) {
        AsyncResult ar = new AsyncResult(null, ss, null);
        mServiceStateRegistrants.notifyRegistrants(ar);

        mNotifier.notifyServiceStateForSubId(this, ss, subId);
    }

    /**
     * If this is a simulated phone interface, returns a SimulatedRadioControl.
     * @return SimulatedRadioControl if this is a simulated interface;
     * otherwise, null.
     */
    public SimulatedRadioControl getSimulatedRadioControl() {
        return mSimulatedRadioControl;
    }

    /**
     * Verifies the current thread is the same as the thread originally
     * used in the initialization of this instance. Throws RuntimeException
     * if not.
     *
     * @exception RuntimeException if the current thread is not
     * the thread that originally obtained this Phone instance.
     */
    private void checkCorrectThread(Handler h) {
        if (h.getLooper() != mLooper) {
            throw new RuntimeException(
                    "com.android.internal.telephony.Phone must be used from within one thread");
        }
    }

    /**
     * Set the properties by matching the carrier string in
     * a string-array resource
     */
    @Nullable Locale getLocaleFromCarrierProperties() {
        String carrier = SystemProperties.get("ro.carrier");

        if (null == carrier || 0 == carrier.length() || "unknown".equals(carrier)) {
            return null;
        }

        CharSequence[] carrierLocales = mContext.getResources().getTextArray(
                R.array.carrier_properties);

        for (int i = 0; i < carrierLocales.length; i+=3) {
            String c = carrierLocales[i].toString();
            if (carrier.equals(c)) {
                return Locale.forLanguageTag(carrierLocales[i + 1].toString().replace('_', '-'));
            }
        }

        return null;
    }

    /**
     * Get current coarse-grained voice call state.
     * Use {@link #registerForPreciseCallStateChanged(Handler, int, Object)
     * registerForPreciseCallStateChanged()} for change notification. <p>
     * If the phone has an active call and call waiting occurs,
     * then the phone state is RINGING not OFFHOOK
     * <strong>Note:</strong>
     * This registration point provides notification of finer-grained
     * changes.<p>
     */
    @UnsupportedAppUsage
    public abstract PhoneConstants.State getState();

    /**
     * Retrieves the IccFileHandler of the Phone instance
     */
    @UnsupportedAppUsage(maxTargetSdk = Build.VERSION_CODES.R, trackingBug = 170729553)
    public IccFileHandler getIccFileHandler(){
        UiccCardApplication uiccApplication = mUiccApplication.get();
        IccFileHandler fh;

        if (uiccApplication == null) {
            Rlog.d(LOG_TAG, "getIccFileHandler: uiccApplication == null, return null");
            fh = null;
        } else {
            fh = uiccApplication.getIccFileHandler();
        }

        Rlog.d(LOG_TAG, "getIccFileHandler: fh=" + fh);
        return fh;
    }

    /*
     * Retrieves the Handler of the Phone instance
     */
    public Handler getHandler() {
        return this;
    }

    /**
     * Update the phone object if the voice radio technology has changed
     *
     * @param voiceRadioTech The new voice radio technology
     */
    public void updatePhoneObject(int voiceRadioTech) {
    }

    /**
    * Retrieves the ServiceStateTracker of the phone instance.
    */
    @UnsupportedAppUsage(maxTargetSdk = Build.VERSION_CODES.R, trackingBug = 170729553)
    public ServiceStateTracker getServiceStateTracker() {
        return null;
    }

    /**
     * Check whether the radio is off for thermal reason.
     *
     * @return {@code true} only if thermal mitigation is one of the reason for which radio is off.
     */
    public boolean isRadioOffForThermalMitigation() {
        ServiceStateTracker sst = getServiceStateTracker();
        return sst != null && sst.getRadioPowerOffReasons()
                .contains(Phone.RADIO_POWER_REASON_THERMAL);
    }

    /**
     * Retrieves the EmergencyNumberTracker of the phone instance.
     */
    public EmergencyNumberTracker getEmergencyNumberTracker() {
        return null;
    }

    /**
    * Get call tracker
    */
    @UnsupportedAppUsage(maxTargetSdk = Build.VERSION_CODES.R, trackingBug = 170729553)
    public CallTracker getCallTracker() {
        return null;
    }

    /**
     * @return The instance of transport manager
     */
    public TransportManager getTransportManager() {
        return null;
    }

    /**
     * Retrieves the DeviceStateMonitor of the phone instance.
     */
    public DeviceStateMonitor getDeviceStateMonitor() {
        return null;
    }

    /**
     * Retrieves the DisplayInfoController of the phone instance.
     */
    public DisplayInfoController getDisplayInfoController() {
        return null;
    }

    /**
     * Update voice activation state
     */
    public void setVoiceActivationState(int state) {
        mSimActivationTracker.setVoiceActivationState(state);
    }
    /**
     * Update data activation state
     */
    public void setDataActivationState(int state) {
        mSimActivationTracker.setDataActivationState(state);
    }

    /**
     * Returns voice activation state
     */
    public int getVoiceActivationState() {
        return mSimActivationTracker.getVoiceActivationState();
    }
    /**
     * Returns data activation state
     */
    public int getDataActivationState() {
        return mSimActivationTracker.getDataActivationState();
    }

    /**
     * Update voice mail count related fields and notify listeners
     */
    public void updateVoiceMail() {
        Rlog.e(LOG_TAG, "updateVoiceMail() should be overridden");
    }

    public AppType getCurrentUiccAppType() {
        UiccCardApplication currentApp = mUiccApplication.get();
        if (currentApp != null) {
            return currentApp.getType();
        }
        return AppType.APPTYPE_UNKNOWN;
    }

    /**
     * Returns the ICC card interface for this phone, or null
     * if not applicable to underlying technology.
     */
    @UnsupportedAppUsage
    public IccCard getIccCard() {
        return null;
        //throw new Exception("getIccCard Shouldn't be called from Phone");
    }

    /**
     * Retrieves the serial number of the ICC, if applicable. Returns only the decimal digits before
     * the first hex digit in the ICC ID.
     */
    @UnsupportedAppUsage
    public String getIccSerialNumber() {
        IccRecords r = mIccRecords.get();
        return (r != null) ? r.getIccId() : null;
    }

    /**
     * Retrieves the full serial number of the ICC (including hex digits), if applicable.
     */
    public String getFullIccSerialNumber() {
        IccRecords r = mIccRecords.get();
        return (r != null) ? r.getFullIccId() : null;
    }

    /**
     * Returns SIM record load state. Use
     * <code>getSimCard().registerForReady()</code> for change notification.
     *
     * @return true if records from the SIM have been loaded and are
     * available (if applicable). If not applicable to the underlying
     * technology, returns true as well.
     */
    public boolean getIccRecordsLoaded() {
        IccRecords r = mIccRecords.get();
        return (r != null) ? r.getRecordsLoaded() : false;
    }

    /** Set the minimum interval for CellInfo requests to the modem */
    public void setCellInfoMinInterval(int interval) {
        getServiceStateTracker().setCellInfoMinInterval(interval);
    }

    /**
     * @return the last known CellInfo
     */
    public List<CellInfo> getAllCellInfo() {
        return getServiceStateTracker().getAllCellInfo();
    }

    /**
     * @param workSource calling WorkSource
     * @param rspMsg the response message containing the cell info
     */
    public void requestCellInfoUpdate(WorkSource workSource, Message rspMsg) {
        getServiceStateTracker().requestAllCellInfo(workSource, rspMsg);
    }

    /**
     * Returns the current CellIdentity if known
     */
    public CellIdentity getCurrentCellIdentity() {
        return getServiceStateTracker().getCellIdentity();
    }

    /**
     * @param workSource calling WorkSource
     * @param rspMsg the response message containing the cell location
     */
    public void getCellIdentity(WorkSource workSource, Message rspMsg) {
        getServiceStateTracker().requestCellIdentity(workSource, rspMsg);
    }

    /**
     * Sets the minimum time in milli-seconds between {@link PhoneStateListener#onCellInfoChanged
     * PhoneStateListener.onCellInfoChanged} will be invoked.
     *
     * The default, 0, means invoke onCellInfoChanged when any of the reported
     * information changes. Setting the value to INT_MAX(0x7fffffff) means never issue
     * A onCellInfoChanged.
     *
     * @param rateInMillis the rate
     * @param workSource calling WorkSource
     */
    public void setCellInfoListRate(int rateInMillis, WorkSource workSource) {
        mCi.setCellInfoListRate(rateInMillis, null, workSource);
    }

    /**
     * Get voice message waiting indicator status. No change notification
     * available on this interface. Use PhoneStateNotifier or similar instead.
     *
     * @return true if there is a voice message waiting
     */
    public boolean getMessageWaitingIndicator() {
        return mVmCount != 0;
    }

    /**
     *  Retrieves manually selected network info.
     */
    public String getManualNetworkSelectionPlmn() {
        return "";
    }


    private int getCallForwardingIndicatorFromSharedPref() {
        int status = IccRecords.CALL_FORWARDING_STATUS_DISABLED;
        int subId = getSubId();
        if (SubscriptionManager.isValidSubscriptionId(subId)) {
            SharedPreferences sp = PreferenceManager.getDefaultSharedPreferences(mContext);
            status = sp.getInt(CF_STATUS + subId, IccRecords.CALL_FORWARDING_STATUS_UNKNOWN);
            Rlog.d(LOG_TAG, "getCallForwardingIndicatorFromSharedPref: for subId " + subId + "= " +
                    status);
            // Check for old preference if status is UNKNOWN for current subId. This part of the
            // code is needed only when upgrading from M to N.
            if (status == IccRecords.CALL_FORWARDING_STATUS_UNKNOWN) {
                String subscriberId = sp.getString(CF_ID, null);
                if (subscriberId != null) {
                    String currentSubscriberId = getSubscriberId();

                    if (subscriberId.equals(currentSubscriberId)) {
                        // get call forwarding status from preferences
                        status = sp.getInt(CF_STATUS, IccRecords.CALL_FORWARDING_STATUS_DISABLED);
                        setCallForwardingIndicatorInSharedPref(
                                status == IccRecords.CALL_FORWARDING_STATUS_ENABLED ? true : false);
                        Rlog.d(LOG_TAG, "getCallForwardingIndicatorFromSharedPref: " + status);
                    } else {
                        Rlog.d(LOG_TAG, "getCallForwardingIndicatorFromSharedPref: returning " +
                                "DISABLED as status for matching subscriberId not found");
                    }

                    // get rid of old preferences.
                    SharedPreferences.Editor editor = sp.edit();
                    editor.remove(CF_ID);
                    editor.remove(CF_STATUS);
                    editor.apply();
                }
            }
        } else {
            Rlog.e(LOG_TAG, "getCallForwardingIndicatorFromSharedPref: invalid subId " + subId);
        }
        return status;
    }

    private void setCallForwardingIndicatorInSharedPref(boolean enable) {
        int status = enable ? IccRecords.CALL_FORWARDING_STATUS_ENABLED :
                IccRecords.CALL_FORWARDING_STATUS_DISABLED;
        int subId = getSubId();
        Rlog.i(LOG_TAG, "setCallForwardingIndicatorInSharedPref: Storing status = " + status +
                " in pref " + CF_STATUS + subId);

        SharedPreferences sp = PreferenceManager.getDefaultSharedPreferences(mContext);
        SharedPreferences.Editor editor = sp.edit();
        editor.putInt(CF_STATUS + subId, status);
        editor.apply();
    }

    public void setVoiceCallForwardingFlag(int line, boolean enable, String number) {
        setCallForwardingIndicatorInSharedPref(enable);
        IccRecords r = getIccRecords();
        if (r != null) {
            r.setVoiceCallForwardingFlag(line, enable, number);
        }
        notifyCallForwardingIndicator();
    }

    /**
     * Set the voice call forwarding flag for GSM/UMTS and the like SIMs
     *
     * @param r to enable/disable
     * @param line to enable/disable
     * @param enable
     * @param number to which CFU is enabled
     */
    public void setVoiceCallForwardingFlag(IccRecords r, int line, boolean enable,
                                              String number) {
        setCallForwardingIndicatorInSharedPref(enable);
        if (r != null) {
            r.setVoiceCallForwardingFlag(line, enable, number);
        }
        notifyCallForwardingIndicator();
    }

    /**
     * Get voice call forwarding indicator status. No change notification
     * available on this interface. Use PhoneStateNotifier or similar instead.
     *
     * @return true if there is a voice call forwarding
     */
    public boolean getCallForwardingIndicator() {
        if (getPhoneType() == PhoneConstants.PHONE_TYPE_CDMA) {
            Rlog.e(LOG_TAG, "getCallForwardingIndicator: not possible in CDMA");
            return false;
        }
        IccRecords r = getIccRecords();
        int callForwardingIndicator = IccRecords.CALL_FORWARDING_STATUS_UNKNOWN;
        if (r != null) {
            callForwardingIndicator = r.getVoiceCallForwardingFlag();
        }
        if (callForwardingIndicator == IccRecords.CALL_FORWARDING_STATUS_UNKNOWN) {
            callForwardingIndicator = getCallForwardingIndicatorFromSharedPref();
        }
        Rlog.v(LOG_TAG, "getCallForwardingIndicator: iccForwardingFlag=" + (r != null
                    ? r.getVoiceCallForwardingFlag() : "null") + ", sharedPrefFlag="
                    + getCallForwardingIndicatorFromSharedPref());
        return (callForwardingIndicator == IccRecords.CALL_FORWARDING_STATUS_ENABLED);
    }

    public CarrierSignalAgent getCarrierSignalAgent() {
        return mCarrierSignalAgent;
    }

    public CarrierActionAgent getCarrierActionAgent() {
        return mCarrierActionAgent;
    }

    /**
     * Query the CDMA roaming preference setting.
     *
     * @param response is callback message to report one of TelephonyManager#CDMA_ROAMING_MODE_*
     */
    public void queryCdmaRoamingPreference(Message response) {
        mCi.queryCdmaRoamingPreference(response);
    }

    /**
     * Get the CDMA subscription mode setting.
     *
     * @param response is callback message to report one of TelephonyManager#CDMA_SUBSCRIPTION_*
     */
    public void queryCdmaSubscriptionMode(Message response) {
        mCi.getCdmaSubscriptionSource(response);
    }

    /**
     * Get current signal strength. No change notification available on this
     * interface. Use <code>PhoneStateNotifier</code> or an equivalent.
     * An ASU is 0-31 or -1 if unknown (for GSM, dBm = -113 - 2 * asu).
     * The following special values are defined:</p>
     * <ul><li>0 means "-113 dBm or less".</li>
     * <li>31 means "-51 dBm or greater".</li></ul>
     *
     * @return Current signal strength as SignalStrength
     */
    public SignalStrength getSignalStrength() {
        ServiceStateTracker sst = getServiceStateTracker();
        if (sst == null) {
            return new SignalStrength();
        } else {
            return sst.getSignalStrength();
        }
    }

    /**
     * @return true, if the device is in a state where both voice and data
     * are supported simultaneously. This can change based on location or network condition.
     */
    public boolean isConcurrentVoiceAndDataAllowed() {
        ServiceStateTracker sst = getServiceStateTracker();
        return sst == null ? false : sst.isConcurrentVoiceAndDataAllowed();
    }

    /**
     * Requests to set the CDMA roaming preference
     * @param cdmaRoamingType one of TelephonyManager#CDMA_ROAMING_MODE_*
     * @param response is callback message
     */
    public void setCdmaRoamingPreference(int cdmaRoamingType, Message response) {
        mCi.setCdmaRoamingPreference(cdmaRoamingType, response);
    }

    /**
     * Requests to set the CDMA subscription mode
     * @param cdmaSubscriptionType one of TelephonyManager#CDMA_SUBSCRIPTION_*
     * @param response is callback message
     */
    public void setCdmaSubscriptionMode(int cdmaSubscriptionType, Message response) {
        mCi.setCdmaSubscriptionSource(cdmaSubscriptionType, response);
    }

    /**
     * Get the effective allowed network types on the device.
     *
     * @return effective network type
     */
    private @TelephonyManager.NetworkTypeBitMask long getEffectiveAllowedNetworkTypes() {
        long allowedNetworkTypes = TelephonyManager.getAllNetworkTypesBitmask();
        synchronized (mAllowedNetworkTypesForReasons) {
            for (long networkTypes : mAllowedNetworkTypesForReasons.values()) {
                allowedNetworkTypes = allowedNetworkTypes & networkTypes;
            }
        }
        if (!mIsCarrierNrSupported) {
            allowedNetworkTypes &= ~TelephonyManager.NETWORK_TYPE_BITMASK_NR;
        }
        logd("SubId" + getSubId() + ",getEffectiveAllowedNetworkTypes: "
                + TelephonyManager.convertNetworkTypeBitmaskToString(allowedNetworkTypes));
        return allowedNetworkTypes;
    }

    /**
     * Notify the latest allowed network types changed.
     */
    public void notifyAllowedNetworkTypesChanged(
            @TelephonyManager.AllowedNetworkTypesReason int reason) {
        logd("SubId" + getSubId() + ",notifyAllowedNetworkTypesChanged: reason: " + reason
                + " value:" + TelephonyManager.convertNetworkTypeBitmaskToString(
                getAllowedNetworkTypes(reason)));
        mNotifier.notifyAllowedNetworkTypesChanged(this, reason, getAllowedNetworkTypes(reason));
    }

    /**
     * Is E-UTRA-NR Dual Connectivity enabled
     */
    public void isNrDualConnectivityEnabled(Message message, WorkSource workSource) {
        mCi.isNrDualConnectivityEnabled(message, workSource);
    }

    /**
     * Enable/Disable E-UTRA-NR Dual Connectivity
     * @param nrDualConnectivityState expected NR dual connectivity state
     * This can be passed following states
     * <ol>
     * <li>Enable NR dual connectivity {@link TelephonyManager#NR_DUAL_CONNECTIVITY_ENABLE}
     * <li>Disable NR dual connectivity {@link TelephonyManager#NR_DUAL_CONNECTIVITY_DISABLE}
     * <li>Disable NR dual connectivity and force secondary cell to be released
     * {@link TelephonyManager#NR_DUAL_CONNECTIVITY_DISABLE_IMMEDIATE}
     * </ol>
     */
    public void setNrDualConnectivityState(
            @TelephonyManager.NrDualConnectivityState int nrDualConnectivityState,
            Message message, WorkSource workSource) {
        mCi.setNrDualConnectivityState(nrDualConnectivityState, message, workSource);
    }

    /**
     * Get the allowed network types for a certain reason.
     * @param reason reason to configure allowed network types
     * @return the allowed network types.
     */
    public @TelephonyManager.NetworkTypeBitMask long getAllowedNetworkTypes(
            @TelephonyManager.AllowedNetworkTypesReason int reason) {
        long allowedNetworkTypes;
        long defaultAllowedNetworkTypes = RadioAccessFamily.getRafFromNetworkType(
                RILConstants.PREFERRED_NETWORK_MODE);

        if (!TelephonyManager.isValidAllowedNetworkTypesReason(reason)) {
            throw new IllegalArgumentException("AllowedNetworkTypes NumberFormat exception");
        }

        synchronized (mAllowedNetworkTypesForReasons) {
            allowedNetworkTypes = mAllowedNetworkTypesForReasons.getOrDefault(
                    reason,
                    defaultAllowedNetworkTypes);
        }
        if (!mIsCarrierNrSupported
                && reason == TelephonyManager.ALLOWED_NETWORK_TYPES_REASON_CARRIER) {
            allowedNetworkTypes = updateAllowedNetworkTypeForCarrierWithCarrierConfig();
        }
        logd("SubId" + getSubId() + ",get allowed network types "
                + convertAllowedNetworkTypeMapIndexToDbName(reason)
                + ": value = " + TelephonyManager.convertNetworkTypeBitmaskToString(
                allowedNetworkTypes));
        return allowedNetworkTypes;
    }

    /**
     * Loads the allowed network type from subscription database.
     */
    public void loadAllowedNetworksFromSubscriptionDatabase() {
        mIsAllowedNetworkTypesLoadedFromDb = false;
        // Try to load ALLOWED_NETWORK_TYPES from SIMINFO.
        if (SubscriptionController.getInstance() == null) {
            return;
        }

        String result = SubscriptionController.getInstance().getSubscriptionProperty(
                getSubId(),
                SubscriptionManager.ALLOWED_NETWORK_TYPES);
        if (result == null) {
            return;
        }

        logd("SubId" + getSubId() + ",load allowed network types : value = " + result);
        Map<Integer, Long> oldAllowedNetworkTypes = new HashMap<>(mAllowedNetworkTypesForReasons);
        mAllowedNetworkTypesForReasons.clear();
        try {
            // Format: "REASON=VALUE,REASON2=VALUE2"
            for (String pair : result.trim().split(",")) {
                String[] networkTypesValues = (pair.trim().toLowerCase()).split("=");
                if (networkTypesValues.length != 2) {
                    Rlog.e(LOG_TAG, "Invalid ALLOWED_NETWORK_TYPES from DB, value = " + pair);
                    continue;
                }
                int key = convertAllowedNetworkTypeDbNameToMapIndex(networkTypesValues[0]);
                long value = Long.parseLong(networkTypesValues[1]);
                if (key != INVALID_ALLOWED_NETWORK_TYPES
                        && value != INVALID_ALLOWED_NETWORK_TYPES) {
                    synchronized (mAllowedNetworkTypesForReasons) {
                        mAllowedNetworkTypesForReasons.put(key, value);
                    }
                    if (!oldAllowedNetworkTypes.containsKey(key)
                            || oldAllowedNetworkTypes.get(key) != value) {
                        if (oldAllowedNetworkTypes.containsKey(key)) {
                            oldAllowedNetworkTypes.remove(key);
                        }
                        notifyAllowedNetworkTypesChanged(key);
                    }
                }
            }
            mIsAllowedNetworkTypesLoadedFromDb = true;
        } catch (NumberFormatException e) {
            Rlog.e(LOG_TAG, "allowedNetworkTypes NumberFormat exception" + e);
        }

        for (int key : oldAllowedNetworkTypes.keySet()) {
            notifyAllowedNetworkTypesChanged(key);
        }
    }

    private int convertAllowedNetworkTypeDbNameToMapIndex(String name) {
        switch (name) {
            case ALLOWED_NETWORK_TYPES_TEXT_USER:
                return TelephonyManager.ALLOWED_NETWORK_TYPES_REASON_USER;
            case ALLOWED_NETWORK_TYPES_TEXT_POWER:
                return TelephonyManager.ALLOWED_NETWORK_TYPES_REASON_POWER;
            case ALLOWED_NETWORK_TYPES_TEXT_CARRIER:
                return TelephonyManager.ALLOWED_NETWORK_TYPES_REASON_CARRIER;
            case ALLOWED_NETWORK_TYPES_TEXT_ENABLE_2G:
                return TelephonyManager.ALLOWED_NETWORK_TYPES_REASON_ENABLE_2G;
            default:
                return INVALID_ALLOWED_NETWORK_TYPES;
        }
    }

    private String convertAllowedNetworkTypeMapIndexToDbName(int reason) {
        switch (reason) {
            case TelephonyManager.ALLOWED_NETWORK_TYPES_REASON_USER:
                return ALLOWED_NETWORK_TYPES_TEXT_USER;
            case TelephonyManager.ALLOWED_NETWORK_TYPES_REASON_POWER:
                return ALLOWED_NETWORK_TYPES_TEXT_POWER;
            case TelephonyManager.ALLOWED_NETWORK_TYPES_REASON_CARRIER:
                return ALLOWED_NETWORK_TYPES_TEXT_CARRIER;
            case TelephonyManager.ALLOWED_NETWORK_TYPES_REASON_ENABLE_2G:
                return ALLOWED_NETWORK_TYPES_TEXT_ENABLE_2G;
            default:
                return Integer.toString(INVALID_ALLOWED_NETWORK_TYPES);
        }
    }

    private @TelephonyManager.NetworkTypeBitMask long
            updateAllowedNetworkTypeForCarrierWithCarrierConfig() {
        long defaultAllowedNetworkTypes = RadioAccessFamily.getRafFromNetworkType(
                RILConstants.PREFERRED_NETWORK_MODE);
        long allowedNetworkTypes;
        synchronized (mAllowedNetworkTypesForReasons) {
            allowedNetworkTypes = mAllowedNetworkTypesForReasons.getOrDefault(
                    TelephonyManager.ALLOWED_NETWORK_TYPES_REASON_CARRIER,
                    defaultAllowedNetworkTypes);
        }
        if (mIsCarrierNrSupported) {
            return allowedNetworkTypes;
        }
        allowedNetworkTypes = allowedNetworkTypes & ~TelephonyManager.NETWORK_TYPE_BITMASK_NR;

        logd("Allowed network types for 'carrier' reason is changed by carrier config = "
                + TelephonyManager.convertNetworkTypeBitmaskToString(allowedNetworkTypes));
        return allowedNetworkTypes;
    }

    /**
     * Requests to set the allowed network types for a specific reason
     *
     * @param reason reason to configure allowed network type
     * @param networkTypes one of the network types
     */
    public void setAllowedNetworkTypes(@TelephonyManager.AllowedNetworkTypesReason int reason,
            @TelephonyManager.NetworkTypeBitMask long networkTypes, Message response) {
        int subId = getSubId();
        if (!TelephonyManager.isValidAllowedNetworkTypesReason(reason)) {
            loge("setAllowedNetworkTypes: Invalid allowed network type reason: " + reason);
            return;
        }
<<<<<<< HEAD
        if (!SubscriptionManager.isUsableSubscriptionId(subId)) {
            loge("setAllowedNetworkTypes: Invalid subscriptionId: " + subId);
=======
        if (!SubscriptionManager.isUsableSubscriptionId(subId)
                || !mIsAllowedNetworkTypesLoadedFromDb) {
            loge("setAllowedNetworkTypes: no sim or network type is not loaded. SubscriptionId: "
                    + subId + ", isNetworkTypeLoaded" + mIsAllowedNetworkTypesLoadedFromDb);
>>>>>>> 97083863
            return;
        }
        String mapAsString = "";
        synchronized (mAllowedNetworkTypesForReasons) {
            mAllowedNetworkTypesForReasons.put(reason, networkTypes);
            mapAsString = mAllowedNetworkTypesForReasons.keySet().stream()
                    .map(key -> convertAllowedNetworkTypeMapIndexToDbName(key) + "="
                            + mAllowedNetworkTypesForReasons.get(key))
                    .collect(Collectors.joining(","));
        }
        SubscriptionManager.setSubscriptionProperty(subId,
                SubscriptionManager.ALLOWED_NETWORK_TYPES,
                mapAsString);
        logd("setAllowedNetworkTypes: SubId" + subId + ",setAllowedNetworkTypes " + mapAsString);

        updateAllowedNetworkTypes(response);
        notifyAllowedNetworkTypesChanged(reason);
    }

    protected void updateAllowedNetworkTypes(Message response) {
        int modemRaf = getRadioAccessFamily();
        if (modemRaf == RadioAccessFamily.RAF_UNKNOWN) {
            Rlog.d(LOG_TAG, "setPreferredNetworkType: Abort, unknown RAF: "
                    + modemRaf);
            if (response != null) {
                CommandException ex;
                ex = new CommandException(CommandException.Error.GENERIC_FAILURE);
                AsyncResult.forMessage(response, null, ex);
                response.sendToTarget();
            }
            return;
        }

        int filteredRaf = (int) (modemRaf & getEffectiveAllowedNetworkTypes());

        logd("setAllowedNetworkTypes: modemRafBitMask = " + modemRaf
                + " ,modemRaf = " + TelephonyManager.convertNetworkTypeBitmaskToString(modemRaf)
                + " ,filteredRafBitMask = " + filteredRaf
                + " ,filteredRaf = " + TelephonyManager.convertNetworkTypeBitmaskToString(
                filteredRaf));
        mCi.setAllowedNetworkTypesBitmap(filteredRaf, response);
        mPreferredNetworkTypeRegistrants.notifyRegistrants();
    }

    /**
     * Query the allowed network types bitmask setting
     *
     * @param response is callback message to report network types bitmask
     */
    public void getAllowedNetworkTypesBitmask(Message response) {
        mCi.getAllowedNetworkTypesBitmap(response);
    }

    /**
     * Register for preferred network type changes
     *
     * @param h Handler that receives the notification message.
     * @param what User-defined message code.
     * @param obj User object.
     */
    public void registerForPreferredNetworkTypeChanged(Handler h, int what, Object obj) {
        checkCorrectThread(h);
        mPreferredNetworkTypeRegistrants.addUnique(h, what, obj);
    }

    /**
     * Unregister for preferred network type changes.
     *
     * @param h Handler that should be unregistered.
     */
    public void unregisterForPreferredNetworkTypeChanged(Handler h) {
        mPreferredNetworkTypeRegistrants.remove(h);
    }

    /**
     * Get the cached value of the preferred network type setting
     */
    public int getCachedAllowedNetworkTypesBitmask() {
        if (mCi != null && mCi instanceof BaseCommands) {
            return ((BaseCommands) mCi).mAllowedNetworkTypesBitmask;
        } else {
            return RadioAccessFamily.getRafFromNetworkType(RILConstants.PREFERRED_NETWORK_MODE);
        }
    }

    /**
     * Gets the default SMSC address.
     *
     * @param result Callback message contains the SMSC address.
     */
    @UnsupportedAppUsage
    public void getSmscAddress(Message result) {
        mCi.getSmscAddress(result);
    }

    /**
     * Sets the default SMSC address.
     *
     * @param address new SMSC address
     * @param result Callback message is empty on completion
     */
    @UnsupportedAppUsage
    public void setSmscAddress(String address, Message result) {
        mCi.setSmscAddress(address, result);
    }

    /**
     * setTTYMode
     * sets a TTY mode option.
     * @param ttyMode is a one of the following:
     * - {@link com.android.internal.telephony.Phone#TTY_MODE_OFF}
     * - {@link com.android.internal.telephony.Phone#TTY_MODE_FULL}
     * - {@link com.android.internal.telephony.Phone#TTY_MODE_HCO}
     * - {@link com.android.internal.telephony.Phone#TTY_MODE_VCO}
     * @param onComplete a callback message when the action is completed
     */
    public void setTTYMode(int ttyMode, Message onComplete) {
        mCi.setTTYMode(ttyMode, onComplete);
    }

    /**
     * setUiTTYMode
     * sets a TTY mode option.
     * @param ttyMode is a one of the following:
     * - {@link com.android.internal.telephony.Phone#TTY_MODE_OFF}
     * - {@link com.android.internal.telephony.Phone#TTY_MODE_FULL}
     * - {@link com.android.internal.telephony.Phone#TTY_MODE_HCO}
     * - {@link com.android.internal.telephony.Phone#TTY_MODE_VCO}
     * @param onComplete a callback message when the action is completed
     */
    public void setUiTTYMode(int uiTtyMode, Message onComplete) {
        Rlog.d(LOG_TAG, "unexpected setUiTTYMode method call");
    }

    /**
     * queryTTYMode
     * query the status of the TTY mode
     *
     * @param onComplete a callback message when the action is completed.
     */
    public void queryTTYMode(Message onComplete) {
        mCi.queryTTYMode(onComplete);
    }

    /**
     * Enable or disable enhanced Voice Privacy (VP). If enhanced VP is
     * disabled, normal VP is enabled.
     *
     * @param enable whether true or false to enable or disable.
     * @param onComplete a callback message when the action is completed.
     */
    public void enableEnhancedVoicePrivacy(boolean enable, Message onComplete) {
    }

    /**
     * Get the currently set Voice Privacy (VP) mode.
     *
     * @param onComplete a callback message when the action is completed.
     */
    public void getEnhancedVoicePrivacy(Message onComplete) {
    }

    /**
     * Assign a specified band for RF configuration.
     *
     * @param bandMode one of BM_*_BAND
     * @param response is callback message
     */
    public void setBandMode(int bandMode, Message response) {
        mCi.setBandMode(bandMode, response);
    }

    /**
     * Query the list of band mode supported by RF.
     *
     * @param response is callback message
     *        ((AsyncResult)response.obj).result  is an int[] where int[0] is
     *        the size of the array and the rest of each element representing
     *        one available BM_*_BAND
     */
    public void queryAvailableBandMode(Message response) {
        mCi.queryAvailableBandMode(response);
    }

    /**
     * Invokes RIL_REQUEST_OEM_HOOK_RAW on RIL implementation.
     *
     * @param data The data for the request.
     * @param response <strong>On success</strong>,
     * (byte[])(((AsyncResult)response.obj).result)
     * <strong>On failure</strong>,
     * (((AsyncResult)response.obj).result) == null and
     * (((AsyncResult)response.obj).exception) being an instance of
     * com.android.internal.telephony.gsm.CommandException
     *
     * @see #invokeOemRilRequestRaw(byte[], android.os.Message)
     * @deprecated OEM needs a vendor-extension hal and their apps should use that instead
     */
    @UnsupportedAppUsage
    @Deprecated
    public void invokeOemRilRequestRaw(byte[] data, Message response) {
        mCi.invokeOemRilRequestRaw(data, response);
    }

    /**
     * Invokes RIL_REQUEST_OEM_HOOK_Strings on RIL implementation.
     *
     * @param strings The strings to make available as the request data.
     * @param response <strong>On success</strong>, "response" bytes is
     * made available as:
     * (String[])(((AsyncResult)response.obj).result).
     * <strong>On failure</strong>,
     * (((AsyncResult)response.obj).result) == null and
     * (((AsyncResult)response.obj).exception) being an instance of
     * com.android.internal.telephony.gsm.CommandException
     *
     * @see #invokeOemRilRequestStrings(java.lang.String[], android.os.Message)
     * @deprecated OEM needs a vendor-extension hal and their apps should use that instead
     */
    @UnsupportedAppUsage
    @Deprecated
    public void invokeOemRilRequestStrings(String[] strings, Message response) {
        mCi.invokeOemRilRequestStrings(strings, response);
    }

    /**
     * Read one of the NV items defined in {@link RadioNVItems} / {@code ril_nv_items.h}.
     * Used for device configuration by some CDMA operators.
     *
     * @param itemID the ID of the item to read
     * @param response callback message with the String response in the obj field
     * @param workSource calling WorkSource
     */
    public void nvReadItem(int itemID, Message response, WorkSource workSource) {
        mCi.nvReadItem(itemID, response, workSource);
    }

    /**
     * Write one of the NV items defined in {@link RadioNVItems} / {@code ril_nv_items.h}.
     * Used for device configuration by some CDMA operators.
     *
     * @param itemID the ID of the item to read
     * @param itemValue the value to write, as a String
     * @param response Callback message.
     * @param workSource calling WorkSource
     */
    public void nvWriteItem(int itemID, String itemValue, Message response,
            WorkSource workSource) {
        mCi.nvWriteItem(itemID, itemValue, response, workSource);
    }

    /**
     * Update the CDMA Preferred Roaming List (PRL) in the radio NV storage.
     * Used for device configuration by some CDMA operators.
     *
     * @param preferredRoamingList byte array containing the new PRL
     * @param response Callback message.
     */
    public void nvWriteCdmaPrl(byte[] preferredRoamingList, Message response) {
        mCi.nvWriteCdmaPrl(preferredRoamingList, response);
    }

    /**
     * Perform the radio modem reboot. The radio will be taken offline. Used for device
     * configuration by some CDMA operators.
     * TODO: reuse nvResetConfig for now, should move to separate HAL API.
     *
     * @param response Callback message.
     */
    public void rebootModem(Message response) {
        mCi.nvResetConfig(1 /* 1: reload NV reset, trigger a modem reboot */, response);
    }

    /**
     * Perform the modem configuration reset. Used for device configuration by some CDMA operators.
     * TODO: reuse nvResetConfig for now, should move to separate HAL API.
     *
     * @param response Callback message.
     */
    public void resetModemConfig(Message response) {
        mCi.nvResetConfig(3 /* factory NV reset */, response);
    }

    /**
     * Perform modem configuration erase. Used for network reset
     *
     * @param response Callback message.
     */
    public void eraseModemConfig(Message response) {
        mCi.nvResetConfig(2 /* erase NV */, response);
    }

    public void setSystemSelectionChannels(List<RadioAccessSpecifier> specifiers,
            Message response) {
        mCi.setSystemSelectionChannels(specifiers, response);
    }

    /**
     * Get which bands the modem's background scan is acting on.
     *
     * @param response Callback message.
     */
    public void getSystemSelectionChannels(Message response) {
        mCi.getSystemSelectionChannels(response);
    }

    public void notifyDataActivity() {
        mNotifier.notifyDataActivity(this);
    }

    private void notifyMessageWaitingIndicator() {
        // Do not notify voice mail waiting if device doesn't support voice
        if (!mIsVoiceCapable)
            return;

        // This function is added to send the notification to DefaultPhoneNotifier.
        mNotifier.notifyMessageWaitingChanged(this);
    }

    /** Send notification with an updated PreciseDataConnectionState to a single data connection */
    public void notifyDataConnection(PreciseDataConnectionState state) {
        mNotifier.notifyDataConnection(this, state);
    }

    @UnsupportedAppUsage(maxTargetSdk = Build.VERSION_CODES.R, trackingBug = 170729553)
    public void notifyOtaspChanged(int otaspMode) {
        mOtaspRegistrants.notifyRegistrants(new AsyncResult(null, otaspMode, null));
    }

    public void notifyVoiceActivationStateChanged(int state) {
        mNotifier.notifyVoiceActivationStateChanged(this, state);
    }

    public void notifyDataActivationStateChanged(int state) {
        mNotifier.notifyDataActivationStateChanged(this, state);
    }

    public void notifyUserMobileDataStateChanged(boolean state) {
        mNotifier.notifyUserMobileDataStateChanged(this, state);
    }

    /** Send notification that display info has changed. */
    public void notifyDisplayInfoChanged(TelephonyDisplayInfo telephonyDisplayInfo) {
        mNotifier.notifyDisplayInfoChanged(this, telephonyDisplayInfo);
    }

    public void notifySignalStrength() {
        mNotifier.notifySignalStrength(this);
    }

    public PhoneConstants.DataState getDataConnectionState(String apnType) {
        return PhoneConstants.DataState.DISCONNECTED;
    }

    /** Default implementation to get the PreciseDataConnectionState */
    public @Nullable PreciseDataConnectionState getPreciseDataConnectionState(String apnType) {
        return null;
    }

    public void notifyCellInfo(List<CellInfo> cellInfo) {
        AsyncResult ar = new AsyncResult(null, cellInfo, null);
        mCellInfoRegistrants.notifyRegistrants(ar);

        mNotifier.notifyCellInfo(this, cellInfo);
    }

    /**
     * Registration point for PhysicalChannelConfig change.
     * @param h handler to notify
     * @param what what code of message when delivered
     * @param obj placed in Message.obj.userObj
     */
    public void registerForPhysicalChannelConfig(Handler h, int what, Object obj) {
        checkCorrectThread(h);
        Registrant registrant = new Registrant(h, what, obj);
        mPhysicalChannelConfigRegistrants.add(registrant);
        // notify first
        List<PhysicalChannelConfig> physicalChannelConfigs = getPhysicalChannelConfigList();
        if (physicalChannelConfigs != null) {
            registrant.notifyRegistrant(new AsyncResult(null, physicalChannelConfigs, null));
        }
    }

    public void unregisterForPhysicalChannelConfig(Handler h) {
        mPhysicalChannelConfigRegistrants.remove(h);
    }

    /** Notify {@link PhysicalChannelConfig} changes. */
    public void notifyPhysicalChannelConfig(List<PhysicalChannelConfig> configs) {
        mPhysicalChannelConfigRegistrants.notifyRegistrants(new AsyncResult(null, configs, null));
        mNotifier.notifyPhysicalChannelConfig(this, configs);
    }

    public List<PhysicalChannelConfig> getPhysicalChannelConfigList() {
        return null;
    }

    /**
     * Notify listeners that SRVCC state has changed.
     */
    public void notifySrvccStateChanged(int state) {
        mNotifier.notifySrvccStateChanged(this, state);
    }

    /** Notify the {@link EmergencyNumber} changes. */
    public void notifyEmergencyNumberList() {
        mNotifier.notifyEmergencyNumberList(this);
    }

    /** Notify the outgoing Sms {@link EmergencyNumber} changes. */
    public void notifyOutgoingEmergencySms(EmergencyNumber emergencyNumber) {
        mNotifier.notifyOutgoingEmergencySms(this, emergencyNumber);
    }

    /** Notify the data enabled changes. */
    public void notifyDataEnabled(boolean enabled,
            @TelephonyManager.DataEnabledReason int reason) {
        mNotifier.notifyDataEnabled(this, enabled, reason);
    }

    /** Notify link capacity estimate has changed. */
    public void notifyLinkCapacityEstimateChanged(
            List<LinkCapacityEstimate> linkCapacityEstimateList) {
        mNotifier.notifyLinkCapacityEstimateChanged(this, linkCapacityEstimateList);
    }

    /**
     * @return true if a mobile originating emergency call is active
     */
    public boolean isInEmergencyCall() {
        return false;
    }

    // This property is used to handle phone process crashes, and is the same for CDMA and IMS
    // phones
    protected static boolean getInEcmMode() {
        return TelephonyProperties.in_ecm_mode().orElse(false);
    }

    /**
     * @return {@code true} if we are in emergency call back mode. This is a period where the phone
     * should be using as little power as possible and be ready to receive an incoming call from the
     * emergency operator.
     */
    public boolean isInEcm() {
        return mIsPhoneInEcmState;
    }

    public boolean isInImsEcm() {
        return false;
    }

    public void setIsInEcm(boolean isInEcm) {
        if (!getUnitTestMode()) {
            TelephonyProperties.in_ecm_mode(isInEcm);
        }
        mIsPhoneInEcmState = isInEcm;
    }

    /**
     * @return true if this Phone is in an emergency call that caused emergency callback mode to be
     * canceled, false if not.
     */
    public boolean isEcmCanceledForEmergency() {
        return mEcmCanceledForEmergency;
    }

    /**
     * Set whether or not this Phone has an active emergency call that was placed during emergency
     * callback mode and caused it to be temporarily canceled.
     * @param isCanceled true if an emergency call was placed that caused ECM to be canceled, false
     *                   if it is not in this state.
     */
    public void setEcmCanceledForEmergency(boolean isCanceled) {
        mEcmCanceledForEmergency = isCanceled;
    }

    @UnsupportedAppUsage(maxTargetSdk = Build.VERSION_CODES.R, trackingBug = 170729553)
    private static int getVideoState(Call call) {
        int videoState = VideoProfile.STATE_AUDIO_ONLY;
        Connection conn = call.getEarliestConnection();
        if (conn != null) {
            videoState = conn.getVideoState();
        }
        return videoState;
    }

    /**
     * Determines if the specified call currently is or was at some point a video call, or if it is
     * a conference call.
     * @param call The call.
     * @return {@code true} if the call is or was a video call or is a conference call,
     *      {@code false} otherwise.
     */
    private boolean isVideoCallOrConference(Call call) {
        if (call.isMultiparty()) {
            return true;
        }

        boolean isDowngradedVideoCall = false;
        if (call instanceof ImsPhoneCall) {
            ImsPhoneCall imsPhoneCall = (ImsPhoneCall) call;
            ImsCall imsCall = imsPhoneCall.getImsCall();
            return imsCall != null && (imsCall.isVideoCall() ||
                    imsCall.wasVideoCall());
        }
        return isDowngradedVideoCall;
    }

    /**
     * @return {@code true} if an IMS video call or IMS conference is present, false otherwise.
     */
    public boolean isImsVideoCallOrConferencePresent() {
        boolean isPresent = false;
        if (mImsPhone != null) {
            isPresent = isVideoCallOrConference(mImsPhone.getForegroundCall()) ||
                    isVideoCallOrConference(mImsPhone.getBackgroundCall()) ||
                    isVideoCallOrConference(mImsPhone.getRingingCall());
        }
        Rlog.d(LOG_TAG, "isImsVideoCallOrConferencePresent: " + isPresent);
        return isPresent;
    }

    /**
     * Return a numerical identifier for the phone radio interface.
     * @return PHONE_TYPE_XXX as defined above.
     */
    @UnsupportedAppUsage
    public abstract int getPhoneType();

    /**
     * Returns unread voicemail count. This count is shown when the  voicemail
     * notification is expanded.<p>
     */
    public int getVoiceMessageCount(){
        return mVmCount;
    }

    /** sets the voice mail count of the phone and notifies listeners. */
    public void setVoiceMessageCount(int countWaiting) {
        mVmCount = countWaiting;
        int subId = getSubId();
        if (SubscriptionManager.isValidSubscriptionId(subId)) {

            Rlog.d(LOG_TAG, "setVoiceMessageCount: Storing Voice Mail Count = " + countWaiting +
                    " for mVmCountKey = " + VM_COUNT + subId + " in preferences.");

            SharedPreferences sp = PreferenceManager.getDefaultSharedPreferences(mContext);
            SharedPreferences.Editor editor = sp.edit();
            editor.putInt(VM_COUNT + subId, countWaiting);
            editor.apply();
        } else {
            Rlog.e(LOG_TAG, "setVoiceMessageCount in sharedPreference: invalid subId " + subId);
        }
        // store voice mail count in SIM
        IccRecords records = UiccController.getInstance().getIccRecords(
                mPhoneId, UiccController.APP_FAM_3GPP);
        if (records != null) {
            Rlog.d(LOG_TAG, "setVoiceMessageCount: updating SIM Records");
            records.setVoiceMessageWaiting(1, countWaiting);
        } else {
            Rlog.d(LOG_TAG, "setVoiceMessageCount: SIM Records not found");
        }
        // notify listeners of voice mail
        notifyMessageWaitingIndicator();
    }

    /** gets the voice mail count from preferences */
    protected int getStoredVoiceMessageCount() {
        int countVoiceMessages = 0;
        int subId = getSubId();
        if (SubscriptionManager.isValidSubscriptionId(subId)) {
            int invalidCount = -2;  //-1 is not really invalid. It is used for unknown number of vm
            SharedPreferences sp = PreferenceManager.getDefaultSharedPreferences(mContext);
            int countFromSP = sp.getInt(VM_COUNT + subId, invalidCount);
            if (countFromSP != invalidCount) {
                countVoiceMessages = countFromSP;
                Rlog.d(LOG_TAG, "getStoredVoiceMessageCount: from preference for subId " + subId +
                        "= " + countVoiceMessages);
            } else {
                // Check for old preference if count not found for current subId. This part of the
                // code is needed only when upgrading from M to N.
                String subscriberId = sp.getString(VM_ID, null);
                if (subscriberId != null) {
                    String currentSubscriberId = getSubscriberId();

                    if (currentSubscriberId != null && currentSubscriberId.equals(subscriberId)) {
                        // get voice mail count from preferences
                        countVoiceMessages = sp.getInt(VM_COUNT, 0);
                        setVoiceMessageCount(countVoiceMessages);
                        Rlog.d(LOG_TAG, "getStoredVoiceMessageCount: from preference = " +
                                countVoiceMessages);
                    } else {
                        Rlog.d(LOG_TAG, "getStoredVoiceMessageCount: returning 0 as count for " +
                                "matching subscriberId not found");

                    }
                    // get rid of old preferences.
                    SharedPreferences.Editor editor = sp.edit();
                    editor.remove(VM_ID);
                    editor.remove(VM_COUNT);
                    editor.apply();
                }
            }
        } else {
            Rlog.e(LOG_TAG, "getStoredVoiceMessageCount: invalid subId " + subId);
        }
        return countVoiceMessages;
    }

    /**
     * send secret dialer codes to launch arbitrary activities.
     * an Intent is started with the android_secret_code://<code> URI.
     *
     * @param code stripped version of secret code without *#*# prefix and #*#* suffix
     */
    public void sendDialerSpecialCode(String code) {
        if (!TextUtils.isEmpty(code)) {
            final BroadcastOptions options = BroadcastOptions.makeBasic();
            options.setBackgroundActivityStartsAllowed(true);
            Intent intent = new Intent(TelephonyIntents.SECRET_CODE_ACTION,
                    Uri.parse("android_secret_code://" + code));
            intent.addFlags(Intent.FLAG_RECEIVER_FOREGROUND);
            mContext.sendBroadcast(intent, null, options.toBundle());

            // {@link TelephonyManager.ACTION_SECRET_CODE} will replace {@link
            // TelephonyIntents#SECRET_CODE_ACTION} in the next Android version. Before
            // that both of these two actions will be broadcast.
            Intent secrectCodeIntent = new Intent(TelephonyManager.ACTION_SECRET_CODE,
                    Uri.parse("android_secret_code://" + code));
            secrectCodeIntent.addFlags(Intent.FLAG_RECEIVER_FOREGROUND);
            mContext.sendBroadcast(secrectCodeIntent, null, options.toBundle());
        }
    }

    /**
     * Returns the CDMA ERI icon index to display
     */
    public int getCdmaEriIconIndex() {
        return -1;
    }

    /**
     * Returns the CDMA ERI icon mode,
     * 0 - ON
     * 1 - FLASHING
     */
    public int getCdmaEriIconMode() {
        return -1;
    }

    /**
     * Returns the CDMA ERI text,
     */
    public String getCdmaEriText() {
        return "GSM nw, no ERI";
    }

    /**
     * Retrieves the MIN for CDMA phones.
     */
    public String getCdmaMin() {
        return null;
    }

    /**
     * Check if subscription data has been assigned to mMin
     *
     * return true if MIN info is ready; false otherwise.
     */
    public boolean isMinInfoReady() {
        return false;
    }

    /**
     *  Retrieves PRL Version for CDMA phones
     */
    public String getCdmaPrlVersion(){
        return null;
    }

    /**
     * @return {@code true} if data is suspended.
     */
    public boolean isDataSuspended() {
        return false;
    }

    /**
     * send burst DTMF tone, it can send the string as single character or multiple character
     * ignore if there is no active call or not valid digits string.
     * Valid digit means only includes characters ISO-LATIN characters 0-9, *, #
     * The difference between sendDtmf and sendBurstDtmf is sendDtmf only sends one character,
     * this api can send single character and multiple character, also, this api has response
     * back to caller.
     *
     * @param dtmfString is string representing the dialing digit(s) in the active call
     * @param on the DTMF ON length in milliseconds, or 0 for default
     * @param off the DTMF OFF length in milliseconds, or 0 for default
     * @param onComplete is the callback message when the action is processed by BP
     *
     */
    public void sendBurstDtmf(String dtmfString, int on, int off, Message onComplete) {
    }

    /**
     * Sets an event to be fired when the telephony system processes
     * a post-dial character on an outgoing call.<p>
     *
     * Messages of type <code>what</code> will be sent to <code>h</code>.
     * The <code>obj</code> field of these Message's will be instances of
     * <code>AsyncResult</code>. <code>Message.obj.result</code> will be
     * a Connection object.<p>
     *
     * Message.arg1 will be the post dial character being processed,
     * or 0 ('\0') if end of string.<p>
     *
     * If Connection.getPostDialState() == WAIT,
     * the application must call
     * {@link com.android.internal.telephony.Connection#proceedAfterWaitChar()
     * Connection.proceedAfterWaitChar()} or
     * {@link com.android.internal.telephony.Connection#cancelPostDial()
     * Connection.cancelPostDial()}
     * for the telephony system to continue playing the post-dial
     * DTMF sequence.<p>
     *
     * If Connection.getPostDialState() == WILD,
     * the application must call
     * {@link com.android.internal.telephony.Connection#proceedAfterWildChar
     * Connection.proceedAfterWildChar()}
     * or
     * {@link com.android.internal.telephony.Connection#cancelPostDial()
     * Connection.cancelPostDial()}
     * for the telephony system to continue playing the
     * post-dial DTMF sequence.<p>
     *
     * Only one post dial character handler may be set. <p>
     * Calling this method with "h" equal to null unsets this handler.<p>
     */
    @UnsupportedAppUsage
    public void setOnPostDialCharacter(Handler h, int what, Object obj) {
        mPostDialHandler = new Registrant(h, what, obj);
    }

    public Registrant getPostDialHandler() {
        return mPostDialHandler;
    }

    /**
     * request to exit emergency call back mode
     * the caller should use setOnECMModeExitResponse
     * to receive the emergency callback mode exit response
     */
    @UnsupportedAppUsage
    public void exitEmergencyCallbackMode() {
    }

    /**
     * Register for notifications when CDMA OTA Provision status change
     *
     * @param h Handler that receives the notification message.
     * @param what User-defined message code.
     * @param obj User object.
     */
    public void registerForCdmaOtaStatusChange(Handler h, int what, Object obj) {
    }

    /**
     * Unregister for notifications when CDMA OTA Provision status change
     * @param h Handler to be removed from the registrant list.
     */
    public void unregisterForCdmaOtaStatusChange(Handler h) {
    }

    /**
     * Registration point for subscription info ready
     * @param h handler to notify
     * @param what what code of message when delivered
     * @param obj placed in Message.obj
     */
    public void registerForSubscriptionInfoReady(Handler h, int what, Object obj) {
    }

    /**
     * Unregister for notifications for subscription info
     * @param h Handler to be removed from the registrant list.
     */
    public void unregisterForSubscriptionInfoReady(Handler h) {
    }

    /**
     * Returns true if OTA Service Provisioning needs to be performed.
     */
    @UnsupportedAppUsage(maxTargetSdk = Build.VERSION_CODES.R, trackingBug = 170729553)
    public boolean needsOtaServiceProvisioning() {
        return false;
    }

    /**
     * this decides if the dial number is OTA(Over the air provision) number or not
     * @param dialStr is string representing the dialing digit(s)
     * @return  true means the dialStr is OTA number, and false means the dialStr is not OTA number
     */
    public  boolean isOtaSpNumber(String dialStr) {
        return false;
    }

    /**
     * Register for notifications when OTA Service Provisioning mode has changed.
     *
     * <p>The mode is integer. {@link TelephonyManager#OTASP_UNKNOWN}
     * means the value is currently unknown and the system should wait until
     * {@link TelephonyManager#OTASP_NEEDED} or {@link TelephonyManager#OTASP_NOT_NEEDED} is
     * received before making the decision to perform OTASP or not.
     *
     * @param h Handler that receives the notification message.
     * @param what User-defined message code.
     * @param obj User object.
     */
    public void registerForOtaspChange(Handler h, int what, Object obj) {
        checkCorrectThread(h);
        mOtaspRegistrants.addUnique(h, what, obj);
        // notify first
        new Registrant(h, what, obj).notifyRegistrant(new AsyncResult(null, getOtasp(), null));
    }

    /**
     * Unegister for notifications when OTA Service Provisioning mode has changed.
     * @param h Handler to be removed from the registrant list.
     */
    public void unregisterForOtaspChange(Handler h) {
        mOtaspRegistrants.remove(h);
    }

    /**
     * Returns the current OTA Service Provisioning mode.
     *
     * @see registerForOtaspChange
     */
    public int getOtasp() {
        return TelephonyManager.OTASP_UNKNOWN;
    }

    /**
     * Register for notifications when CDMA call waiting comes
     *
     * @param h Handler that receives the notification message.
     * @param what User-defined message code.
     * @param obj User object.
     */
    public void registerForCallWaiting(Handler h, int what, Object obj){
    }

    /**
     * Unegister for notifications when CDMA Call waiting comes
     * @param h Handler to be removed from the registrant list.
     */
    public void unregisterForCallWaiting(Handler h){
    }

    /**
     * Registration point for Ecm timer reset
     * @param h handler to notify
     * @param what user-defined message code
     * @param obj placed in Message.obj
     */
    @UnsupportedAppUsage
    public void registerForEcmTimerReset(Handler h, int what, Object obj) {
    }

    /**
     * Unregister for notification for Ecm timer reset
     * @param h Handler to be removed from the registrant list.
     */
    @UnsupportedAppUsage
    public void unregisterForEcmTimerReset(Handler h) {
    }

    /**
     * Register for signal information notifications from the network.
     * Message.obj will contain an AsyncResult.
     * AsyncResult.result will be a SuppServiceNotification instance.
     *
     * @param h Handler that receives the notification message.
     * @param what User-defined message code.
     * @param obj User object.
     */
    public void registerForSignalInfo(Handler h, int what, Object obj) {
        mCi.registerForSignalInfo(h, what, obj);
    }

    /**
     * Unregisters for signal information notifications.
     * Extraneous calls are tolerated silently
     *
     * @param h Handler to be removed from the registrant list.
     */
    public void unregisterForSignalInfo(Handler h) {
        mCi.unregisterForSignalInfo(h);
    }

    /**
     * Register for display information notifications from the network.
     * Message.obj will contain an AsyncResult.
     * AsyncResult.result will be a SuppServiceNotification instance.
     *
     * @param h Handler that receives the notification message.
     * @param what User-defined message code.
     * @param obj User object.
     */
    public void registerForDisplayInfo(Handler h, int what, Object obj) {
        mCi.registerForDisplayInfo(h, what, obj);
    }

    /**
     * Unregisters for display information notifications.
     * Extraneous calls are tolerated silently
     *
     * @param h Handler to be removed from the registrant list.
     */
    public void unregisterForDisplayInfo(Handler h) {
         mCi.unregisterForDisplayInfo(h);
    }

    /**
     * Register for CDMA number information record notification from the network.
     * Message.obj will contain an AsyncResult.
     * AsyncResult.result will be a CdmaInformationRecords.CdmaNumberInfoRec
     * instance.
     *
     * @param h Handler that receives the notification message.
     * @param what User-defined message code.
     * @param obj User object.
     */
    public void registerForNumberInfo(Handler h, int what, Object obj) {
        mCi.registerForNumberInfo(h, what, obj);
    }

    /**
     * Unregisters for number information record notifications.
     * Extraneous calls are tolerated silently
     *
     * @param h Handler to be removed from the registrant list.
     */
    public void unregisterForNumberInfo(Handler h) {
        mCi.unregisterForNumberInfo(h);
    }

    /**
     * Register for CDMA redirected number information record notification
     * from the network.
     * Message.obj will contain an AsyncResult.
     * AsyncResult.result will be a CdmaInformationRecords.CdmaRedirectingNumberInfoRec
     * instance.
     *
     * @param h Handler that receives the notification message.
     * @param what User-defined message code.
     * @param obj User object.
     */
    public void registerForRedirectedNumberInfo(Handler h, int what, Object obj) {
        mCi.registerForRedirectedNumberInfo(h, what, obj);
    }

    /**
     * Unregisters for redirected number information record notification.
     * Extraneous calls are tolerated silently
     *
     * @param h Handler to be removed from the registrant list.
     */
    public void unregisterForRedirectedNumberInfo(Handler h) {
        mCi.unregisterForRedirectedNumberInfo(h);
    }

    /**
     * Register for CDMA line control information record notification
     * from the network.
     * Message.obj will contain an AsyncResult.
     * AsyncResult.result will be a CdmaInformationRecords.CdmaLineControlInfoRec
     * instance.
     *
     * @param h Handler that receives the notification message.
     * @param what User-defined message code.
     * @param obj User object.
     */
    public void registerForLineControlInfo(Handler h, int what, Object obj) {
        mCi.registerForLineControlInfo(h, what, obj);
    }

    /**
     * Unregisters for line control information notifications.
     * Extraneous calls are tolerated silently
     *
     * @param h Handler to be removed from the registrant list.
     */
    public void unregisterForLineControlInfo(Handler h) {
        mCi.unregisterForLineControlInfo(h);
    }

    /**
     * Register for CDMA T53 CLIR information record notifications
     * from the network.
     * Message.obj will contain an AsyncResult.
     * AsyncResult.result will be a CdmaInformationRecords.CdmaT53ClirInfoRec
     * instance.
     *
     * @param h Handler that receives the notification message.
     * @param what User-defined message code.
     * @param obj User object.
     */
    public void registerFoT53ClirlInfo(Handler h, int what, Object obj) {
        mCi.registerFoT53ClirlInfo(h, what, obj);
    }

    /**
     * Unregisters for T53 CLIR information record notification
     * Extraneous calls are tolerated silently
     *
     * @param h Handler to be removed from the registrant list.
     */
    public void unregisterForT53ClirInfo(Handler h) {
        mCi.unregisterForT53ClirInfo(h);
    }

    /**
     * Register for CDMA T53 audio control information record notifications
     * from the network.
     * Message.obj will contain an AsyncResult.
     * AsyncResult.result will be a CdmaInformationRecords.CdmaT53AudioControlInfoRec
     * instance.
     *
     * @param h Handler that receives the notification message.
     * @param what User-defined message code.
     * @param obj User object.
     */
    public void registerForT53AudioControlInfo(Handler h, int what, Object obj) {
        mCi.registerForT53AudioControlInfo(h, what, obj);
    }

    /**
     * Unregisters for T53 audio control information record notifications.
     * Extraneous calls are tolerated silently
     *
     * @param h Handler to be removed from the registrant list.
     */
    public void unregisterForT53AudioControlInfo(Handler h) {
        mCi.unregisterForT53AudioControlInfo(h);
    }

    /**
     * registers for exit emergency call back mode request response
     *
     * @param h Handler that receives the notification message.
     * @param what User-defined message code.
     * @param obj User object.
     */
    @UnsupportedAppUsage
    public void setOnEcbModeExitResponse(Handler h, int what, Object obj){
    }

    /**
     * Unregisters for exit emergency call back mode request response
     *
     * @param h Handler to be removed from the registrant list.
     */
    @UnsupportedAppUsage
    public void unsetOnEcbModeExitResponse(Handler h){
    }

    /**
     * Register for radio off or not available
     *
     * @param h Handler that receives the notification message.
     * @param what User-defined message code.
     * @param obj User object.
     */
    public void registerForRadioOffOrNotAvailable(Handler h, int what, Object obj) {
        mRadioOffOrNotAvailableRegistrants.addUnique(h, what, obj);
    }

    /**
     * Unregisters for radio off or not available
     *
     * @param h Handler to be removed from the registrant list.
     */
    public void unregisterForRadioOffOrNotAvailable(Handler h) {
        mRadioOffOrNotAvailableRegistrants.remove(h);
    }

    /**
     * Returns an array of string identifiers for the APN types serviced by the
     * currently active subscription.
     *
     * @return The string array of APN types. Return null if no active APN types.
     */
    @UnsupportedAppUsage
    @NonNull
    public String[] getActiveApnTypes() {
        if (mTransportManager == null || mDcTrackers == null)  {
            Rlog.e(LOG_TAG, "Invalid state for Transport/DcTrackers");
            return new String[0];
        }

        Set<String> activeApnTypes = new HashSet<String>();
        for (int transportType : mTransportManager.getAvailableTransports()) {
            DcTracker dct = getDcTracker(transportType);
            if (dct == null) continue; // TODO: should this ever happen?
            activeApnTypes.addAll(Arrays.asList(dct.getActiveApnTypes()));
        }

        return activeApnTypes.toArray(new String[activeApnTypes.size()]);
    }


    /**
     *  Location to an updatable file listing carrier provisioning urls.
     *  An example:
     *
     * <?xml version="1.0" encoding="utf-8"?>
     *  <provisioningUrls>
     *   <provisioningUrl mcc="310" mnc="4">http://myserver.com/foo?mdn=%3$s&amp;iccid=%1$s&amp;imei=%2$s</provisioningUrl>
     *  </provisioningUrls>
     */
    private static final String PROVISIONING_URL_PATH =
            "/data/misc/radio/provisioning_urls.xml";
    private final File mProvisioningUrlFile = new File(PROVISIONING_URL_PATH);

    /** XML tag for root element. */
    private static final String TAG_PROVISIONING_URLS = "provisioningUrls";
    /** XML tag for individual url */
    private static final String TAG_PROVISIONING_URL = "provisioningUrl";
    /** XML attribute for mcc */
    private static final String ATTR_MCC = "mcc";
    /** XML attribute for mnc */
    private static final String ATTR_MNC = "mnc";

    private String getProvisioningUrlBaseFromFile() {
        XmlPullParser parser;
        final Configuration config = mContext.getResources().getConfiguration();

        try (FileReader fileReader = new FileReader(mProvisioningUrlFile)) {
            parser = Xml.newPullParser();
            parser.setInput(fileReader);
            XmlUtils.beginDocument(parser, TAG_PROVISIONING_URLS);

            while (true) {
                XmlUtils.nextElement(parser);

                final String element = parser.getName();
                if (element == null) break;

                if (element.equals(TAG_PROVISIONING_URL)) {
                    String mcc = parser.getAttributeValue(null, ATTR_MCC);
                    try {
                        if (mcc != null && Integer.parseInt(mcc) == config.mcc) {
                            String mnc = parser.getAttributeValue(null, ATTR_MNC);
                            if (mnc != null && Integer.parseInt(mnc) == config.mnc) {
                                parser.next();
                                if (parser.getEventType() == XmlPullParser.TEXT) {
                                    return parser.getText();
                                }
                            }
                        }
                    } catch (NumberFormatException e) {
                        Rlog.e(LOG_TAG, "Exception in getProvisioningUrlBaseFromFile: " + e);
                    }
                }
            }
            return null;
        } catch (FileNotFoundException e) {
            Rlog.e(LOG_TAG, "Carrier Provisioning Urls file not found");
        } catch (XmlPullParserException e) {
            Rlog.e(LOG_TAG, "Xml parser exception reading Carrier Provisioning Urls file: " + e);
        } catch (IOException e) {
            Rlog.e(LOG_TAG, "I/O exception reading Carrier Provisioning Urls file: " + e);
        }
        return null;
    }

    /**
     * Get the mobile provisioning url.
     */
    public String getMobileProvisioningUrl() {
        String url = getProvisioningUrlBaseFromFile();
        if (TextUtils.isEmpty(url)) {
            url = mContext.getResources().getString(R.string.mobile_provisioning_url);
            Rlog.d(LOG_TAG, "getMobileProvisioningUrl: url from resource =" + url);
        } else {
            Rlog.d(LOG_TAG, "getMobileProvisioningUrl: url from File =" + url);
        }
        // Populate the iccid, imei and phone number in the provisioning url.
        if (!TextUtils.isEmpty(url)) {
            String phoneNumber = getLine1Number();
            if (TextUtils.isEmpty(phoneNumber)) {
                phoneNumber = "0000000000";
            }
            url = String.format(url,
                    getIccSerialNumber() /* ICCID */,
                    getDeviceId() /* IMEI */,
                    phoneNumber /* Phone number */);
        }

        return url;
    }

    /**
     * Check if there are matching tethering (i.e DUN) for the carrier.
     * @return true if there is a matching DUN APN.
     */
    public boolean hasMatchedTetherApnSetting() {
        if (getDcTracker(AccessNetworkConstants.TRANSPORT_TYPE_WWAN) != null) {
            return getDcTracker(AccessNetworkConstants.TRANSPORT_TYPE_WWAN)
                    .hasMatchedTetherApnSetting();
        }
        return false;
    }

    /**
     * Returns string for the active APN host.
     *  @return type as a string or null if none.
     */
    public String getActiveApnHost(String apnType) {
        if (mTransportManager != null) {
            int transportType = mTransportManager.getCurrentTransport(
                    ApnSetting.getApnTypesBitmaskFromString(apnType));
            if (getDcTracker(transportType) != null) {
                return getDcTracker(transportType).getActiveApnString(apnType);
            }
        }

        return null;
    }

    /**
     * Return the LinkProperties for the named apn or null if not available
     */
    public LinkProperties getLinkProperties(String apnType) {
        if (mTransportManager != null) {
            int transport = mTransportManager.getCurrentTransport(
                    ApnSetting.getApnTypesBitmaskFromString(apnType));
            if (getDcTracker(transport) != null) {
                return getDcTracker(transport).getLinkProperties(apnType);
            }
        }
        return null;
    }

    /**
     * Return the NetworkCapabilities
     */
    public NetworkCapabilities getNetworkCapabilities(String apnType) {
        if (mTransportManager != null) {
            int transportType = mTransportManager.getCurrentTransport(
                    ApnSetting.getApnTypesBitmaskFromString(apnType));
            if (getDcTracker(transportType) != null) {
                return getDcTracker(transportType).getNetworkCapabilities(apnType);
            }
        }
        return null;
    }

    /**
     * Report on whether data connectivity is allowed for given APN type.
     *
     * @param apnType APN type
     *
     * @return True if data is allowed to be established.
     */
    public boolean isDataAllowed(@ApnType int apnType) {
        return isDataAllowed(apnType, null);
    }

    /**
     * Report on whether data connectivity is allowed.
     *
     * @param apnType APN type
     * @param reasons The reasons that data can/can't be established. This is an output param.
     * @return True if data is allowed to be established
     */
    public boolean isDataAllowed(@ApnType int apnType, DataConnectionReasons reasons) {
        if (mTransportManager != null) {
            int transport = mTransportManager.getCurrentTransport(apnType);
            if (getDcTracker(transport) != null) {
                return getDcTracker(transport).isDataAllowed(reasons);
            }
        }
        return false;
    }


    /**
     * Action set from carrier signalling broadcast receivers to enable/disable metered apns.
     */
    public void carrierActionSetMeteredApnsEnabled(boolean enabled) {
        mCarrierActionAgent.carrierActionSetMeteredApnsEnabled(enabled);
    }

    /**
     * Action set from carrier signalling broadcast receivers to enable/disable radio
     */
    public void carrierActionSetRadioEnabled(boolean enabled) {
        mCarrierActionAgent.carrierActionSetRadioEnabled(enabled);
    }

    /**
     * Action set from carrier app to start/stop reporting default network condition.
     */
    public void carrierActionReportDefaultNetworkStatus(boolean report) {
        mCarrierActionAgent.carrierActionReportDefaultNetworkStatus(report);
    }

    /**
     * Action set from carrier signalling broadcast receivers to reset all carrier actions
     */
    public void carrierActionResetAll() {
        mCarrierActionAgent.carrierActionReset();
    }

    /**
     * Notify registrants of a new ringing Connection.
     * Subclasses of Phone probably want to replace this with a
     * version scoped to their packages
     */
    public void notifyNewRingingConnectionP(Connection cn) {
        if (!mIsVoiceCapable)
            return;
        AsyncResult ar = new AsyncResult(null, cn, null);
        mNewRingingConnectionRegistrants.notifyRegistrants(ar);
    }

    /**
     * Notify registrants of a new unknown connection.
     */
    public void notifyUnknownConnectionP(Connection cn) {
        mUnknownConnectionRegistrants.notifyResult(cn);
    }

    /**
     * Notify registrants if phone is video capable.
     */
    public void notifyForVideoCapabilityChanged(boolean isVideoCallCapable) {
        // Cache the current video capability so that we don't lose the information.
        mIsVideoCapable = isVideoCallCapable;

        AsyncResult ar = new AsyncResult(null, isVideoCallCapable, null);
        mVideoCapabilityChangedRegistrants.notifyRegistrants(ar);
    }

    /**
     * Notify registrants of a RING event.
     */
    private void notifyIncomingRing() {
        if (!mIsVoiceCapable)
            return;
        AsyncResult ar = new AsyncResult(null, this, null);
        mIncomingRingRegistrants.notifyRegistrants(ar);
    }

    /**
     * Send the incoming call Ring notification if conditions are right.
     */
    private void sendIncomingCallRingNotification(int token) {
        if (mIsVoiceCapable && !mDoesRilSendMultipleCallRing &&
                (token == mCallRingContinueToken)) {
            Rlog.d(LOG_TAG, "Sending notifyIncomingRing");
            notifyIncomingRing();
            sendMessageDelayed(
                    obtainMessage(EVENT_CALL_RING_CONTINUE, token, 0), mCallRingDelay);
        } else {
            Rlog.d(LOG_TAG, "Ignoring ring notification request,"
                    + " mDoesRilSendMultipleCallRing=" + mDoesRilSendMultipleCallRing
                    + " token=" + token
                    + " mCallRingContinueToken=" + mCallRingContinueToken
                    + " mIsVoiceCapable=" + mIsVoiceCapable);
        }
    }

    /**
     * Enable or disable always reporting signal strength changes from radio.
     *
     * @param isEnable {@code true} for enabling; {@code false} for disabling.
     */
    public void setAlwaysReportSignalStrength(boolean isEnable) {
        if (mDeviceStateMonitor != null) {
            mDeviceStateMonitor.setAlwaysReportSignalStrength(isEnable);
        }
    }

    /**
     * TODO: Adding a function for each property is not good.
     * A fucntion of type getPhoneProp(propType) where propType is an
     * enum of GSM+CDMA+LTE props would be a better approach.
     *
     * Get "Restriction of menu options for manual PLMN selection" bit
     * status from EF_CSP data, this belongs to "Value Added Services Group".
     * @return true if this bit is set or EF_CSP data is unavailable,
     * false otherwise
     */
    @UnsupportedAppUsage
    public boolean isCspPlmnEnabled() {
        return false;
    }

    /**
     * Return an interface to retrieve the ISIM records for IMS, if available.
     * @return the interface to retrieve the ISIM records, or null if not supported
     */
    @UnsupportedAppUsage(maxTargetSdk = Build.VERSION_CODES.R, trackingBug = 170729553)
    public IsimRecords getIsimRecords() {
        Rlog.e(LOG_TAG, "getIsimRecords() is only supported on LTE devices");
        return null;
    }

    /**
     * Retrieves the MSISDN from the UICC. For GSM/UMTS phones, this is equivalent to
     * {@link #getLine1Number()}. For CDMA phones, {@link #getLine1Number()} returns
     * the MDN, so this method is provided to return the MSISDN on CDMA/LTE phones.
     */
    @UnsupportedAppUsage(maxTargetSdk = Build.VERSION_CODES.R, trackingBug = 170729553)
    public String getMsisdn() {
        return null;
    }

    /**
     * Retrieves the EF_PNN from the UICC For GSM/UMTS phones.
     */
    public String getPlmn() {
        return null;
    }

    /**
     * Get the current for the default apn DataState. No change notification
     * exists at this interface -- use
     * {@link android.telephony.PhoneStateListener} instead.
     */
    @UnsupportedAppUsage(maxTargetSdk = Build.VERSION_CODES.R, trackingBug = 170729553)
    public PhoneConstants.DataState getDataConnectionState() {
        return getDataConnectionState(ApnSetting.TYPE_DEFAULT_STRING);
    }

    public void notifyCallForwardingIndicator() {
    }

    /**
     * Sets the SIM voice message waiting indicator records.
     * @param line GSM Subscriber Profile Number, one-based. Only '1' is supported
     * @param countWaiting The number of messages waiting, if known. Use
     *                     -1 to indicate that an unknown number of
     *                      messages are waiting
     */
    public void setVoiceMessageWaiting(int line, int countWaiting) {
        // This function should be overridden by class GsmCdmaPhone.
        Rlog.e(LOG_TAG, "Error! This function should never be executed, inactive Phone.");
    }

    /**
     * Gets the USIM service table from the UICC, if present and available.
     * @return an interface to the UsimServiceTable record, or null if not available
     */
    public UsimServiceTable getUsimServiceTable() {
        IccRecords r = mIccRecords.get();
        return (r != null) ? r.getUsimServiceTable() : null;
    }

    /**
     * Gets the Uicc card corresponding to this phone.
     * @return the UiccCard object corresponding to the phone ID.
     */
    @UnsupportedAppUsage(maxTargetSdk = Build.VERSION_CODES.R, trackingBug = 170729553)
    public UiccCard getUiccCard() {
        return mUiccController.getUiccCard(mPhoneId);
    }

    /**
     * Get P-CSCF address from PCO after data connection is established or modified.
     * @param apnType the apnType, "ims" for IMS APN, "emergency" for EMERGENCY APN
     */
    public String[] getPcscfAddress(String apnType) {
        if (mTransportManager != null) {
            int transportType = mTransportManager.getCurrentTransport(
                    ApnSetting.getApnTypesBitmaskFromString(apnType));
            if (getDcTracker(transportType) != null) {
                return getDcTracker(transportType).getPcscfAddress(apnType);
            }
        }

        return null;
    }

    /**
     * Set IMS registration state
     */
    public void setImsRegistrationState(boolean registered) {
    }

    /**
     * Return an instance of a IMS phone
     */
    @UnsupportedAppUsage(maxTargetSdk = Build.VERSION_CODES.R, trackingBug = 170729553)
    public Phone getImsPhone() {
        return mImsPhone;
    }

    /**
     * Returns Carrier specific information that will be used to encrypt the IMSI and IMPI.
     * @param keyType whether the key is being used for WLAN or ePDG.
     * @param fallback whether or not to fall back to the encryption key info stored in carrier
     *                 config
     * @return ImsiEncryptionInfo which includes the Key Type, the Public Key
     *        {@link java.security.PublicKey} and the Key Identifier.
     *        The keyIdentifier This is used by the server to help it locate the private key to
     *        decrypt the permanent identity.
     */
    public ImsiEncryptionInfo getCarrierInfoForImsiEncryption(int keyType, boolean fallback) {
        return null;
    }

    /**
     * Sets the carrier information needed to encrypt the IMSI and IMPI.
     * @param imsiEncryptionInfo Carrier specific information that will be used to encrypt the
     *        IMSI and IMPI. This includes the Key type, the Public key
     *        {@link java.security.PublicKey} and the Key identifier.
     */
    public void setCarrierInfoForImsiEncryption(ImsiEncryptionInfo imsiEncryptionInfo) {
        return;
    }

    /**
     * Deletes all the keys for a given Carrier from the device keystore.
     */
    public void deleteCarrierInfoForImsiEncryption() {
        return;
    }

    public int getCarrierId() {
        return TelephonyManager.UNKNOWN_CARRIER_ID;
    }

    public String getCarrierName() {
        return null;
    }

    public int getMNOCarrierId() {
        return TelephonyManager.UNKNOWN_CARRIER_ID;
    }

    public int getSpecificCarrierId() {
        return TelephonyManager.UNKNOWN_CARRIER_ID;
    }

    public String getSpecificCarrierName() {
        return null;
    }

    public int getCarrierIdListVersion() {
        return TelephonyManager.UNKNOWN_CARRIER_ID_LIST_VERSION;
    }

    public int getEmergencyNumberDbVersion() {
        return TelephonyManager.INVALID_EMERGENCY_NUMBER_DB_VERSION;
    }

    public void resolveSubscriptionCarrierId(String simState) {
    }

    /**
     *  Resets the Carrier Keys in the database. This involves 2 steps:
     *  1. Delete the keys from the database.
     *  2. Send an intent to download new Certificates.
     */
    public void resetCarrierKeysForImsiEncryption() {
        return;
    }

    /**
     * Return if UT capability of ImsPhone is enabled or not
     */
    @UnsupportedAppUsage(maxTargetSdk = Build.VERSION_CODES.R, trackingBug = 170729553)
    public boolean isUtEnabled() {
        if (mImsPhone != null) {
            return mImsPhone.isUtEnabled();
        }
        return false;
    }

    @UnsupportedAppUsage(maxTargetSdk = Build.VERSION_CODES.R, trackingBug = 170729553)
    public void dispose() {
    }

    /**
     * Dials a number.
     *
     * @param dialString The number to dial.
     * @param dialArgs Parameters to dial with.
     * @return The Connection.
     * @throws CallStateException
     */
    protected Connection dialInternal(String dialString, DialArgs dialArgs)
            throws CallStateException {
        // dialInternal shall be overriden by GsmCdmaPhone
        return null;
    }

    /*
     * This function is for CSFB SS. GsmCdmaPhone overrides this function.
     */
    public void setCallWaiting(boolean enable, int serviceClass, Message onComplete) {
    }

    public void queryCLIP(Message onComplete) {
    }

    /*
     * Returns the subscription id.
     */
    @UnsupportedAppUsage
    public int getSubId() {
        if (SubscriptionController.getInstance() == null) {
            // TODO b/78359408 getInstance sometimes returns null in Treehugger tests, which causes
            // flakiness. Even though we haven't seen this crash in the wild we should keep this
            // check in until we've figured out the root cause.
            Rlog.e(LOG_TAG, "SubscriptionController.getInstance = null! Returning default subId");
            return SubscriptionManager.DEFAULT_SUBSCRIPTION_ID;
        }
        return SubscriptionController.getInstance().getSubIdUsingPhoneId(mPhoneId);
    }

    /**
     * Returns the phone id.
     */
    @UnsupportedAppUsage(maxTargetSdk = Build.VERSION_CODES.R, trackingBug = 170729553)
    public int getPhoneId() {
        return mPhoneId;
    }

    /**
     * Return the service state of mImsPhone if it is STATE_IN_SERVICE
     * otherwise return the current voice service state
     */
    public int getVoicePhoneServiceState() {
        Phone imsPhone = mImsPhone;
        if (imsPhone != null
                && imsPhone.getServiceState().getState() == ServiceState.STATE_IN_SERVICE) {
            return ServiceState.STATE_IN_SERVICE;
        }
        return getServiceState().getState();
    }

    /**
     * Override the service provider name and the operator name for the current ICCID.
     */
    public boolean setOperatorBrandOverride(String brand) {
        return false;
    }

    /**
     * Override the roaming indicator for the current ICCID.
     */
    public boolean setRoamingOverride(List<String> gsmRoamingList,
            List<String> gsmNonRoamingList, List<String> cdmaRoamingList,
            List<String> cdmaNonRoamingList) {
        String iccId = getIccSerialNumber();
        if (TextUtils.isEmpty(iccId)) {
            return false;
        }

        setRoamingOverrideHelper(gsmRoamingList, GSM_ROAMING_LIST_OVERRIDE_PREFIX, iccId);
        setRoamingOverrideHelper(gsmNonRoamingList, GSM_NON_ROAMING_LIST_OVERRIDE_PREFIX, iccId);
        setRoamingOverrideHelper(cdmaRoamingList, CDMA_ROAMING_LIST_OVERRIDE_PREFIX, iccId);
        setRoamingOverrideHelper(cdmaNonRoamingList, CDMA_NON_ROAMING_LIST_OVERRIDE_PREFIX, iccId);

        // Refresh.
        ServiceStateTracker tracker = getServiceStateTracker();
        if (tracker != null) {
            tracker.pollState();
        }
        return true;
    }

    private void setRoamingOverrideHelper(List<String> list, String prefix, String iccId) {
        SharedPreferences.Editor spEditor =
                PreferenceManager.getDefaultSharedPreferences(mContext).edit();
        String key = prefix + iccId;
        if (list == null || list.isEmpty()) {
            spEditor.remove(key).commit();
        } else {
            spEditor.putStringSet(key, new HashSet<String>(list)).commit();
        }
    }

    public boolean isMccMncMarkedAsRoaming(String mccMnc) {
        return getRoamingOverrideHelper(GSM_ROAMING_LIST_OVERRIDE_PREFIX, mccMnc);
    }

    public boolean isMccMncMarkedAsNonRoaming(String mccMnc) {
        return getRoamingOverrideHelper(GSM_NON_ROAMING_LIST_OVERRIDE_PREFIX, mccMnc);
    }

    public boolean isSidMarkedAsRoaming(int SID) {
        return getRoamingOverrideHelper(CDMA_ROAMING_LIST_OVERRIDE_PREFIX,
                Integer.toString(SID));
    }

    public boolean isSidMarkedAsNonRoaming(int SID) {
        return getRoamingOverrideHelper(CDMA_NON_ROAMING_LIST_OVERRIDE_PREFIX,
                Integer.toString(SID));
    }

    /**
     * Query the IMS Registration Status.
     *
     * @return true if IMS is Registered
     */
    public boolean isImsRegistered() {
        Phone imsPhone = mImsPhone;
        boolean isImsRegistered = false;
        if (imsPhone != null) {
            isImsRegistered = imsPhone.isImsRegistered();
        } else {
            ServiceStateTracker sst = getServiceStateTracker();
            if (sst != null) {
                isImsRegistered = sst.isImsRegistered();
            }
        }
        Rlog.d(LOG_TAG, "isImsRegistered =" + isImsRegistered);
        return isImsRegistered;
    }

    /**
     * Get Wifi Calling Feature Availability
     */
    @UnsupportedAppUsage(maxTargetSdk = Build.VERSION_CODES.R, trackingBug = 170729553)
    public boolean isWifiCallingEnabled() {
        Phone imsPhone = mImsPhone;
        boolean isWifiCallingEnabled = false;
        if (imsPhone != null) {
            isWifiCallingEnabled = imsPhone.isWifiCallingEnabled();
        }
        Rlog.d(LOG_TAG, "isWifiCallingEnabled =" + isWifiCallingEnabled);
        return isWifiCallingEnabled;
    }

    /**
     * @return true if the IMS capability for the registration technology specified is available,
     * false otherwise.
     */
    public boolean isImsCapabilityAvailable(int capability, int regTech) throws ImsException {
        Phone imsPhone = mImsPhone;
        boolean isAvailable = false;
        if (imsPhone != null) {
            isAvailable = imsPhone.isImsCapabilityAvailable(capability, regTech);
        }
        Rlog.d(LOG_TAG, "isImsCapabilityAvailable, capability=" + capability + ", regTech="
                + regTech + ", isAvailable=" + isAvailable);
        return isAvailable;
    }

    /**
     * Get Volte Feature Availability
     * @deprecated Use {@link #isVoiceOverCellularImsEnabled} instead.
     */
    @UnsupportedAppUsage(maxTargetSdk = Build.VERSION_CODES.R, trackingBug = 170729553)
    @Deprecated
    public boolean isVolteEnabled() {
        return isVoiceOverCellularImsEnabled();
    }

    /**
     * @return {@code true} if voice over IMS on cellular is enabled, {@code false} otherwise.
     */
    public boolean isVoiceOverCellularImsEnabled() {
        Phone imsPhone = mImsPhone;
        boolean isVolteEnabled = false;
        if (imsPhone != null) {
            isVolteEnabled = imsPhone.isVoiceOverCellularImsEnabled();
        }
        Rlog.d(LOG_TAG, "isVoiceOverCellularImsEnabled=" + isVolteEnabled);
        return isVolteEnabled;
    }

    /**
     * @return the IMS MmTel Registration technology for this Phone, defined in
     * {@link ImsRegistrationImplBase}.
     */
    public int getImsRegistrationTech() {
        Phone imsPhone = mImsPhone;
        int regTech = ImsRegistrationImplBase.REGISTRATION_TECH_NONE;
        if (imsPhone != null) {
            regTech = imsPhone.getImsRegistrationTech();
        }
        Rlog.d(LOG_TAG, "getImsRegistrationTechnology =" + regTech);
        return regTech;
    }

    /**
     * Get the IMS MmTel Registration technology for this Phone, defined in
     * {@link ImsRegistrationImplBase}.
     */
    public void getImsRegistrationTech(Consumer<Integer> callback) {
        Phone imsPhone = mImsPhone;
        if (imsPhone != null) {
            imsPhone.getImsRegistrationTech(callback);
        } else {
            callback.accept(ImsRegistrationImplBase.REGISTRATION_TECH_NONE);
        }
    }

    /**
     * Asynchronously get the IMS MmTel Registration state for this Phone.
     */
    public void getImsRegistrationState(Consumer<Integer> callback) {
        Phone imsPhone = mImsPhone;
        if (imsPhone != null) {
            imsPhone.getImsRegistrationState(callback);
        }
        callback.accept(RegistrationManager.REGISTRATION_STATE_NOT_REGISTERED);
    }


    private boolean getRoamingOverrideHelper(String prefix, String key) {
        String iccId = getIccSerialNumber();
        if (TextUtils.isEmpty(iccId) || TextUtils.isEmpty(key)) {
            return false;
        }

        SharedPreferences sp = PreferenceManager.getDefaultSharedPreferences(mContext);
        Set<String> value = sp.getStringSet(prefix + iccId, null);
        if (value == null) {
            return false;
        }
        return value.contains(key);
    }

    /**
     * @return returns the latest radio state from the modem
     */
    public int getRadioPowerState() {
        return mCi.getRadioState();
    }

    /**
     * Is Radio Present on the device and is it accessible
     */
    public boolean isRadioAvailable() {
        return mCi.getRadioState() != TelephonyManager.RADIO_POWER_UNAVAILABLE;
    }

    /**
     * Is Radio turned on
     */
    public boolean isRadioOn() {
        return mCi.getRadioState() == TelephonyManager.RADIO_POWER_ON;
    }

    /**
     * shutdown Radio gracefully
     */
    public void shutdownRadio() {
        getServiceStateTracker().requestShutdown();
    }

    /**
     * Return true if the device is shutting down.
     */
    public boolean isShuttingDown() {
        return getServiceStateTracker().isDeviceShuttingDown();
    }

    /**
     *  Set phone radio capability
     *
     *  @param rc the phone radio capability defined in
     *         RadioCapability. It's a input object used to transfer parameter to logic modem
     *  @param response Callback message.
     */
    public void setRadioCapability(RadioCapability rc, Message response) {
        mCi.setRadioCapability(rc, response);
    }

    /**
     *  Get phone radio access family
     *
     *  @return a bit mask to identify the radio access family.
     */
    public int getRadioAccessFamily() {
        final RadioCapability rc = getRadioCapability();
        return (rc == null ? RadioAccessFamily.RAF_UNKNOWN : rc.getRadioAccessFamily());
    }

    /**
     *  Get the associated data modems Id.
     *
     *  @return a String containing the id of the data modem
     */
    public String getModemUuId() {
        final RadioCapability rc = getRadioCapability();
        return (rc == null ? "" : rc.getLogicalModemUuid());
    }

    /**
     *  Get phone radio capability
     *
     *  @return the capability of the radio defined in RadioCapability
     */
    public RadioCapability getRadioCapability() {
        return mRadioCapability.get();
    }

    /**
     *  The RadioCapability has changed. This comes up from the RIL and is called when radios first
     *  become available or after a capability switch.  The flow is we use setRadioCapability to
     *  request a change with the RIL and get an UNSOL response with the new data which gets set
     *  here.
     *
     *  @param rc the phone radio capability currently in effect for this phone.
     *  @param capabilitySwitched whether this method called after a radio capability switch
     *      completion or called when radios first become available.
     */
    public void radioCapabilityUpdated(RadioCapability rc, boolean capabilitySwitched) {
        // Called when radios first become available or after a capability switch
        // Update the cached value
        mRadioCapability.set(rc);

        if (SubscriptionManager.isValidSubscriptionId(getSubId())) {
            boolean restoreSelection = !mContext.getResources().getBoolean(
                    com.android.internal.R.bool.skip_restoring_network_selection);
            sendSubscriptionSettings(restoreSelection);
        }

        // When radio capability switch is done, query IMEI value and update it in Phone objects
        // to make it in sync with the IMEI value currently used by Logical-Modem.
        if (capabilitySwitched) {
            mCi.getDeviceIdentity(obtainMessage(EVENT_GET_DEVICE_IDENTITY_DONE));
        }
    }

    public void sendSubscriptionSettings(boolean restoreNetworkSelection) {
        // Send settings down
        if (mIsAllowedNetworkTypesLoadedFromDb) {
            updateAllowedNetworkTypes(null);
        }

        if (restoreNetworkSelection) {
            restoreSavedNetworkSelection(null);
        }
    }

    protected void setPreferredNetworkTypeIfSimLoaded() {
        int subId = getSubId();
        if (SubscriptionManager.isValidSubscriptionId(subId)) {
            updateAllowedNetworkTypes(null);
        }
    }

    /**
     * Registers the handler when phone radio  capability is changed.
     *
     * @param h Handler for notification message.
     * @param what User-defined message code.
     * @param obj User object.
     */
    public void registerForRadioCapabilityChanged(Handler h, int what, Object obj) {
        mCi.registerForRadioCapabilityChanged(h, what, obj);
    }

    /**
     * Unregister for notifications when phone radio type and access technology is changed.
     *
     * @param h Handler to be removed from the registrant list.
     */
    public void unregisterForRadioCapabilityChanged(Handler h) {
        mCi.unregisterForRadioCapabilityChanged(this);
    }

    /**
     * Determines if the connection to IMS services are available yet.
     * @return {@code true} if the connection to IMS services are available.
     */
    public boolean isImsAvailable() {
        if (mImsPhone == null) {
            return false;
        }

        return mImsPhone.isImsAvailable();
    }

    /**
     * Determines if video calling is enabled for the phone.
     *
     * @return {@code true} if video calling is enabled, {@code false} otherwise.
     */
    @UnsupportedAppUsage(maxTargetSdk = Build.VERSION_CODES.R, trackingBug = 170729553)
    public boolean isVideoEnabled() {
        Phone imsPhone = mImsPhone;
        if (imsPhone != null) {
            return imsPhone.isVideoEnabled();
        }
        return false;
    }

    /**
     * Returns the status of Link Capacity Estimation (LCE) service.
     */
    public int getLceStatus() {
        return mLceStatus;
    }

    /**
     * Returns the modem activity information
     */
    public void getModemActivityInfo(Message response, WorkSource workSource)  {
        mCi.getModemActivityInfo(response, workSource);
    }

    /**
     * Starts LCE service after radio becomes available.
     * LCE service state may get destroyed on the modem when radio becomes unavailable.
     */
    public void startLceAfterRadioIsAvailable() {
        mCi.startLceService(DEFAULT_REPORT_INTERVAL_MS, LCE_PULL_MODE,
                obtainMessage(EVENT_CONFIG_LCE));
    }

    /**
     * Control the data throttling at modem.
     *
     * @param result Message that will be sent back to the requester
     * @param workSource calling Worksource
     * @param dataThrottlingAction the DataThrottlingAction that is being requested. Defined in
     *      android.telephony.TelephonyManger.
     * @param completionWindowMillis milliseconds in which data throttling action has to be
     *      achieved.
     */
    public void setDataThrottling(Message result, WorkSource workSource,
            int dataThrottlingAction, long completionWindowMillis) {
        mCi.setDataThrottling(result, workSource, dataThrottlingAction, completionWindowMillis);
    }

    /**
     * Set allowed carriers
     */
    public void setAllowedCarriers(CarrierRestrictionRules carrierRestrictionRules,
            Message response, WorkSource workSource) {
        mCi.setAllowedCarriers(carrierRestrictionRules, response, workSource);
    }

    /** Sets the SignalStrength reporting criteria. */
    public void setSignalStrengthReportingCriteria(
            int signalStrengthMeasure, int[] thresholds, int ran, boolean isEnabled) {
        // no-op default implementation
    }

    /** Sets the SignalStrength reporting criteria. */
    public void setLinkCapacityReportingCriteria(int[] dlThresholds, int[] ulThresholds, int ran) {
        // no-op default implementation
    }

    /**
     * Get allowed carriers
     */
    public void getAllowedCarriers(Message response, WorkSource workSource) {
        mCi.getAllowedCarriers(response, workSource);
    }

    /**
     * Returns the locale based on the carrier properties (such as {@code ro.carrier}) and
     * SIM preferences.
     */
    public Locale getLocaleFromSimAndCarrierPrefs() {
        final IccRecords records = mIccRecords.get();
        if (records != null && records.getSimLanguage() != null) {
            return new Locale(records.getSimLanguage());
        }

        return getLocaleFromCarrierProperties();
    }

    public boolean updateCurrentCarrierInProvider() {
        return false;
    }

    /**
     * @return True if all data connections are disconnected.
     */
    public boolean areAllDataDisconnected() {
        if (mTransportManager != null) {
            for (int transport : mTransportManager.getAvailableTransports()) {
                if (getDcTracker(transport) != null
                        && !getDcTracker(transport).areAllDataDisconnected()) {
                    return false;
                }
            }
        }
        return true;
    }

    public void registerForAllDataDisconnected(Handler h, int what) {
        mAllDataDisconnectedRegistrants.addUnique(h, what, null);
        if (mTransportManager != null) {
            for (int transport : mTransportManager.getAvailableTransports()) {
                if (getDcTracker(transport) != null
                        && !getDcTracker(transport).areAllDataDisconnected()) {
                    getDcTracker(transport).registerForAllDataDisconnected(
                            this, EVENT_ALL_DATA_DISCONNECTED);
                }
            }
        }
    }

    public void unregisterForAllDataDisconnected(Handler h) {
        mAllDataDisconnectedRegistrants.remove(h);
    }

    public DataEnabledSettings getDataEnabledSettings() {
        return mDataEnabledSettings;
    }

    @UnsupportedAppUsage
    public IccSmsInterfaceManager getIccSmsInterfaceManager(){
        return null;
    }

    protected boolean isMatchGid(String gid) {
        String gid1 = getGroupIdLevel1();
        int gidLength = gid.length();
        if (!TextUtils.isEmpty(gid1) && (gid1.length() >= gidLength)
                && gid1.substring(0, gidLength).equalsIgnoreCase(gid)) {
            return true;
        }
        return false;
    }

    public static void checkWfcWifiOnlyModeBeforeDial(Phone imsPhone, int phoneId, Context context)
            throws CallStateException {
        if (imsPhone == null || !imsPhone.isWifiCallingEnabled()) {
            ImsManager imsManager = ImsManager.getInstance(context, phoneId);
            boolean wfcWiFiOnly = (imsManager.isWfcEnabledByPlatform()
                    && imsManager.isWfcEnabledByUser() && (imsManager.getWfcMode()
                    == ImsConfig.WfcModeFeatureValueConstants.WIFI_ONLY));
            if (wfcWiFiOnly) {
                throw new CallStateException(
                        CallStateException.ERROR_OUT_OF_SERVICE,
                        "WFC Wi-Fi Only Mode: IMS not registered");
            }
        }
    }

    public void startRingbackTone() {
    }

    public void stopRingbackTone() {
    }

    public void callEndCleanupHandOverCallIfAny() {
    }

    /**
     * Cancel USSD session.
     *
     * @param msg The message to dispatch when the USSD session terminated.
     */
    public void cancelUSSD(Message msg) {
    }

    /**
     * Set boolean broadcastEmergencyCallStateChanges
     */
    public abstract void setBroadcastEmergencyCallStateChanges(boolean broadcast);

    public abstract void sendEmergencyCallStateChange(boolean callActive);

    /**
     * This function returns the parent phone of the current phone. It is applicable
     * only for IMS phone (function is overridden by ImsPhone). For others the phone
     * object itself is returned.
     * @return
     */
    public Phone getDefaultPhone() {
        return this;
    }

    /**
     * SIP URIs aliased to the current subscriber given by the IMS implementation.
     * Applicable only on IMS; used in absence of line1number.
     * @return array of SIP URIs aliased to the current subscriber
     */
    public Uri[] getCurrentSubscriberUris() {
        return null;
    }

    public AppSmsManager getAppSmsManager() {
        return mAppSmsManager;
    }

    /**
     * Set SIM card power state.
     * @param state State of SIM (power down, power up, pass through)
     * - {@link android.telephony.TelephonyManager#CARD_POWER_DOWN}
     * - {@link android.telephony.TelephonyManager#CARD_POWER_UP}
     * - {@link android.telephony.TelephonyManager#CARD_POWER_UP_PASS_THROUGH}
     **/
    public void setSimPowerState(int state, Message result, WorkSource workSource) {
        mCi.setSimCardPower(state, result, workSource);
    }

    public void setCarrierTestOverride(String mccmnc, String imsi, String iccid, String gid1,
            String gid2, String pnn, String spn, String carrierPrivilegeRules, String apn) {
    }

    /**
     * Check if the device can only make the emergency call. The device is emergency call only if
     * none of the phone is in service, and one of them has the capability to make the emergency
     * call.
     *
     * @return {@code True} if the device is emergency call only, otherwise return {@code False}.
     */
    public static boolean isEmergencyCallOnly() {
        boolean isEmergencyCallOnly = false;
        for (Phone phone : PhoneFactory.getPhones()) {
            if (phone != null) {
                ServiceStateTracker sst = phone.getServiceStateTracker();
                ServiceState ss = sst.getServiceState();
                // Combined reg state is in service, hence the device is not emergency call only.
                if (sst.getCombinedRegState(ss) == ServiceState.STATE_IN_SERVICE) {
                    return false;
                }
                isEmergencyCallOnly |= ss.isEmergencyOnly();
            }
        }
        return isEmergencyCallOnly;
    }

    /**
     * Get data connection tracker based on the transport type
     *
     * @param transportType Transport type defined in AccessNetworkConstants.TransportType
     * @return The data connection tracker. Null if not found.
     */
    public @Nullable DcTracker getDcTracker(int transportType) {
        return mDcTrackers.get(transportType);
    }

    // Return true if either CSIM or RUIM app is present. By default it returns false.
    public boolean isCdmaSubscriptionAppPresent() {
        return false;
    }

    /**
     * Enable or disable uicc applications.
     * @param enable whether to enable or disable uicc applications.
     * @param onCompleteMessage callback for async operation. Ignored if blockingCall is true.
     */
    public void enableUiccApplications(boolean enable, Message onCompleteMessage) {}

    /**
     * Whether disabling a physical subscription is supported or not.
     */
    public boolean canDisablePhysicalSubscription() {
        return false;
    }

    /**
     * Get the HAL version.
     *
     * @return the current HalVersion
     */
    public HalVersion getHalVersion() {
        if (mCi != null && mCi instanceof RIL) {
            return ((RIL) mCi).getHalVersion();
        }
        return RIL.RADIO_HAL_VERSION_UNKNOWN;
    }

    /**
     * Get the SIM's MCC/MNC
     *
     * @return MCC/MNC in string format, empty string if not available.
     */
    @NonNull
    public String getOperatorNumeric() {
        return "";
    }

    /** Returns the {@link VoiceCallSessionStats} for this phone ID. */
    public VoiceCallSessionStats getVoiceCallSessionStats() {
        return mVoiceCallSessionStats;
    }

    /** Sets the {@link VoiceCallSessionStats} mock for this phone ID during unit testing. */
    @VisibleForTesting
    public void setVoiceCallSessionStats(VoiceCallSessionStats voiceCallSessionStats) {
        mVoiceCallSessionStats = voiceCallSessionStats;
    }

    /** Returns the {@link SmsStats} for this phone ID. */
    public SmsStats getSmsStats() {
        return mSmsStats;
    }

    /** Sets the {@link SmsStats} mock for this phone ID during unit testing. */
    @VisibleForTesting
    public void setSmsStats(SmsStats smsStats) {
        mSmsStats = smsStats;
    }

    /** @hide */
    public CarrierPrivilegesTracker getCarrierPrivilegesTracker() {
        return null;
    }

    public boolean useSsOverIms(Message onComplete) {
        return false;
    }

    /**
     * Check if device is idle. Device is idle when it is not in high power consumption mode.
     *
     * @see DeviceStateMonitor#shouldEnableHighPowerConsumptionIndications()
     *
     * @return true if device is idle
     */
    public boolean isDeviceIdle() {
        DeviceStateMonitor dsm = getDeviceStateMonitor();
        if (dsm == null) {
            Rlog.e(LOG_TAG, "isDeviceIdle: DeviceStateMonitor is null");
            return false;
        }
        return !dsm.shouldEnableHighPowerConsumptionIndications();
    }

    /**
     * Get notified when device idleness state has changed
     *
     * @param isIdle true if the new state is idle
     */
    public void notifyDeviceIdleStateChanged(boolean isIdle) {
        ServiceStateTracker sst = getServiceStateTracker();
        if (sst == null) {
            Rlog.e(LOG_TAG, "notifyDeviceIdleStateChanged: SST is null");
            return;
        }
        sst.onDeviceIdleStateChanged(isIdle);
    }

    /**
     * Returns a list of the equivalent home PLMNs (EF_EHPLMN) from the USIM app.
     *
     * @return A list of equivalent home PLMNs. Returns an empty list if EF_EHPLMN is empty or
     * does not exist on the SIM card.
     */
    public @NonNull List<String> getEquivalentHomePlmns() {
        return Collections.emptyList();
    }

    public void dump(FileDescriptor fd, PrintWriter pw, String[] args) {
        pw.println("Phone: subId=" + getSubId());
        pw.println(" mPhoneId=" + mPhoneId);
        pw.println(" mCi=" + mCi);
        pw.println(" mDnsCheckDisabled=" + mDnsCheckDisabled);
        pw.println(" mDoesRilSendMultipleCallRing=" + mDoesRilSendMultipleCallRing);
        pw.println(" mCallRingContinueToken=" + mCallRingContinueToken);
        pw.println(" mCallRingDelay=" + mCallRingDelay);
        pw.println(" mIsVoiceCapable=" + mIsVoiceCapable);
        pw.println(" mIccRecords=" + mIccRecords.get());
        pw.println(" mUiccApplication=" + mUiccApplication.get());
        pw.println(" mSmsStorageMonitor=" + mSmsStorageMonitor);
        pw.println(" mSmsUsageMonitor=" + mSmsUsageMonitor);
        pw.flush();
        pw.println(" mLooper=" + mLooper);
        pw.println(" mContext=" + mContext);
        pw.println(" mNotifier=" + mNotifier);
        pw.println(" mSimulatedRadioControl=" + mSimulatedRadioControl);
        pw.println(" mUnitTestMode=" + mUnitTestMode);
        pw.println(" isDnsCheckDisabled()=" + isDnsCheckDisabled());
        pw.println(" getUnitTestMode()=" + getUnitTestMode());
        pw.println(" getState()=" + getState());
        pw.println(" getIccSerialNumber()=" + getIccSerialNumber());
        pw.println(" getIccRecordsLoaded()=" + getIccRecordsLoaded());
        pw.println(" getMessageWaitingIndicator()=" + getMessageWaitingIndicator());
        pw.println(" getCallForwardingIndicator()=" + getCallForwardingIndicator());
        pw.println(" isInEmergencyCall()=" + isInEmergencyCall());
        pw.flush();
        pw.println(" isInEcm()=" + isInEcm());
        pw.println(" getPhoneName()=" + getPhoneName());
        pw.println(" getPhoneType()=" + getPhoneType());
        pw.println(" getVoiceMessageCount()=" + getVoiceMessageCount());
        pw.println(" getActiveApnTypes()=" + getActiveApnTypes());
        pw.println(" needsOtaServiceProvisioning=" + needsOtaServiceProvisioning());
        pw.println(" isInEmergencySmsMode=" + isInEmergencySmsMode());
        pw.println(" isEcmCanceledForEmergency=" + isEcmCanceledForEmergency());
        pw.println(" service state=" + getServiceState());
        pw.flush();
        pw.println("++++++++++++++++++++++++++++++++");

        if (mImsPhone != null) {
            try {
                mImsPhone.dump(fd, pw, args);
            } catch (Exception e) {
                e.printStackTrace();
            }

            pw.flush();
            pw.println("++++++++++++++++++++++++++++++++");
        }

        if (mTransportManager != null) {
            for (int transport : mTransportManager.getAvailableTransports()) {
                if (getDcTracker(transport) != null) {
                    getDcTracker(transport).dump(fd, pw, args);
                    pw.flush();
                    pw.println("++++++++++++++++++++++++++++++++");
                }
            }
        }

        if (getServiceStateTracker() != null) {
            try {
                getServiceStateTracker().dump(fd, pw, args);
            } catch (Exception e) {
                e.printStackTrace();
            }

            pw.flush();
            pw.println("++++++++++++++++++++++++++++++++");
        }

        if (getEmergencyNumberTracker() != null) {
            try {
                getEmergencyNumberTracker().dump(fd, pw, args);
            } catch (Exception e) {
                e.printStackTrace();
            }

            pw.flush();
            pw.println("++++++++++++++++++++++++++++++++");
        }

        if (getDisplayInfoController() != null) {
            try {
                getDisplayInfoController().dump(fd, pw, args);
            } catch (Exception e) {
                e.printStackTrace();
            }

            pw.flush();
            pw.println("++++++++++++++++++++++++++++++++");
        }

        if (mCarrierResolver != null) {
            try {
                mCarrierResolver.dump(fd, pw, args);
            } catch (Exception e) {
                e.printStackTrace();
            }

            pw.flush();
            pw.println("++++++++++++++++++++++++++++++++");
        }

        if (mCarrierActionAgent != null) {
            try {
                mCarrierActionAgent.dump(fd, pw, args);
            } catch (Exception e) {
                e.printStackTrace();
            }

            pw.flush();
            pw.println("++++++++++++++++++++++++++++++++");
        }

        if (mCarrierSignalAgent != null) {
            try {
                mCarrierSignalAgent.dump(fd, pw, args);
            } catch (Exception e) {
                e.printStackTrace();
            }

            pw.flush();
            pw.println("++++++++++++++++++++++++++++++++");
        }

        if (getCallTracker() != null) {
            try {
                getCallTracker().dump(fd, pw, args);
            } catch (Exception e) {
                e.printStackTrace();
            }

            pw.flush();
            pw.println("++++++++++++++++++++++++++++++++");
        }

        if (mSimActivationTracker != null) {
            try {
                mSimActivationTracker.dump(fd, pw, args);
            } catch (Exception e) {
                e.printStackTrace();
            }

            pw.flush();
            pw.println("++++++++++++++++++++++++++++++++");
        }

        if (mDeviceStateMonitor != null) {
            pw.println("DeviceStateMonitor:");
            mDeviceStateMonitor.dump(fd, pw, args);
            pw.println("++++++++++++++++++++++++++++++++");
        }

        if (mTransportManager != null) {
            mTransportManager.dump(fd, pw, args);
        }

        if (mCi != null && mCi instanceof RIL) {
            try {
                ((RIL)mCi).dump(fd, pw, args);
            } catch (Exception e) {
                e.printStackTrace();
            }

            pw.flush();
            pw.println("++++++++++++++++++++++++++++++++");
        }

        if (getCarrierPrivilegesTracker() != null) {
            pw.println("CarrierPrivilegesTracker:");
            getCarrierPrivilegesTracker().dump(fd, pw, args);
            pw.println("++++++++++++++++++++++++++++++++");
        }

        pw.println("Phone Local Log: ");
        if (mLocalLog != null) {
            try {
                mLocalLog.dump(fd, pw, args);
            } catch (Exception e) {
                e.printStackTrace();
            }
            pw.flush();
            pw.println("++++++++++++++++++++++++++++++++");
        }
    }

    private void logd(String s) {
        Rlog.d(LOG_TAG, "[" + mPhoneId + "] " + s);
    }

    private void logi(String s) {
        Rlog.i(LOG_TAG, "[" + mPhoneId + "] " + s);
    }

    private void loge(String s) {
        Rlog.e(LOG_TAG, "[" + mPhoneId + "] " + s);
    }

    private static String pii(String s) {
        return Rlog.pii(LOG_TAG, s);
    }
}<|MERGE_RESOLUTION|>--- conflicted
+++ resolved
@@ -2417,15 +2417,10 @@
             loge("setAllowedNetworkTypes: Invalid allowed network type reason: " + reason);
             return;
         }
-<<<<<<< HEAD
-        if (!SubscriptionManager.isUsableSubscriptionId(subId)) {
-            loge("setAllowedNetworkTypes: Invalid subscriptionId: " + subId);
-=======
         if (!SubscriptionManager.isUsableSubscriptionId(subId)
                 || !mIsAllowedNetworkTypesLoadedFromDb) {
             loge("setAllowedNetworkTypes: no sim or network type is not loaded. SubscriptionId: "
                     + subId + ", isNetworkTypeLoaded" + mIsAllowedNetworkTypesLoadedFromDb);
->>>>>>> 97083863
             return;
         }
         String mapAsString = "";
