--- conflicted
+++ resolved
@@ -104,10 +104,7 @@
     private static final int PACKAGE_NOT_PRIVILEGED = 0;
     private static final int PACKAGE_PRIVILEGED_FROM_CARRIER_CONFIG = 1;
     private static final int PACKAGE_PRIVILEGED_FROM_SIM = 2;
-<<<<<<< HEAD
-=======
     private static final int PACKAGE_PRIVILEGED_FROM_CARRIER_SERVICE_TEST_OVERRIDE = 3;
->>>>>>> 1230bdf6
 
     // TODO(b/232273884): Turn feature on when find solution to handle the inter-carriers switching
     /**
@@ -715,10 +712,7 @@
             final int priv = getPackagePrivilegedStatus(e.getKey(), e.getValue());
             switch (priv) {
                 case PACKAGE_PRIVILEGED_FROM_SIM:
-<<<<<<< HEAD
-=======
                 case PACKAGE_PRIVILEGED_FROM_CARRIER_SERVICE_TEST_OVERRIDE: // fallthrough
->>>>>>> 1230bdf6
                     carrierServiceEligiblePackages.add(e.getKey());
                     // fallthrough
                 case PACKAGE_PRIVILEGED_FROM_CARRIER_CONFIG:
@@ -760,13 +754,9 @@
                 }
                 for (UiccAccessRule rule : mCarrierConfigRules) {
                     if (rule.matches(cert, pkgName)) {
-<<<<<<< HEAD
-                        return PACKAGE_PRIVILEGED_FROM_CARRIER_CONFIG;
-=======
                         return pkgName.equals(mTestOverrideCarrierServicePackage)
                                 ? PACKAGE_PRIVILEGED_FROM_CARRIER_SERVICE_TEST_OVERRIDE
                                 : PACKAGE_PRIVILEGED_FROM_CARRIER_CONFIG;
->>>>>>> 1230bdf6
                     }
                 }
             }
@@ -1043,14 +1033,11 @@
         String carrierServicePackageName = null;
         for (ResolveInfo resolveInfo : carrierServiceResolveInfos) {
             String packageName = getPackageName(resolveInfo);
-<<<<<<< HEAD
-=======
             if (mTestOverrideCarrierServicePackage != null
                     && !mTestOverrideCarrierServicePackage.equals(packageName)) {
                 continue;
             }
 
->>>>>>> 1230bdf6
             if (simPrivilegedPackages.contains(packageName)) {
                 carrierServicePackageName = packageName;
                 break;
