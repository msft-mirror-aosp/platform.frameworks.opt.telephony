/*
 * Copyright (C) 2015 The Android Open Source Project
 *
 * Licensed under the Apache License, Version 2.0 (the "License");
 * you may not use this file except in compliance with the License.
 * You may obtain a copy of the License at
 *
 *      http://www.apache.org/licenses/LICENSE-2.0
 *
 * Unless required by applicable law or agreed to in writing, software
 * distributed under the License is distributed on an "AS IS" BASIS,
 * WITHOUT WARRANTIES OR CONDITIONS OF ANY KIND, either express or implied.
 * See the License for the specific language governing permissions and
 * limitations under the License.
 */

package com.android.internal.telephony;

import android.annotation.NonNull;
import android.annotation.Nullable;
import android.content.Context;
import android.content.res.XmlResourceParser;
import android.database.Cursor;
import android.os.Handler;
import android.os.IDeviceIdleController;
import android.os.Looper;
import android.os.ServiceManager;
import android.system.ErrnoException;
import android.system.Os;
import android.system.OsConstants;
import android.system.StructStatVfs;
import android.telephony.AccessNetworkConstants.TransportType;
import android.telephony.Rlog;
import android.text.TextUtils;

import com.android.internal.telephony.cdma.CdmaSubscriptionSourceManager;
import com.android.internal.telephony.cdma.EriManager;
import com.android.internal.telephony.dataconnection.DataEnabledSettings;
import com.android.internal.telephony.dataconnection.DcTracker;
import com.android.internal.telephony.dataconnection.TransportManager;
import com.android.internal.telephony.emergency.EmergencyNumberTracker;
import com.android.internal.telephony.imsphone.ImsExternalCallTracker;
import com.android.internal.telephony.imsphone.ImsPhone;
import com.android.internal.telephony.imsphone.ImsPhoneCallTracker;
import com.android.internal.telephony.nitz.NewNitzStateMachineImpl;
import com.android.internal.telephony.uicc.IccCardStatus;
import com.android.internal.telephony.uicc.UiccCard;
import com.android.internal.telephony.uicc.UiccProfile;

import dalvik.system.PathClassLoader;

import org.xmlpull.v1.XmlPullParser;
import org.xmlpull.v1.XmlPullParserException;

import java.io.File;
import java.io.IOException;
import java.util.Arrays;
import java.util.HashSet;
import java.util.Set;
import java.util.function.Consumer;
import java.util.stream.Collectors;



/**
 * This class has one-line methods to instantiate objects only. The purpose is to make code
 * unit-test friendly and use this class as a way to do dependency injection. Instantiating objects
 * this way makes it easier to mock them in tests.
 */
public class TelephonyComponentFactory {

    private static final String TAG = TelephonyComponentFactory.class.getSimpleName();

    private static TelephonyComponentFactory sInstance;

    private InjectedComponents mInjectedComponents;

    private static class InjectedComponents {
        private static final String ATTRIBUTE_JAR = "jar";
        private static final String ATTRIBUTE_PACKAGE = "package";
        private static final String TAG_INJECTION = "injection";
        private static final String TAG_COMPONENTS = "components";
        private static final String TAG_COMPONENT = "component";
        private static final String SYSTEM = "/system/";
        private static final String PRODUCT = "/product/";

        private final Set<String> mComponentNames = new HashSet<>();
        private TelephonyComponentFactory mInjectedInstance;
        private String mPackageName;
        private String mJarPath;

        /**
         * @return paths correctly configured to inject.
         * 1) PackageName and JarPath mustn't be empty.
         * 2) JarPath is restricted under /system or /product only.
         * 3) JarPath is on a READ-ONLY partition.
         */
        private @Nullable String getValidatedPaths() {
            if (TextUtils.isEmpty(mPackageName) || TextUtils.isEmpty(mJarPath)) {
                return null;
            }
            // filter out invalid paths
            return Arrays.stream(mJarPath.split(File.pathSeparator))
                    .filter(s -> (s.startsWith(SYSTEM) || s.startsWith(PRODUCT)))
                    .filter(s -> {
                        try {
                            // This will also throw an error if the target doesn't exist.
                            StructStatVfs vfs = Os.statvfs(s);
                            return (vfs.f_flag & OsConstants.ST_RDONLY) != 0;
                        } catch (ErrnoException e) {
                            Rlog.w(TAG, "Injection jar is not protected , path: " + s
                                    + e.getMessage());
                            return false;
                        }
                    }).distinct()
                    .collect(Collectors.joining(File.pathSeparator));
        }

        private void makeInjectedInstance() {
            String validatedPaths = getValidatedPaths();
            Rlog.d(TAG, "validated paths: " + validatedPaths);
            if (!TextUtils.isEmpty(validatedPaths)) {
                try {
                    PathClassLoader classLoader = new PathClassLoader(validatedPaths,
                            ClassLoader.getSystemClassLoader());
                    Class<?> cls = classLoader.loadClass(mPackageName);
                    mInjectedInstance = (TelephonyComponentFactory) cls.newInstance();
                } catch (ClassNotFoundException e) {
                    Rlog.e(TAG, "failed: " + e.getMessage());
                } catch (IllegalAccessException | InstantiationException e) {
                    Rlog.e(TAG, "injection failed: " + e.getMessage());
                }
            }
        }

        private boolean isComponentInjected(String componentName) {
            if (mInjectedInstance == null) {
                return false;
            }
            return mComponentNames.contains(componentName);
        }

        /**
         * Find the injection tag, set attributes, and then parse the injection.
         */
        private void parseXml(@NonNull XmlPullParser parser) {
            parseXmlByTag(parser, false, p -> {
                setAttributes(p);
                parseInjection(p);
            }, TAG_INJECTION);
        }

        /**
         * Only parse the first injection tag. Find the components tag, then try parse it next.
         */
        private void parseInjection(@NonNull XmlPullParser parser) {
            parseXmlByTag(parser, false, p -> parseComponents(p), TAG_COMPONENTS);
        }

        /**
         * Only parse the first components tag. Find the component tags, then try parse them next.
         */
        private void parseComponents(@NonNull XmlPullParser parser) {
            parseXmlByTag(parser, true, p -> parseComponent(p), TAG_COMPONENT);
        }

        /**
         * Extract text values from component tags.
         */
        private void parseComponent(@NonNull XmlPullParser parser) {
            try {
                int outerDepth = parser.getDepth();
                int type;
                while ((type = parser.next()) != XmlPullParser.END_DOCUMENT
                        && (type != XmlPullParser.END_TAG || parser.getDepth() > outerDepth)) {
                    if (type == XmlPullParser.TEXT) {
                        mComponentNames.add(parser.getText());
                    }
                }
            } catch (XmlPullParserException | IOException e) {
                Rlog.e(TAG, "Failed to parse the component." , e);
            }
        }

        /**
         * Iterates the tags, finds the corresponding tag and then applies the consumer.
         */
        private void parseXmlByTag(@NonNull XmlPullParser parser, boolean allowDuplicate,
                @NonNull Consumer<XmlPullParser> consumer, @NonNull final String tag) {
            try {
                int outerDepth = parser.getDepth();
                int type;
                while ((type = parser.next()) != XmlPullParser.END_DOCUMENT
                        && (type != XmlPullParser.END_TAG || parser.getDepth() > outerDepth)) {
                    if (type == XmlPullParser.START_TAG && tag.equals(parser.getName())) {
                        consumer.accept(parser);
                        if (!allowDuplicate) {
                            return;
                        }
                    }
                }
            } catch (XmlPullParserException | IOException e) {
                Rlog.e(TAG, "Failed to parse or find tag: " + tag, e);
            }
        }

        /**
         * Sets the mPackageName and mJarPath by <injection/> tag.
         * @param parser
         * @return
         */
        private void setAttributes(@NonNull XmlPullParser parser) {
            for (int i = 0; i < parser.getAttributeCount(); i++) {
                String name = parser.getAttributeName(i);
                String value = parser.getAttributeValue(i);
                if (InjectedComponents.ATTRIBUTE_PACKAGE.equals(name)) {
                    mPackageName = value;
                } else if (InjectedComponents.ATTRIBUTE_JAR.equals(name)) {
                    mJarPath = value;
                }
            }
        }
    }

    public static TelephonyComponentFactory getInstance() {
        if (sInstance == null) {
            sInstance = new TelephonyComponentFactory();
        }
        return sInstance;
    }

    /**
     * Inject TelephonyComponentFactory using a xml config file.
     * @param parser a nullable {@link XmlResourceParser} created with the injection config file.
     * The config xml should has below formats:
     * <injection package="package.InjectedTelephonyComponentFactory" jar="path to jar file">
     *     <components>
     *         <component>example.package.ComponentAbc</component>
     *         <component>example.package.ComponentXyz</component>
     *         <!-- e.g. com.android.internal.telephony.GsmCdmaPhone -->
     *     </components>
     * </injection>
     */
    public void injectTheComponentFactory(XmlResourceParser parser) {
        if (mInjectedComponents != null) {
            Rlog.d(TAG, "Already injected.");
            return;
        }

        if (parser != null) {
            mInjectedComponents = new InjectedComponents();
            mInjectedComponents.parseXml(parser);
            mInjectedComponents.makeInjectedInstance();
            boolean injectSuccessful = !TextUtils.isEmpty(mInjectedComponents.getValidatedPaths());
            Rlog.d(TAG, "Total components injected: " + (injectSuccessful
                    ? mInjectedComponents.mComponentNames.size() : 0));
        }
    }

    /**
     * Use the injected TelephonyComponentFactory if configured. Otherwise, use the default.
     * @param componentName Name of the component class uses the injected component factory,
     * e.g. GsmCdmaPhone.class.getName() for {@link GsmCdmaPhone}
     * @return injected component factory. If not configured or injected, return the default one.
     */
    public TelephonyComponentFactory inject(String componentName) {
        if (mInjectedComponents != null && mInjectedComponents.isComponentInjected(componentName)) {
            return mInjectedComponents.mInjectedInstance;
        }
        return sInstance;
    }

    public GsmCdmaCallTracker makeGsmCdmaCallTracker(GsmCdmaPhone phone) {
        return new GsmCdmaCallTracker(phone);
    }

    public SmsStorageMonitor makeSmsStorageMonitor(Phone phone) {
        return new SmsStorageMonitor(phone);
    }

    public SmsUsageMonitor makeSmsUsageMonitor(Context context) {
        return new SmsUsageMonitor(context);
    }

    public ServiceStateTracker makeServiceStateTracker(GsmCdmaPhone phone, CommandsInterface ci) {
        return new ServiceStateTracker(phone, ci);
    }

    /**
     * Create a new EmergencyNumberTracker.
     */
    public EmergencyNumberTracker makeEmergencyNumberTracker(Phone phone, CommandsInterface ci) {
        return new EmergencyNumberTracker(phone, ci);
    }

<<<<<<< HEAD
    private static final boolean USE_NEW_NITZ_STATE_MACHINE = false;

=======
>>>>>>> d3d0c8af
    /**
     * Returns a new {@link NitzStateMachine} instance.
     */
    public NitzStateMachine makeNitzStateMachine(GsmCdmaPhone phone) {
<<<<<<< HEAD
        if (USE_NEW_NITZ_STATE_MACHINE) {
            return NewNitzStateMachineImpl.createInstance(phone);
        } else {
            return new NitzStateMachineImpl(phone);
        }
=======
        return new NitzStateMachineImpl(phone);
>>>>>>> d3d0c8af
    }

    public SimActivationTracker makeSimActivationTracker(Phone phone) {
        return new SimActivationTracker(phone);
    }

    public DcTracker makeDcTracker(Phone phone, @TransportType int transportType) {
        return new DcTracker(phone, transportType);
    }

    public CarrierSignalAgent makeCarrierSignalAgent(Phone phone) {
        return new CarrierSignalAgent(phone);
    }

    public CarrierActionAgent makeCarrierActionAgent(Phone phone) {
        return new CarrierActionAgent(phone);
    }

    public CarrierResolver makeCarrierResolver(Phone phone) {
        return new CarrierResolver(phone);
    }

    public IccPhoneBookInterfaceManager makeIccPhoneBookInterfaceManager(Phone phone) {
        return new IccPhoneBookInterfaceManager(phone);
    }

    public IccSmsInterfaceManager makeIccSmsInterfaceManager(Phone phone) {
        return new IccSmsInterfaceManager(phone);
    }

    /**
     * Create a new UiccProfile object.
     */
    public UiccProfile makeUiccProfile(Context context, CommandsInterface ci, IccCardStatus ics,
                                       int phoneId, UiccCard uiccCard, Object lock) {
        return new UiccProfile(context, ci, ics, phoneId, uiccCard, lock);
    }

    public EriManager makeEriManager(Phone phone, int eriFileSource) {
        return new EriManager(phone, eriFileSource);
    }

    public WspTypeDecoder makeWspTypeDecoder(byte[] pdu) {
        return new WspTypeDecoder(pdu);
    }

    /**
     * Create a tracker for a single-part SMS.
     */
    public InboundSmsTracker makeInboundSmsTracker(byte[] pdu, long timestamp, int destPort,
            boolean is3gpp2, boolean is3gpp2WapPdu, String address, String displayAddr,
            String messageBody, boolean isClass0, int subId) {
        return new InboundSmsTracker(pdu, timestamp, destPort, is3gpp2, is3gpp2WapPdu, address,
                displayAddr, messageBody, isClass0, subId);
    }

    /**
     * Create a tracker for a multi-part SMS.
     */
    public InboundSmsTracker makeInboundSmsTracker(byte[] pdu, long timestamp, int destPort,
            boolean is3gpp2, String address, String displayAddr, int referenceNumber,
            int sequenceNumber, int messageCount, boolean is3gpp2WapPdu, String messageBody,
            boolean isClass0, int subId) {
        return new InboundSmsTracker(pdu, timestamp, destPort, is3gpp2, address, displayAddr,
                referenceNumber, sequenceNumber, messageCount, is3gpp2WapPdu, messageBody,
                isClass0, subId);
    }

    /**
     * Create a tracker from a row of raw table
     */
    public InboundSmsTracker makeInboundSmsTracker(Cursor cursor, boolean isCurrentFormat3gpp2) {
        return new InboundSmsTracker(cursor, isCurrentFormat3gpp2);
    }

    public ImsPhoneCallTracker makeImsPhoneCallTracker(ImsPhone imsPhone) {
        return new ImsPhoneCallTracker(imsPhone);
    }

    public ImsExternalCallTracker makeImsExternalCallTracker(ImsPhone imsPhone) {

        return new ImsExternalCallTracker(imsPhone);
    }

    /**
     * Create an AppSmsManager for per-app SMS message.
     */
    public AppSmsManager makeAppSmsManager(Context context) {
        return new AppSmsManager(context);
    }

    public DeviceStateMonitor makeDeviceStateMonitor(Phone phone) {
        return new DeviceStateMonitor(phone);
    }

    public TransportManager makeTransportManager(Phone phone) {
        return new TransportManager(phone);
    }

    public CdmaSubscriptionSourceManager
    getCdmaSubscriptionSourceManagerInstance(Context context, CommandsInterface ci, Handler h,
                                             int what, Object obj) {
        return CdmaSubscriptionSourceManager.getInstance(context, ci, h, what, obj);
    }

    public IDeviceIdleController getIDeviceIdleController() {
        return IDeviceIdleController.Stub.asInterface(
                ServiceManager.getService(Context.DEVICE_IDLE_CONTROLLER));
    }

    public LocaleTracker makeLocaleTracker(Phone phone, NitzStateMachine nitzStateMachine,
                                           Looper looper) {
        return new LocaleTracker(phone, nitzStateMachine, looper);
    }

    public DataEnabledSettings makeDataEnabledSettings(Phone phone) {
        return new DataEnabledSettings(phone);
    }
}<|MERGE_RESOLUTION|>--- conflicted
+++ resolved
@@ -42,7 +42,6 @@
 import com.android.internal.telephony.imsphone.ImsExternalCallTracker;
 import com.android.internal.telephony.imsphone.ImsPhone;
 import com.android.internal.telephony.imsphone.ImsPhoneCallTracker;
-import com.android.internal.telephony.nitz.NewNitzStateMachineImpl;
 import com.android.internal.telephony.uicc.IccCardStatus;
 import com.android.internal.telephony.uicc.UiccCard;
 import com.android.internal.telephony.uicc.UiccProfile;
@@ -293,24 +292,11 @@
         return new EmergencyNumberTracker(phone, ci);
     }
 
-<<<<<<< HEAD
-    private static final boolean USE_NEW_NITZ_STATE_MACHINE = false;
-
-=======
->>>>>>> d3d0c8af
     /**
      * Returns a new {@link NitzStateMachine} instance.
      */
     public NitzStateMachine makeNitzStateMachine(GsmCdmaPhone phone) {
-<<<<<<< HEAD
-        if (USE_NEW_NITZ_STATE_MACHINE) {
-            return NewNitzStateMachineImpl.createInstance(phone);
-        } else {
-            return new NitzStateMachineImpl(phone);
-        }
-=======
         return new NitzStateMachineImpl(phone);
->>>>>>> d3d0c8af
     }
 
     public SimActivationTracker makeSimActivationTracker(Phone phone) {
