--- conflicted
+++ resolved
@@ -371,20 +371,6 @@
         mSST.registerForVoiceRegStateOrRatChanged(this, EVENT_VRS_OR_RAT_CHANGED, null);
         mSST.getServiceStateStats().registerDataNetworkControllerCallback();
 
-<<<<<<< HEAD
-        if (isSubscriptionManagerServiceEnabled()) {
-            mSubscriptionManagerService.registerCallback(new SubscriptionManagerServiceCallback(
-                    this::post) {
-                @Override
-                public void onUiccApplicationsEnabledChanged(int subId) {
-                    reapplyUiccAppsEnablementIfNeeded(ENABLE_UICC_APPS_MAX_RETRIES);
-                }
-            });
-        } else {
-            SubscriptionController.getInstance().registerForUiccAppsEnabled(this,
-                    EVENT_UICC_APPS_ENABLEMENT_SETTING_CHANGED, null, false);
-        }
-=======
         mSubscriptionManagerService.registerCallback(new SubscriptionManagerServiceCallback(
                 this::post) {
             @Override
@@ -392,7 +378,6 @@
                 reapplyUiccAppsEnablementIfNeeded(ENABLE_UICC_APPS_MAX_RETRIES);
             }
         });
->>>>>>> b0184374
 
         mLinkBandwidthEstimator = mTelephonyComponentFactory
                 .inject(LinkBandwidthEstimator.class.getName())
@@ -4507,15 +4492,12 @@
                         + ServiceState.rilServiceStateToString(mTelecomVoiceServiceStateOverride)
                         + ")");
         pw.println(" mUiccApplicationsEnabled=" + mUiccApplicationsEnabled);
-<<<<<<< HEAD
-=======
         pw.flush();
         try {
             mCallWaitingController.dump(pw);
         } catch (Exception e) {
             e.printStackTrace();
         }
->>>>>>> b0184374
         pw.flush();
     }
 
