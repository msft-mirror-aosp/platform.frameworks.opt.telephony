--- conflicted
+++ resolved
@@ -740,19 +740,7 @@
      * @param responseInfo Response info struct containing response type, serial no. and error
      */
     public void deactivateDataCallResponse(RadioResponseInfo responseInfo) {
-<<<<<<< HEAD
-        RILRequest rr = mRil.processResponse(responseInfo);
-
-        if (rr != null) {
-            int response = responseInfo.error;
-            if (responseInfo.error == RadioError.NONE) {
-                sendMessageResponse(rr.mResult, response);
-            }
-            mRil.processResponseDone(rr, responseInfo, response);
-        }
-=======
-        responseVoid(responseInfo);
->>>>>>> 00ba20d5
+        responseVoid(responseInfo);
     }
 
     /**
