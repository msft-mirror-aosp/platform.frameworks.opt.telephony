--- conflicted
+++ resolved
@@ -55,6 +55,7 @@
 import android.service.euicc.GetEuiccProfileInfoListResult;
 import android.telecom.PhoneAccountHandle;
 import android.telecom.TelecomManager;
+import android.telephony.AnomalyReporter;
 import android.telephony.CarrierConfigManager;
 import android.telephony.RadioAccessFamily;
 import android.telephony.SubscriptionInfo;
@@ -1141,22 +1142,6 @@
                 }
             }
 
-<<<<<<< HEAD
-            // embeddedSubs contains all the existing embedded subs queried from EuiccManager,
-            // including active or inactive. If there are any embedded subscription in the database
-            // that is not in embeddedSubs, mark them as non-embedded. These were deleted embedded
-            // subscriptions, so we treated them as non-embedded (pre-U behavior) and they don't
-            // show up in Settings SIM page.
-            mSubscriptionDatabaseManager.getAllSubscriptions().stream()
-                    .filter(SubscriptionInfoInternal::isEmbedded)
-                    .filter(subInfo -> !embeddedSubs.contains(subInfo.getSubscriptionId()))
-                    .forEach(subInfo -> {
-                        logl("updateEmbeddedSubscriptions: Mark the deleted sub "
-                                + subInfo.getSubscriptionId() + " as non-embedded.");
-                        mSubscriptionDatabaseManager.setEmbedded(
-                                subInfo.getSubscriptionId(), false);
-                    });
-=======
             // Marked the previous embedded subscriptions non-embedded if the latest profiles do
             // not include them anymore.
             if (isProfileUpdateSuccessful) {
@@ -1190,7 +1175,6 @@
             } else {
                 loge("The eSIM profiles update was not successful.");
             }
->>>>>>> baf70cac
         });
         log("updateEmbeddedSubscriptions: Finished embedded subscription update.");
         if (callback != null) {
@@ -1975,8 +1959,8 @@
 
         return mSubscriptionDatabaseManager.getAllSubscriptions().stream()
                 .map(SubscriptionInfoInternal::toSubscriptionInfo)
-                .filter(subInfo -> mSubscriptionManager
-                        .canManageSubscription(subInfo, callingPackage))
+                .filter(subInfo -> subInfo.isEmbedded()
+                        && mSubscriptionManager.canManageSubscription(subInfo, callingPackage))
                 .sorted(Comparator.comparing(SubscriptionInfo::getSimSlotIndex)
                         .thenComparing(SubscriptionInfo::getSubscriptionId))
                 .collect(Collectors.toList());
@@ -3608,6 +3592,7 @@
             }
 
             UserHandle userHandle = UserHandle.of(subInfo.getUserId());
+            log("getSubscriptionUserHandle subId = " + subId + " userHandle = " + userHandle);
             if (userHandle.getIdentifier() == UserHandle.USER_NULL) {
                 return null;
             }
