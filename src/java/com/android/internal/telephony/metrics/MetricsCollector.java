--- conflicted
+++ resolved
@@ -977,12 +977,8 @@
                 session.callDuration,
                 session.lastKnownRat,
                 session.foldState,
-<<<<<<< HEAD
-                session.ratSwitchCountAfterConnected);
-=======
                 session.ratSwitchCountAfterConnected,
                 session.handoverInProgress);
->>>>>>> 9431a8b5
     }
 
     private static StatsEvent buildStatsEvent(IncomingSms sms) {
