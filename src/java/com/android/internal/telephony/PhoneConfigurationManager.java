--- conflicted
+++ resolved
@@ -53,6 +53,7 @@
     public static final String DSDS = "dsds";
     public static final String TSTS = "tsts";
     public static final String SSSS = "";
+    public static final String CTS_MOCK_MODEM_SERVICE = "android.telephony.cts.MockModemService";
     private static final String LOG_TAG = "PhoneCfgMgr";
     private static final int EVENT_SWITCH_DSDS_CONFIG_DONE = 100;
     private static final int EVENT_GET_MODEM_STATUS = 101;
@@ -339,7 +340,7 @@
             log("switchMultiSimConfig: sending the request for switching");
             Message callback = Message.obtain(
                     mHandler, EVENT_SWITCH_DSDS_CONFIG_DONE, numOfSims, 0 /**dummy arg*/);
-            mRadioConfig.setModemsConfig(numOfSims, callback);
+            mRadioConfig.setNumOfLiveModems(numOfSims, callback);
         } else {
             log("switchMultiSimConfig: No need to switch. getNumOfActiveSims is already "
                     + numOfSims);
@@ -447,8 +448,6 @@
         intent.putExtra(EXTRA_ACTIVE_SIM_SUPPORTED_COUNT, numOfActiveModems);
         mContext.sendBroadcast(intent);
     }
-<<<<<<< HEAD
-=======
     /**
      * This is invoked from shell commands during CTS testing only.
      * @return true if the modem service is set successfully, false otherwise.
@@ -502,7 +501,6 @@
 
         return mPhones[0].mCi.getModemService();
     }
->>>>>>> ab6586ce
 
     /**
      * A wrapper class that wraps some methods so that they can be replaced or mocked in unit-tests.
