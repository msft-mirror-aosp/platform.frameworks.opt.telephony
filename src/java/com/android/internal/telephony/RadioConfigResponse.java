/*
 * Copyright (C) 2018 The Android Open Source Project
 *
 * Licensed under the Apache License, Version 2.0 (the "License");
 * you may not use this file except in compliance with the License.
 * You may obtain a copy of the License at
 *
 *      http://www.apache.org/licenses/LICENSE-2.0
 *
 * Unless required by applicable law or agreed to in writing, software
 * distributed under the License is distributed on an "AS IS" BASIS,
 * WITHOUT WARRANTIES OR CONDITIONS OF ANY KIND, either express or implied.
 * See the License for the specific language governing permissions and
 * limitations under the License.
 */

package com.android.internal.telephony;

import static android.telephony.TelephonyManager.CAPABILITY_ALLOWED_NETWORK_TYPES_USED;
import static android.telephony.TelephonyManager
        .CAPABILITY_NR_DUAL_CONNECTIVITY_CONFIGURATION_AVAILABLE;
import static android.telephony.TelephonyManager.CAPABILITY_PHYSICAL_CHANNEL_CONFIG_1_6_SUPPORTED;
import static android.telephony.TelephonyManager.CAPABILITY_SECONDARY_LINK_BANDWIDTH_VISIBLE;
import static android.telephony.TelephonyManager.CAPABILITY_SIM_PHONEBOOK_IN_MODEM;
import static android.telephony.TelephonyManager.CAPABILITY_THERMAL_MITIGATION_DATA_THROTTLING;
import static android.telephony.TelephonyManager.RadioInterfaceCapability;

import android.hardware.radio.V1_0.RadioError;
import android.hardware.radio.V1_0.RadioResponseInfo;
import android.hardware.radio.config.V1_1.ModemsConfig;
import android.hardware.radio.config.V1_3.IRadioConfigResponse;
import android.telephony.ModemInfo;
import android.telephony.PhoneCapability;

import com.android.internal.annotations.VisibleForTesting;
import com.android.internal.telephony.uicc.IccSlotStatus;
import com.android.telephony.Rlog;

import java.util.ArrayList;
import java.util.HashSet;
import java.util.List;
import java.util.Set;

/**
 * This class is the implementation of IRadioConfigResponse interface.
 */
public class RadioConfigResponse extends IRadioConfigResponse.Stub {
    private static final String TAG = "RadioConfigResponse";

    private final RadioConfig mRadioConfig;
    private final HalVersion mRadioHalVersion;

    public RadioConfigResponse(RadioConfig radioConfig, HalVersion radioHalVersion) {
        mRadioConfig = radioConfig;
        mRadioHalVersion = radioHalVersion;
    }

    /**
     * Response function for IRadioConfig.getSimSlotsStatus().
     */
    public void getSimSlotsStatusResponse(RadioResponseInfo responseInfo,
            ArrayList<android.hardware.radio.config.V1_0.SimSlotStatus> slotStatus) {
        RILRequest rr = mRadioConfig.processResponse(responseInfo);

        if (rr != null) {
            ArrayList<IccSlotStatus> ret = RadioConfig.convertHalSlotStatus(slotStatus);
            if (responseInfo.error == RadioError.NONE) {
                // send response
                RadioResponse.sendMessageResponse(rr.mResult, ret);
                Rlog.d(TAG, rr.serialString() + "< "
                        + mRadioConfig.requestToString(rr.mRequest) + " " + ret.toString());
            } else {
                rr.onError(responseInfo.error, ret);
                Rlog.e(TAG, rr.serialString() + "< "
                        + mRadioConfig.requestToString(rr.mRequest) + " error "
                        + responseInfo.error);
            }

        } else {
            Rlog.e(TAG, "getSimSlotsStatusResponse: Error " + responseInfo.toString());
        }
    }

    /**
     * Response function for IRadioConfig.getSimSlotsStatus().
     */
    public void getSimSlotsStatusResponse_1_2(RadioResponseInfo responseInfo,
            ArrayList<android.hardware.radio.config.V1_2.SimSlotStatus> slotStatus) {
        RILRequest rr = mRadioConfig.processResponse(responseInfo);

        if (rr != null) {
            ArrayList<IccSlotStatus> ret = RadioConfig.convertHalSlotStatus_1_2(slotStatus);
            if (responseInfo.error == RadioError.NONE) {
                // send response
                RadioResponse.sendMessageResponse(rr.mResult, ret);
                Rlog.d(TAG, rr.serialString() + "< "
                        + mRadioConfig.requestToString(rr.mRequest) + " " + ret.toString());
            } else {
                rr.onError(responseInfo.error, ret);
                Rlog.e(TAG, rr.serialString() + "< "
                        + mRadioConfig.requestToString(rr.mRequest) + " error "
                        + responseInfo.error);
            }
        } else {
            Rlog.e(TAG, "getSimSlotsStatusResponse_1_2: Error " + responseInfo.toString());
        }
    }

    /**
     * Response function for IRadioConfig.setSimSlotsMapping().
     */
    public void setSimSlotsMappingResponse(RadioResponseInfo responseInfo) {
        RILRequest rr = mRadioConfig.processResponse(responseInfo);

        if (rr != null) {
            if (responseInfo.error == RadioError.NONE) {
                // send response
                RadioResponse.sendMessageResponse(rr.mResult, null);
                Rlog.d(TAG, rr.serialString() + "< "
                        + mRadioConfig.requestToString(rr.mRequest));
            } else {
                rr.onError(responseInfo.error, null);
                Rlog.e(TAG, rr.serialString() + "< "
                        + mRadioConfig.requestToString(rr.mRequest) + " error "
                        + responseInfo.error);
            }
        } else {
            Rlog.e(TAG, "setSimSlotsMappingResponse: Error " + responseInfo.toString());
        }
    }

    private PhoneCapability convertHalPhoneCapability(
            android.hardware.radio.config.V1_1.PhoneCapability phoneCapability) {
        // TODO b/121394331: clean up V1_1.PhoneCapability fields.
        int maxActiveVoiceCalls = 0;
        int maxActiveData = phoneCapability.maxActiveData;
        boolean validationBeforeSwitchSupported = phoneCapability.isInternetLingeringSupported;
        List<ModemInfo> logicalModemList = new ArrayList();

        for (android.hardware.radio.config.V1_1.ModemInfo
                modemInfo : phoneCapability.logicalModemList) {
            logicalModemList.add(new ModemInfo(modemInfo.modemId));
        }

        return new PhoneCapability(maxActiveVoiceCalls, maxActiveData, logicalModemList,
<<<<<<< HEAD
                validationBeforeSwitchSupported, mRadioConfig.getDeviceNrCapability());
=======
                validationBeforeSwitchSupported, mRadioConfig.getDeviceNrCapabilities());
>>>>>>> 81f6c947
    }
    /**
     * Response function for IRadioConfig.getPhoneCapability().
     */
    public void getPhoneCapabilityResponse(RadioResponseInfo responseInfo,
            android.hardware.radio.config.V1_1.PhoneCapability phoneCapability) {
        RILRequest rr = mRadioConfig.processResponse(responseInfo);

        if (rr != null) {
            PhoneCapability ret = convertHalPhoneCapability(phoneCapability);
            if (responseInfo.error == RadioError.NONE) {
                // send response
                RadioResponse.sendMessageResponse(rr.mResult, ret);
                Rlog.d(TAG, rr.serialString() + "< "
                        + mRadioConfig.requestToString(rr.mRequest) + " " + ret.toString());
            } else {
                rr.onError(responseInfo.error, ret);
                Rlog.e(TAG, rr.serialString() + "< "
                        + mRadioConfig.requestToString(rr.mRequest) + " error "
                        + responseInfo.error);
            }
        } else {
            Rlog.e(TAG, "getPhoneCapabilityResponse: Error " + responseInfo.toString());
        }
    }

    /**
     * Response function for IRadioConfig.setPreferredDataModem().
     */
    public void setPreferredDataModemResponse(RadioResponseInfo responseInfo) {
        RILRequest rr = mRadioConfig.processResponse(responseInfo);

        if (rr != null) {
            if (responseInfo.error == RadioError.NONE) {
                // send response
                RadioResponse.sendMessageResponse(rr.mResult, null);
                Rlog.d(TAG, rr.serialString() + "< "
                        + mRadioConfig.requestToString(rr.mRequest));
            } else {
                rr.onError(responseInfo.error, null);
                Rlog.e(TAG, rr.serialString() + "< "
                        + mRadioConfig.requestToString(rr.mRequest) + " error "
                        + responseInfo.error);
            }
        } else {
            Rlog.e(TAG, "setPreferredDataModemResponse: Error " + responseInfo.toString());
        }
    }

    /**
     * Response function for IRadioConfig.setModemsConfigResponse()
     * Currently this is being used as the callback for RadioConfig.setModemsConfig() method
     */
    public void setModemsConfigResponse(RadioResponseInfo responseInfo) {
        RILRequest rr = mRadioConfig.processResponse(responseInfo);

        if (rr != null) {
            if (responseInfo.error == RadioError.NONE) {
                // send response
                RadioResponse.sendMessageResponse(rr.mResult, rr.mRequest);
                Rlog.d(TAG, rr.serialString() + "< "
                        + mRadioConfig.requestToString(rr.mRequest));
            } else {
                rr.onError(responseInfo.error, null);
                Rlog.e(TAG, rr.serialString() + "< "
                        + mRadioConfig.requestToString(rr.mRequest) + " error "
                        + responseInfo.error);
            }
        } else {
            Rlog.e(TAG, "setModemsConfigResponse: Error " + responseInfo.toString());
        }
    }

    /**
     * Response function for IRadioConfig.getModemsConfigResponse()
     */
    public void getModemsConfigResponse(RadioResponseInfo responseInfo, ModemsConfig modemsConfig) {
        RILRequest rr = mRadioConfig.processResponse(responseInfo);

        if (rr != null) {
            if (responseInfo.error == RadioError.NONE) {
                // send response
                RadioResponse.sendMessageResponse(rr.mResult, modemsConfig);
                Rlog.d(TAG, rr.serialString() + "< "
                        + mRadioConfig.requestToString(rr.mRequest));
            } else {
                rr.onError(responseInfo.error, modemsConfig);
                Rlog.e(TAG, rr.serialString() + "< "
                        + mRadioConfig.requestToString(rr.mRequest) + " error "
                        + responseInfo.error);
            }
        } else {
            Rlog.e(TAG, "getModemsConfigResponse: Error " + responseInfo.toString());
        }
    }

    /**
     * Response function IRadioConfig.getHalDeviceCapabilities()
     */
    public void getHalDeviceCapabilitiesResponse(
            android.hardware.radio.V1_6.RadioResponseInfo responseInfo,
            boolean modemReducedFeatureSet1) {

        // convert hal device capabilities to RadioInterfaceCapabilities

        RILRequest rr = mRadioConfig.processResponse_1_6(responseInfo);
        if (rr != null) {
            // The response is compatible with Radio 1.6, it means the modem
            // supports setAllowedNetworkTypeBitmap.

            final Set<String> ret = getCaps(mRadioHalVersion, modemReducedFeatureSet1);

            if (responseInfo.error == RadioError.NONE) {
                // send response
                RadioResponse.sendMessageResponse(rr.mResult, ret);
                Rlog.d(TAG, rr.serialString() + "< "
                        + mRadioConfig.requestToString(rr.mRequest));
            } else {
                rr.onError(responseInfo.error, ret);
                Rlog.e(TAG, rr.serialString() + "< "
                        + mRadioConfig.requestToString(rr.mRequest) + " error "
                        + responseInfo.error);
            }
        } else {
            Rlog.e(TAG, "getHalDeviceCapabilities: Error " + responseInfo.toString());
        }
    }

    /**
     * Returns all capabilities supported in the most recent radio hal version.
     * <p/>
     * Used in the {@link RILConstants.REQUEST_NOT_SUPPORTED} case.
     *
     * @return all capabilities
     */
    @RadioInterfaceCapability
    public Set<String> getFullCapabilitySet() {
        return getCaps(mRadioHalVersion, false);
    }

    /**
     * Create capabilities based off of the radio hal version and feature set configurations.
     */
    @VisibleForTesting
    public static Set<String> getCaps(HalVersion radioHalVersion,
            boolean modemReducedFeatureSet1) {
        final Set<String> caps = new HashSet<>();

        if (radioHalVersion.equals(RIL.RADIO_HAL_VERSION_UNKNOWN)) {
            // If the Radio HAL is UNKNOWN, no capabilities will present themselves.
            Rlog.e(TAG, "Radio Hal Version is UNKNOWN!");
        }

        Rlog.d(TAG, "Radio Hal Version = " + radioHalVersion.toString());
        if (radioHalVersion.greaterOrEqual(RIL.RADIO_HAL_VERSION_1_6)) {
            caps.add(CAPABILITY_ALLOWED_NETWORK_TYPES_USED);
            Rlog.d(TAG, "CAPABILITY_ALLOWED_NETWORK_TYPES_USED");

            if (!modemReducedFeatureSet1) {
                caps.add(CAPABILITY_SECONDARY_LINK_BANDWIDTH_VISIBLE);
                Rlog.d(TAG, "CAPABILITY_SECONDARY_LINK_BANDWIDTH_VISIBLE");
                caps.add(CAPABILITY_NR_DUAL_CONNECTIVITY_CONFIGURATION_AVAILABLE);
                Rlog.d(TAG, "CAPABILITY_NR_DUAL_CONNECTIVITY_CONFIGURATION_AVAILABLE");
                caps.add(CAPABILITY_THERMAL_MITIGATION_DATA_THROTTLING);
                Rlog.d(TAG, "CAPABILITY_THERMAL_MITIGATION_DATA_THROTTLING");
                caps.add(CAPABILITY_SIM_PHONEBOOK_IN_MODEM);
                Rlog.d(TAG, "CAPABILITY_SIM_PHONEBOOK_IN_MODEM");
                caps.add(CAPABILITY_PHYSICAL_CHANNEL_CONFIG_1_6_SUPPORTED);
                Rlog.d(TAG, "CAPABILITY_PHYSICAL_CHANNEL_CONFIG_1_6_SUPPORTED");
            }
        }
        return caps;
    }
}<|MERGE_RESOLUTION|>--- conflicted
+++ resolved
@@ -143,11 +143,7 @@
         }
 
         return new PhoneCapability(maxActiveVoiceCalls, maxActiveData, logicalModemList,
-<<<<<<< HEAD
-                validationBeforeSwitchSupported, mRadioConfig.getDeviceNrCapability());
-=======
                 validationBeforeSwitchSupported, mRadioConfig.getDeviceNrCapabilities());
->>>>>>> 81f6c947
     }
     /**
      * Response function for IRadioConfig.getPhoneCapability().
