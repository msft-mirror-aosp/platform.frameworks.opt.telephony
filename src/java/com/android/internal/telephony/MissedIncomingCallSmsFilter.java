--- conflicted
+++ resolved
@@ -162,11 +162,7 @@
         }
 
         boolean result = false;
-<<<<<<< HEAD
-        String[] missedCallMsgs = splitTheMultipleCalls(message.getMessageBody());
-=======
         String[] missedCallMsgs = splitCalls(message.getMessageBody());
->>>>>>> f25eb7ad
         if (missedCallMsgs != null && missedCallMsgs.length > 0) {
             for (String parsedMsg : missedCallMsgs) {
                 long missedCallTime = 0;
@@ -241,11 +237,7 @@
         return result;
     }
 
-<<<<<<< HEAD
-    private String[] splitTheMultipleCalls(String messageBody) {
-=======
     private String[] splitCalls(String messageBody) {
->>>>>>> f25eb7ad
         String[] messages = null;
         if (messageBody != null) {
             messages = messageBody.split("\\n" + "\\n");
@@ -256,11 +248,7 @@
         return messages;
     }
 
-<<<<<<< HEAD
-    // Create phone account. The logic is copied from PhoneUtils.makePstnPhoneAccountHandleWithId.
-=======
     // Create phone account. The logic is copied from PhoneUtils.makePstnPhoneAccountHandle.
->>>>>>> f25eb7ad
     private PhoneAccountHandle makePstnPhoneAccountHandle(Phone phone) {
         SubscriptionManager subscriptionManager =
                 (SubscriptionManager) phone.getContext().getSystemService(
