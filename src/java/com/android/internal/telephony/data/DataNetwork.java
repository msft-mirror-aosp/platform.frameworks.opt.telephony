/*
 * Copyright 2021 The Android Open Source Project
 *
 * Licensed under the Apache License, Version 2.0 (the "License");
 * you may not use this file except in compliance with the License.
 * You may obtain a copy of the License at
 *
 *      http://www.apache.org/licenses/LICENSE-2.0
 *
 * Unless required by applicable law or agreed to in writing, software
 * distributed under the License is distributed on an "AS IS" BASIS,
 * WITHOUT WARRANTIES OR CONDITIONS OF ANY KIND, either express or implied.
 * See the License for the specific language governing permissions and
 * limitations under the License.
 */

package com.android.internal.telephony.data;

import android.annotation.CallbackExecutor;
import android.annotation.IntDef;
import android.annotation.NonNull;
import android.annotation.Nullable;
import android.content.Intent;
import android.net.ConnectivityManager;
import android.net.LinkAddress;
import android.net.LinkProperties;
import android.net.NetworkAgent;
import android.net.NetworkAgentConfig;
import android.net.NetworkCapabilities;
import android.net.NetworkFactory;
import android.net.NetworkProvider;
import android.net.NetworkScore;
import android.net.ProxyInfo;
import android.net.RouteInfo;
import android.net.TelephonyNetworkSpecifier;
import android.net.Uri;
import android.net.vcn.VcnManager;
import android.net.vcn.VcnManager.VcnNetworkPolicyChangeListener;
import android.net.vcn.VcnNetworkPolicyResult;
import android.os.AsyncResult;
import android.os.Looper;
import android.os.Message;
import android.os.Process;
import android.os.SystemClock;
import android.provider.Telephony;
import android.telephony.AccessNetworkConstants;
import android.telephony.AccessNetworkConstants.AccessNetworkType;
import android.telephony.AccessNetworkConstants.TransportType;
import android.telephony.Annotation.DataFailureCause;
import android.telephony.Annotation.DataState;
import android.telephony.Annotation.NetCapability;
import android.telephony.Annotation.NetworkType;
import android.telephony.Annotation.ValidationStatus;
import android.telephony.AnomalyReporter;
import android.telephony.DataFailCause;
import android.telephony.DataSpecificRegistrationInfo;
import android.telephony.LinkCapacityEstimate;
import android.telephony.NetworkRegistrationInfo;
import android.telephony.PcoData;
import android.telephony.PreciseDataConnectionState;
import android.telephony.ServiceState;
import android.telephony.SubscriptionManager;
import android.telephony.SubscriptionPlan;
import android.telephony.TelephonyDisplayInfo;
import android.telephony.TelephonyManager;
import android.telephony.data.ApnSetting;
import android.telephony.data.DataCallResponse;
import android.telephony.data.DataCallResponse.HandoverFailureMode;
import android.telephony.data.DataCallResponse.LinkStatus;
import android.telephony.data.DataProfile;
import android.telephony.data.DataService;
import android.telephony.data.DataServiceCallback;
import android.telephony.data.NetworkSliceInfo;
import android.telephony.data.QosBearerSession;
import android.telephony.data.TrafficDescriptor;
import android.telephony.data.TrafficDescriptor.OsAppId;
import android.text.TextUtils;
import android.util.ArrayMap;
import android.util.IndentingPrintWriter;
import android.util.LocalLog;
import android.util.SparseArray;
import android.util.SparseIntArray;

import com.android.internal.telephony.CarrierSignalAgent;
import com.android.internal.telephony.CommandsInterface;
import com.android.internal.telephony.Phone;
import com.android.internal.telephony.PhoneConstants;
import com.android.internal.telephony.PhoneFactory;
import com.android.internal.telephony.RIL;
import com.android.internal.telephony.data.DataConfigManager.DataConfigManagerCallback;
import com.android.internal.telephony.data.DataEvaluation.DataAllowedReason;
import com.android.internal.telephony.data.DataNetworkController.NetworkRequestList;
import com.android.internal.telephony.data.DataRetryManager.DataHandoverRetryEntry;
import com.android.internal.telephony.data.DataRetryManager.DataRetryEntry;
import com.android.internal.telephony.data.LinkBandwidthEstimator.LinkBandwidthEstimatorCallback;
import com.android.internal.telephony.data.TelephonyNetworkAgent.TelephonyNetworkAgentCallback;
import com.android.internal.telephony.metrics.DataCallSessionStats;
import com.android.internal.telephony.metrics.TelephonyMetrics;
import com.android.internal.util.ArrayUtils;
import com.android.internal.util.IState;
import com.android.internal.util.State;
import com.android.internal.util.StateMachine;
import com.android.net.module.util.LinkPropertiesUtils;
import com.android.net.module.util.NetUtils;
import com.android.net.module.util.NetworkCapabilitiesUtils;
import com.android.telephony.Rlog;

import java.io.FileDescriptor;
import java.io.PrintWriter;
import java.math.BigInteger;
import java.net.InetAddress;
import java.util.ArrayList;
import java.util.Arrays;
import java.util.Collections;
import java.util.Comparator;
import java.util.List;
import java.util.Map;
import java.util.Objects;
import java.util.Set;
import java.util.UUID;
import java.util.concurrent.Executor;
import java.util.concurrent.TimeUnit;
import java.util.function.Consumer;
import java.util.stream.Collectors;

/**
 * DataNetwork class represents a single PDN (Packet Data Network).
 *
 * The life cycle of a data network starts from {@link ConnectingState}. If setup data request
 * succeeds, then it enters {@link ConnectedState}, otherwise it enters
 * {@link DisconnectedState}.
 *
 * When data network is in {@link ConnectingState}, it can enter {@link HandoverState} if handover
 * between IWLAN and cellular occurs. After handover completes or fails, it return back to
 * {@link ConnectedState}. When the data network is about to be disconnected, it first enters
 * {@link DisconnectingState} when performing graceful tear down or when sending the data
 * deactivation request. At the end, it enters {@link DisconnectedState} when {@link DataService}
 * notifies data disconnected. Note that an unsolicited disconnected event from {@link DataService}
 * or any vendor HAL failure response can immediately move data network from {@link ConnectedState}
 * to {@link DisconnectedState}. {@link DisconnectedState} is the final state of a data network.
 *
 * State machine diagram:
 *
 *
 *                                  ┌─────────┐
 *                                  │Handover │
 *                                  └─▲────┬──┘
 *                                    │    │
 *             ┌───────────┐        ┌─┴────▼──┐        ┌──────────────┐
 *             │Connecting ├────────►Connected├────────►Disconnecting │
 *             └─────┬─────┘        └────┬────┘        └───────┬──────┘
 *                   │                   │                     │
 *                   │             ┌─────▼──────┐              │
 *                   └─────────────►Disconnected◄──────────────┘
 *                                 └────────────┘
 *
 */
public class DataNetwork extends StateMachine {
    private static final boolean VDBG = false;
    /** Event for data config updated. */
    private static final int EVENT_DATA_CONFIG_UPDATED = 1;

    /** Event for attaching a network request. */
    private static final int EVENT_ATTACH_NETWORK_REQUEST = 2;

    /** Event for detaching a network request. */
    private static final int EVENT_DETACH_NETWORK_REQUEST = 3;

    /** Event when detect radio not available. */
    private static final int  EVENT_RADIO_NOT_AVAILABLE = 4;

    /** Event for allocating PDU session id response. */
    private static final int EVENT_ALLOCATE_PDU_SESSION_ID_RESPONSE = 5;

    /** Event for setup data network response. */
    private static final int EVENT_SETUP_DATA_NETWORK_RESPONSE = 6;

    /** Event for tearing down data network. */
    private static final int EVENT_TEAR_DOWN_NETWORK = 7;

    /** Event triggered by {@link DataServiceCallback#onDataCallListChanged(List)}. */
    private static final int EVENT_DATA_STATE_CHANGED = 8;

    /** Data network service state changed event. */
    private static final int EVENT_SERVICE_STATE_CHANGED = 9;

    /** Event for detaching all network requests. */
    private static final int EVENT_DETACH_ALL_NETWORK_REQUESTS = 10;

    /** Event for bandwidth estimation from the modem changed. */
    private static final int EVENT_BANDWIDTH_ESTIMATE_FROM_MODEM_CHANGED = 11;

    /** Event for display info changed. This is for getting 5G NSA or mmwave information. */
    private static final int EVENT_DISPLAY_INFO_CHANGED = 13;

    /** Event for setup data call (for handover) response from the data service. */
    private static final int EVENT_HANDOVER_RESPONSE = 15;

    /** Event for subscription plan changed or unmetered/congested override set. */
    private static final int EVENT_SUBSCRIPTION_PLAN_OVERRIDE = 16;

    /** Event for PCO data received from network. */
    private static final int EVENT_PCO_DATA_RECEIVED = 17;

    /** Event for carrier privileged UIDs changed. */
    private static final int EVENT_CARRIER_PRIVILEGED_UIDS_CHANGED = 18;

    /** Event for deactivate data network response. */
    private static final int EVENT_DEACTIVATE_DATA_NETWORK_RESPONSE = 19;

    /**
     * Event for data network stuck in transient (i.e. connecting/disconnecting/handover) state for
     * too long time. Timeout value specified in
     * {@link DataConfigManager#getAnomalyNetworkConnectingTimeoutMs()},
     * {@link DataConfigManager#getAnomalyNetworkDisconnectingTimeoutMs()},
     * {@link DataConfigManager#getNetworkHandoverTimeoutMs()}.
     */
    private static final int EVENT_STUCK_IN_TRANSIENT_STATE = 20;

    /**
     * Event for waiting for tearing down condition met. This will cause data network entering
     * disconnecting state.
     */
    private static final int EVENT_WAITING_FOR_TEARING_DOWN_CONDITION_MET = 21;

    /** Event for call started. */
    private static final int EVENT_VOICE_CALL_STARTED = 22;

    /** Event for call ended. */
    private static final int EVENT_VOICE_CALL_ENDED = 23;

    /** Event for CSS indicator changed. */
    private static final int EVENT_CSS_INDICATOR_CHANGED = 24;

    /**
     * Event for notifying source transport that handover is about to be initiated on target
     * transport.
     */
    private static final int EVENT_NOTIFY_HANDOVER_STARTED = 25;

    /**
     * Event for the response of notifying source transport that handover is about to be initiated
     * on target transport.
     */
    private static final int EVENT_NOTIFY_HANDOVER_STARTED_RESPONSE = 26;

    /**
     * Event for the response of notifying source transport that handover is cancelled/failed on the
     * target transport.
     */
    private static final int EVENT_NOTIFY_HANDOVER_CANCELLED_RESPONSE = 27;

    /** Invalid context id. */
    private static final int INVALID_CID = -1;

    /**
     * The data network providing default internet will have a higher score of 50. Other network
     * will have a slightly lower score of 45. The intention is other connections will not cause
     * connectivity service to tear down default internet connection. For example, to validate
     * internet connection on non-default data SIM, we'll set up a temporary internet network on
     * that data SIM. In this case, score of 45 is assigned so connectivity service will not replace
     * the default internet network with it.
     */
    private static final int DEFAULT_INTERNET_NETWORK_SCORE = 50;
    private static final int OTHER_NETWORK_SCORE = 45;

    @IntDef(prefix = {"DEACTIVATION_REASON_"},
            value = {
                    TEAR_DOWN_REASON_CONNECTIVITY_SERVICE_UNWANTED,
                    TEAR_DOWN_REASON_SIM_REMOVAL,
                    TEAR_DOWN_REASON_AIRPLANE_MODE_ON,
                    TEAR_DOWN_REASON_DATA_DISABLED,
                    TEAR_DOWN_REASON_NO_LIVE_REQUEST,
                    TEAR_DOWN_REASON_RAT_NOT_ALLOWED,
                    TEAR_DOWN_REASON_ROAMING_DISABLED,
                    TEAR_DOWN_REASON_CONCURRENT_VOICE_DATA_NOT_ALLOWED,
                    TEAR_DOWN_REASON_DATA_SERVICE_NOT_READY,
                    TEAR_DOWN_REASON_POWER_OFF_BY_CARRIER,
                    TEAR_DOWN_REASON_DATA_STALL,
                    TEAR_DOWN_REASON_HANDOVER_FAILED,
                    TEAR_DOWN_REASON_HANDOVER_NOT_ALLOWED,
                    TEAR_DOWN_REASON_VCN_REQUESTED,
                    TEAR_DOWN_REASON_VOPS_NOT_SUPPORTED,
                    TEAR_DOWN_REASON_DEFAULT_DATA_UNSELECTED,
                    TEAR_DOWN_REASON_NOT_IN_SERVICE,
                    TEAR_DOWN_REASON_DATA_CONFIG_NOT_READY,
                    TEAR_DOWN_REASON_PENDING_TEAR_DOWN_ALL,
                    TEAR_DOWN_REASON_NO_SUITABLE_DATA_PROFILE,
                    TEAR_DOWN_REASON_CDMA_EMERGENCY_CALLBACK_MODE,
                    TEAR_DOWN_REASON_RETRY_SCHEDULED,
                    TEAR_DOWN_REASON_DATA_THROTTLED,
                    TEAR_DOWN_REASON_DATA_PROFILE_INVALID,
                    TEAR_DOWN_REASON_DATA_PROFILE_NOT_PREFERRED,
                    TEAR_DOWN_REASON_NOT_ALLOWED_BY_POLICY,
                    TEAR_DOWN_REASON_ILLEGAL_STATE,
                    TEAR_DOWN_REASON_ONLY_ALLOWED_SINGLE_NETWORK,
                    TEAR_DOWN_REASON_PREFERRED_DATA_SWITCHED,
            })
    public @interface TearDownReason {}

    /** Data network tear down requested by connectivity service. */
    public static final int TEAR_DOWN_REASON_CONNECTIVITY_SERVICE_UNWANTED = 1;

    /** Data network tear down due to SIM removal. */
    public static final int TEAR_DOWN_REASON_SIM_REMOVAL = 2;

    /** Data network tear down due to airplane mode turned on. */
    public static final int TEAR_DOWN_REASON_AIRPLANE_MODE_ON = 3;

    /** Data network tear down due to data disabled (by user, policy, carrier, etc...). */
    public static final int TEAR_DOWN_REASON_DATA_DISABLED = 4;

    /** Data network tear down due to no live network request. */
    public static final int TEAR_DOWN_REASON_NO_LIVE_REQUEST = 5;

    /** Data network tear down due to current RAT is not allowed by the data profile. */
    public static final int TEAR_DOWN_REASON_RAT_NOT_ALLOWED = 6;

    /** Data network tear down due to data roaming not enabled. */
    public static final int TEAR_DOWN_REASON_ROAMING_DISABLED = 7;

    /** Data network tear down due to concurrent voice/data not allowed. */
    public static final int TEAR_DOWN_REASON_CONCURRENT_VOICE_DATA_NOT_ALLOWED = 8;



    /** Data network tear down due to data service unbound. */
    public static final int TEAR_DOWN_REASON_DATA_SERVICE_NOT_READY = 10;

    /** Data network tear down due to radio turned off by the carrier. */
    public static final int TEAR_DOWN_REASON_POWER_OFF_BY_CARRIER = 11;

    /** Data network tear down due to data stall. */
    public static final int TEAR_DOWN_REASON_DATA_STALL = 12;

    /** Data network tear down due to handover failed. */
    public static final int TEAR_DOWN_REASON_HANDOVER_FAILED = 13;

    /** Data network tear down due to handover not allowed. */
    public static final int TEAR_DOWN_REASON_HANDOVER_NOT_ALLOWED = 14;

    /** Data network tear down due to VCN service requested. */
    public static final int TEAR_DOWN_REASON_VCN_REQUESTED = 15;

    /** Data network tear down due to VOPS no longer supported. */
    public static final int TEAR_DOWN_REASON_VOPS_NOT_SUPPORTED = 16;

    /** Data network tear down due to default data unselected. */
    public static final int TEAR_DOWN_REASON_DEFAULT_DATA_UNSELECTED = 17;

    /** Data network tear down due to device not in service. */
    public static final int TEAR_DOWN_REASON_NOT_IN_SERVICE = 18;

    /** Data network tear down due to data config not ready. */
    public static final int TEAR_DOWN_REASON_DATA_CONFIG_NOT_READY = 19;

    /** Data network tear down due to tear down all pending. */
    public static final int TEAR_DOWN_REASON_PENDING_TEAR_DOWN_ALL = 20;

    /** Data network tear down due to no suitable data profile. */
    public static final int TEAR_DOWN_REASON_NO_SUITABLE_DATA_PROFILE = 21;

    /** Data network tear down due to CDMA ECBM. */
    public static final int TEAR_DOWN_REASON_CDMA_EMERGENCY_CALLBACK_MODE = 22;

    /** Data network tear down due to retry scheduled. */
    public static final int TEAR_DOWN_REASON_RETRY_SCHEDULED = 23;

    /** Data network tear down due to data throttled. */
    public static final int TEAR_DOWN_REASON_DATA_THROTTLED = 24;

    /** Data network tear down due to data profile invalid. */
    public static final int TEAR_DOWN_REASON_DATA_PROFILE_INVALID = 25;

    /** Data network tear down due to data profile not preferred. */
    public static final int TEAR_DOWN_REASON_DATA_PROFILE_NOT_PREFERRED = 26;

    /** Data network tear down due to not allowed by policy. */
    public static final int TEAR_DOWN_REASON_NOT_ALLOWED_BY_POLICY = 27;

    /** Data network tear down due to illegal state. */
    public static final int TEAR_DOWN_REASON_ILLEGAL_STATE = 28;

    /** Data network tear down due to only allowed single network. */
    public static final int TEAR_DOWN_REASON_ONLY_ALLOWED_SINGLE_NETWORK = 29;

    /** Data network tear down due to preferred data switched to another phone. */
    public static final int TEAR_DOWN_REASON_PREFERRED_DATA_SWITCHED = 30;

    @IntDef(prefix = {"BANDWIDTH_SOURCE_"},
            value = {
                    BANDWIDTH_SOURCE_UNKNOWN,
                    BANDWIDTH_SOURCE_MODEM,
                    BANDWIDTH_SOURCE_CARRIER_CONFIG,
                    BANDWIDTH_SOURCE_BANDWIDTH_ESTIMATOR,
            })
    public @interface BandwidthEstimationSource {}

    /** Indicates the bandwidth estimation source is unknown. This must be a configuration error. */
    public static final int BANDWIDTH_SOURCE_UNKNOWN = 0;

    /** Indicates the bandwidth estimation source is from the modem. */
    public static final int BANDWIDTH_SOURCE_MODEM = 1;

    /** Indicates the bandwidth estimation source is from the static carrier config. */
    public static final int BANDWIDTH_SOURCE_CARRIER_CONFIG = 2;

    /** Indicates the bandwidth estimation source is from {@link LinkBandwidthEstimator}. */
    public static final int BANDWIDTH_SOURCE_BANDWIDTH_ESTIMATOR = 3;

    /**
     * The capabilities that are allowed to changed dynamically during the life cycle of network.
     * This is copied from {@code NetworkCapabilities#MUTABLE_CAPABILITIES}. There is no plan to
     * make this a connectivity manager API since in the future, immutable network capabilities
     * would be allowed to changed dynamically. (i.e. not immutable anymore.)
     */
    private static final List<Integer> MUTABLE_CAPABILITIES = List.of(
            NetworkCapabilities.NET_CAPABILITY_TRUSTED,
            NetworkCapabilities.NET_CAPABILITY_VALIDATED,
            NetworkCapabilities.NET_CAPABILITY_CAPTIVE_PORTAL,
            NetworkCapabilities.NET_CAPABILITY_NOT_ROAMING,
            NetworkCapabilities.NET_CAPABILITY_FOREGROUND,
            NetworkCapabilities.NET_CAPABILITY_NOT_CONGESTED,
            NetworkCapabilities.NET_CAPABILITY_NOT_SUSPENDED,
            NetworkCapabilities.NET_CAPABILITY_PARTIAL_CONNECTIVITY,
            NetworkCapabilities.NET_CAPABILITY_TEMPORARILY_NOT_METERED,
            NetworkCapabilities.NET_CAPABILITY_NOT_VCN_MANAGED,
            NetworkCapabilities.NET_CAPABILITY_HEAD_UNIT,
            // Connectivity service will support NOT_METERED as a mutable and requestable
            // capability.
            NetworkCapabilities.NET_CAPABILITY_NOT_METERED,
            // Even though MMTEL is an immutable capability, we still make it an mutable capability
            // here before we have a better solution to deal with network transition from VoPS
            // to non-VoPS network.
            NetworkCapabilities.NET_CAPABILITY_MMTEL
    );

    /** The parent state. Any messages not handled by the child state fallback to this. */
    private final DefaultState mDefaultState = new DefaultState();

    /**
     * The connecting state. This is the initial state of a data network.
     *
     * @see DataNetwork for the state machine diagram.
     */
    private final ConnectingState mConnectingState = new ConnectingState();

    /**
     * The connected state. This is the state when data network becomes usable.
     *
     * @see DataNetwork for the state machine diagram.
     */
    private final ConnectedState mConnectedState = new ConnectedState();

    /**
     * The handover state. This is the state when data network handover between IWLAN and cellular.
     *
     * @see DataNetwork for the state machine diagram.
     */
    private final HandoverState mHandoverState = new HandoverState();

    /**
     * The disconnecting state. This is the state when data network is about to be disconnected.
     * The network is still usable in this state, but the clients should be prepared to lose the
     * network in any moment. This state is particular useful for IMS graceful tear down, where
     * the network enters disconnecting state while waiting for IMS de-registration signal.
     *
     * @see DataNetwork for the state machine diagram.
     */
    private final DisconnectingState mDisconnectingState = new DisconnectingState();

    /**
     * The disconnected state. This is the final state of a data network.
     *
     * @see DataNetwork for the state machine diagram.
     */
    private final DisconnectedState mDisconnectedState = new DisconnectedState();

    /** The phone instance. */
    private final @NonNull Phone mPhone;

    /**
     * The subscription id. This is assigned when the network is created, and not supposed to
     * change afterwards.
     */
    private final int mSubId;

    /** The network score of this network. */
    private int mNetworkScore;

    /**
     * Indicates that
     * {@link DataService.DataServiceProvider#deactivateDataCall(int, int, DataServiceCallback)}
     * has been called. This flag can be only changed from {@code false} to {@code true}.
     */
    private boolean mInvokedDataDeactivation = false;

    /**
     * Indicates that if the data network has ever entered {@link ConnectedState}.
     */
    private boolean mEverConnected = false;

    /** RIL interface. */
    private final @NonNull CommandsInterface mRil;

    /** Local log. */
    private final LocalLog mLocalLog = new LocalLog(128);

    /** The callback to receives data network state update. */
    private final @NonNull DataNetworkCallback mDataNetworkCallback;

    /** The log tag. */
    private String mLogTag;

    /** Metrics of per data network connection. */
    private final DataCallSessionStats mDataCallSessionStats;

    /**
     * The unique context id assigned by the data service in {@link DataCallResponse#getId()}. One
     * for {@link AccessNetworkConstants#TRANSPORT_TYPE_WWAN} and one for
     * {@link AccessNetworkConstants#TRANSPORT_TYPE_WLAN}. The reason for storing both is that
     * during handover, both cid will be used.
     */
    private final SparseIntArray mCid = new SparseIntArray(2);

    /**
     * The initial network agent id. The network agent can be re-created due to immutable capability
     * changed. This is to preserve the initial network agent id so the id in the logging tag won't
     * change for the entire life cycle of data network.
     */
    private int mInitialNetworkAgentId;

    /** PDU session id. */
    private int mPduSessionId = DataCallResponse.PDU_SESSION_ID_NOT_SET;

    /**
     * Data service managers for accessing {@link AccessNetworkConstants#TRANSPORT_TYPE_WWAN} and
     * {@link AccessNetworkConstants#TRANSPORT_TYPE_WLAN} data services.
     */
    private final @NonNull SparseArray<DataServiceManager> mDataServiceManagers;

    /** Access networks manager. */
    private final @NonNull AccessNetworksManager mAccessNetworksManager;

    /** Data network controller. */
    private final @NonNull DataNetworkController mDataNetworkController;

    /** Data config manager. */
    private final @NonNull DataConfigManager mDataConfigManager;

    /** VCN manager. */
    private final @Nullable VcnManager mVcnManager;

    /** VCN policy changed listener. */
    private @Nullable VcnNetworkPolicyChangeListener mVcnPolicyChangeListener;

    /** The network agent associated with this data network. */
    private @NonNull TelephonyNetworkAgent mNetworkAgent;

    /** QOS callback tracker. This is only created after network connected on WWAN. */
    private @Nullable QosCallbackTracker mQosCallbackTracker;

    /** NAT keepalive tracker. */
    private @Nullable KeepaliveTracker mKeepaliveTracker;

    /** The data profile used to establish this data network. */
    private @NonNull DataProfile mDataProfile;

    /**
     * The data profile used for data handover. Some carriers might use different data profile
     * between IWLAN and cellular. Only set before handover started.
     */
    private @Nullable DataProfile mHandoverDataProfile;

    /** The network capabilities of this data network. */
    private @NonNull NetworkCapabilities mNetworkCapabilities;

    /** The matched traffic descriptor returned from setup data call request. */
    private final @NonNull List<TrafficDescriptor> mTrafficDescriptors = new ArrayList<>();

    /** The link properties of this data network. */
    private @NonNull LinkProperties mLinkProperties;

    /** The network slice info. */
    private @Nullable NetworkSliceInfo mNetworkSliceInfo;

    /** The link status (i.e. RRC state). */
    private @LinkStatus int mLinkStatus = DataCallResponse.LINK_STATUS_UNKNOWN;

    /** The network bandwidth. */
    private @NonNull NetworkBandwidth mNetworkBandwidth = new NetworkBandwidth(14, 14);

    /** The TCP buffer sizes config. */
    private @NonNull String mTcpBufferSizes;

    /** The telephony display info. */
    private @NonNull TelephonyDisplayInfo mTelephonyDisplayInfo;

    /** Whether {@link NetworkCapabilities#NET_CAPABILITY_TEMPORARILY_NOT_METERED} is supported. */
    private boolean mTempNotMeteredSupported = false;

    /** Whether the current data network is temporarily not metered. */
    private boolean mTempNotMetered = false;

    /** Whether the current data network is congested. */
    private boolean mCongested = false;

    /** The network requests associated with this data network */
    private final @NonNull NetworkRequestList mAttachedNetworkRequestList =
            new NetworkRequestList();

    /**
     * The latest data call response received from either
     * {@link DataServiceCallback#onSetupDataCallComplete(int, DataCallResponse)} or
     * {@link DataServiceCallback#onDataCallListChanged(List)}. The very first update must be
     * from {@link DataServiceCallback#onSetupDataCallComplete(int, DataCallResponse)}.
     */
    private @Nullable DataCallResponse mDataCallResponse = null;

    /**
     * The fail cause from either setup data failure or unsolicited disconnect reported by data
     * service.
     */
    private @DataFailureCause int mFailCause = DataFailCause.NONE;

    /**
     * The retry delay in milliseconds from setup data failure.
     */
    private long mRetryDelayMillis = DataCallResponse.RETRY_DURATION_UNDEFINED;

    /**
     * Indicates if data network is suspended. Note this is slightly different from the
     * {@link TelephonyManager#DATA_SUSPENDED}, which is only possible when data network is in
     * connected state. This flag reflects to the
     * {@link NetworkCapabilities#NET_CAPABILITY_NOT_SUSPENDED} which can happen when data network
     * is in connected or disconnecting state.
     */
    private boolean mSuspended = false;

    /**
     * The current transport of the data network. For handover, the current transport will be set
     * after handover completes.
     */
    private @TransportType int mTransport;

    /** The reason that why setting up this data network is allowed. */
    private @NonNull DataAllowedReason mDataAllowedReason;

    /**
     * PCO (Protocol Configuration Options) data received from the network. The first key is the
     * cid of the PCO data, the second key is the PCO id, the value is the PCO data.
     */
    private final @NonNull Map<Integer, Map<Integer, PcoData>> mPcoData = new ArrayMap<>();

    /** The QOS bearer sessions. */
    private final @NonNull List<QosBearerSession> mQosBearerSessions = new ArrayList<>();

    /**
     * The UIDs of packages that have carrier privilege.
     */
    private @NonNull int[] mAdministratorUids = new int[0];

    /**
     * Carrier service package uid. This UID will not change through the life cycle of data network.
     */
    private int mCarrierServicePackageUid = Process.INVALID_UID;

    /**
     * Link bandwidth estimator callback for receiving latest link bandwidth information.
     */
    private @Nullable LinkBandwidthEstimatorCallback mLinkBandwidthEstimatorCallback;

    /**
     * Data config callback for carrier config update.
     */
    private @Nullable DataConfigManagerCallback mDataConfigManagerCallback;

    /**
     * The network bandwidth.
     */
    public static class NetworkBandwidth {
        /** The downlink bandwidth in Kbps. */
        public final int downlinkBandwidthKbps;

        /** The uplink Bandwidth in Kbps. */
        public final int uplinkBandwidthKbps;

        /**
         * Constructor.
         *
         * @param downlinkBandwidthKbps The downlink bandwidth in Kbps.
         * @param uplinkBandwidthKbps The uplink Bandwidth in Kbps.
         */
        public NetworkBandwidth(int downlinkBandwidthKbps, int uplinkBandwidthKbps) {
            this.downlinkBandwidthKbps = downlinkBandwidthKbps;
            this.uplinkBandwidthKbps = uplinkBandwidthKbps;
        }

        @Override
        public String toString() {
            return String.format("NetworkBandwidth=[downlink=%d, uplink=%d]",
                    downlinkBandwidthKbps, uplinkBandwidthKbps);
        }
    }

    /**
     * Data network callback. Should only be used by {@link DataNetworkController}.
     */
    public abstract static class DataNetworkCallback extends DataCallback {
        /**
         * Constructor
         *
         * @param executor The executor of the callback.
         */
        public DataNetworkCallback(@NonNull @CallbackExecutor Executor executor) {
            super(executor);
        }

        /**
         * Called when data setup failed.
         *
         * @param dataNetwork The data network.
         * @param requestList The network requests attached to this data network.
         * @param cause The fail cause of setup data network.
         * @param retryDurationMillis The network suggested data retry duration in milliseconds as
         * specified in 3GPP TS 24.302 section 8.2.9.1. The {@link DataProfile} associated to this
         * data network will be throttled for the specified duration unless
         * {@link DataServiceCallback#onApnUnthrottled} is called. {@link Long#MAX_VALUE} indicates
         * data retry should not occur. {@link DataCallResponse#RETRY_DURATION_UNDEFINED} indicates
         * network did not suggest any retry duration.
         */
        public abstract void onSetupDataFailed(@NonNull DataNetwork dataNetwork,
                @NonNull NetworkRequestList requestList, @DataFailureCause int cause,
                long retryDurationMillis);

        /**
         * Called when data network enters {@link ConnectedState}.
         *
         * @param dataNetwork The data network.
         */
        public abstract void onConnected(@NonNull DataNetwork dataNetwork);

        /**
         * Called when data network validation status changed.
         *
         * @param dataNetwork The data network.
         * @param status one of {@link NetworkAgent#VALIDATION_STATUS_VALID} or
         * {@link NetworkAgent#VALIDATION_STATUS_NOT_VALID}.
         * @param redirectUri If internet connectivity is being redirected (e.g., on a captive
         * portal), this is the destination the probes are being redirected to, otherwise
         * {@code null}.
         */
        public abstract void onValidationStatusChanged(@NonNull DataNetwork dataNetwork,
                @ValidationStatus int status, @Nullable Uri redirectUri);

        /**
         * Called when data network suspended state changed.
         *
         * @param dataNetwork The data network.
         * @param suspended {@code true} if data is suspended.
         */
        public abstract void onSuspendedStateChanged(@NonNull DataNetwork dataNetwork,
                boolean suspended);

        /**
         * Called when network requests were failed to attach to the data network.
         *
         * @param dataNetwork The data network.
         * @param requestList The requests failed to attach.
         */
        public abstract void onAttachFailed(@NonNull DataNetwork dataNetwork,
                @NonNull NetworkRequestList requestList);

        /**
         * Called when data network enters {@link DisconnectedState}. Note this is only called
         * when the data network was previously connected. For setup data network failed,
         * {@link #onSetupDataFailed(DataNetwork, NetworkRequestList, int, long)} is called.
         *
         * @param dataNetwork The data network.
         * @param cause The disconnect cause.
         */
        public abstract void onDisconnected(@NonNull DataNetwork dataNetwork,
                @DataFailureCause int cause);

        /**
         * Called when handover between IWLAN and cellular network succeeded.
         *
         * @param dataNetwork The data network.
         */
        public abstract void onHandoverSucceeded(@NonNull DataNetwork dataNetwork);

        /**
         * Called when data network handover between IWLAN and cellular network failed.
         *
         * @param dataNetwork The data network.
         * @param cause The fail cause.
         * @param retryDurationMillis Network suggested retry time in milliseconds.
         * {@link Long#MAX_VALUE} indicates data retry should not occur.
         * {@link DataCallResponse#RETRY_DURATION_UNDEFINED} indicates network did not suggest any
         * retry duration.
         * @param handoverFailureMode The handover failure mode that determine the behavior of
         * how frameworks should handle the handover failure.
         */
        public abstract void onHandoverFailed(@NonNull DataNetwork dataNetwork,
                @DataFailureCause int cause, long retryDurationMillis,
                @HandoverFailureMode int handoverFailureMode);

        /**
         * Called when data network link status (i.e. RRC state) changed.
         *
         * @param dataNetwork The data network.
         * @param linkStatus The link status (i.e. RRC state).
         */
        public abstract void onLinkStatusChanged(@NonNull DataNetwork dataNetwork,
                @LinkStatus int linkStatus);

        /**
         * Called when PCO data changed.
         *
         * @param dataNetwork The data network.
         */
        public abstract void onPcoDataChanged(@NonNull DataNetwork dataNetwork);

        /**
         * Called when network capabilities changed.
         *
         * @param dataNetwork The data network.
         */
        public abstract void onNetworkCapabilitiesChanged(@NonNull DataNetwork dataNetwork);

        /**
         * Called when attempt to tear down a data network
         *
         * @param dataNetwork The data network.
         */
        public abstract void onTrackNetworkUnwanted(@NonNull DataNetwork dataNetwork);
    }

    /**
     * Constructor
     *
     * @param phone The phone instance.
     * @param looper The looper to be used by the state machine. Currently the handler thread is the
     * phone process's main thread.
     * @param dataServiceManagers Data service managers.
     * @param dataProfile The data profile for establishing the data network.
     * @param networkRequestList The initial network requests attached to this data network.
     * @param transport The initial transport of the data network.
     * @param dataAllowedReason The reason that why setting up this data network is allowed.
     * @param callback The callback to receives data network state update.
     */
    public DataNetwork(@NonNull Phone phone, @NonNull Looper looper,
            @NonNull SparseArray<DataServiceManager> dataServiceManagers,
            @NonNull DataProfile dataProfile,
            @NonNull NetworkRequestList networkRequestList,
            @TransportType int transport,
            @NonNull DataAllowedReason dataAllowedReason,
            @NonNull DataNetworkCallback callback) {
        super("DataNetwork", looper);
        // State machine should be initialized at the top of constructor. log() can be only used
        // after state machine initialized (because getCurrentState() crashes if state machine has
        // not started.)
        initializeStateMachine();

        mPhone = phone;
        mSubId = phone.getSubId();
        mRil = mPhone.mCi;
        mLinkProperties = new LinkProperties();
        mDataServiceManagers = dataServiceManagers;
        mAccessNetworksManager = phone.getAccessNetworksManager();
        mVcnManager = mPhone.getContext().getSystemService(VcnManager.class);
        mDataNetworkController = phone.getDataNetworkController();
        mDataNetworkController.registerDataNetworkControllerCallback(
                new DataNetworkController.DataNetworkControllerCallback(getHandler()::post) {
                    @Override
                    public void onSubscriptionPlanOverride() {
                        sendMessage(EVENT_SUBSCRIPTION_PLAN_OVERRIDE);
                    }});
        mDataConfigManager = mDataNetworkController.getDataConfigManager();
        mDataCallSessionStats = new DataCallSessionStats(mPhone);
        mDataNetworkCallback = callback;
        mDataProfile = dataProfile;
        if (dataProfile.getTrafficDescriptor() != null) {
            // The initial traffic descriptor is from the data profile. After that traffic
            // descriptors will be updated by modem through setup data call response and data call
            // list changed event.
            mTrafficDescriptors.add(dataProfile.getTrafficDescriptor());
        }
        mTransport = transport;
        mDataAllowedReason = dataAllowedReason;
        dataProfile.setLastSetupTimestamp(SystemClock.elapsedRealtime());
        mAttachedNetworkRequestList.addAll(networkRequestList);
        mCid.put(AccessNetworkConstants.TRANSPORT_TYPE_WWAN, INVALID_CID);
        mCid.put(AccessNetworkConstants.TRANSPORT_TYPE_WLAN, INVALID_CID);
        mTcpBufferSizes = mDataConfigManager.getDefaultTcpConfigString();
        mTelephonyDisplayInfo = mPhone.getDisplayInfoController().getTelephonyDisplayInfo();

        for (TelephonyNetworkRequest networkRequest : networkRequestList) {
            networkRequest.setAttachedNetwork(DataNetwork.this);
            networkRequest.setState(TelephonyNetworkRequest.REQUEST_STATE_SATISFIED);
        }

        // Update the capabilities in the constructor is to make sure the data network has initial
        // capability immediately after created. Doing this connecting state creates the window that
        // DataNetworkController might check if existing data network's capability can satisfy the
        // next network request within this window.
        updateNetworkCapabilities();
    }

    /**
     * Initialize and start the state machine.
     */
    private void initializeStateMachine() {
        addState(mDefaultState);
        addState(mConnectingState, mDefaultState);
        addState(mConnectedState, mDefaultState);
        addState(mHandoverState, mDefaultState);
        addState(mDisconnectingState, mDefaultState);
        addState(mDisconnectedState, mDefaultState);
        setInitialState(mConnectingState);
        start();
    }

    /**
     * @return {@code true} if 464xlat should be skipped.
     */
    private boolean shouldSkip464Xlat() {
        if (mDataProfile.getApnSetting() != null) {
            switch (mDataProfile.getApnSetting().getSkip464Xlat()) {
                case Telephony.Carriers.SKIP_464XLAT_ENABLE:
                    return true;
                case Telephony.Carriers.SKIP_464XLAT_DISABLE:
                    return false;
                case Telephony.Carriers.SKIP_464XLAT_DEFAULT:
                default:
                    break;
            }
        }

        // As default, return true if ims and no internet
        final NetworkCapabilities nc = getNetworkCapabilities();
        return nc.hasCapability(NetworkCapabilities.NET_CAPABILITY_IMS)
                && !nc.hasCapability(NetworkCapabilities.NET_CAPABILITY_INTERNET);
    }

    /**
     * Create the telephony network agent.
     *
     * @return The telephony network agent.
     */
    private @NonNull TelephonyNetworkAgent createNetworkAgent() {
        final NetworkAgentConfig.Builder configBuilder = new NetworkAgentConfig.Builder();
        configBuilder.setLegacyType(ConnectivityManager.TYPE_MOBILE);
        configBuilder.setLegacyTypeName("MOBILE");
        int networkType = getDataNetworkType();
        configBuilder.setLegacySubType(networkType);
        configBuilder.setLegacySubTypeName(TelephonyManager.getNetworkTypeName(networkType));
        if (mDataProfile.getApnSetting() != null) {
            configBuilder.setLegacyExtraInfo(mDataProfile.getApnSetting().getApnName());
        }

        final CarrierSignalAgent carrierSignalAgent = mPhone.getCarrierSignalAgent();
        if (carrierSignalAgent.hasRegisteredReceivers(TelephonyManager
                .ACTION_CARRIER_SIGNAL_REDIRECTED)) {
            // carrierSignal Receivers will place the carrier-specific provisioning notification
            configBuilder.setProvisioningNotificationEnabled(false);
        }

        // Fill the IMSI
        final String subscriberId = mPhone.getSubscriberId();
        if (!TextUtils.isEmpty(subscriberId)) {
            configBuilder.setSubscriberId(subscriberId);
        }

        // set skip464xlat if it is not default otherwise
        if (shouldSkip464Xlat()) {
            configBuilder.setNat64DetectionEnabled(false);
        }

        final NetworkFactory factory = PhoneFactory.getNetworkFactory(
                mPhone.getPhoneId());
        final NetworkProvider provider = (null == factory) ? null : factory.getProvider();

        mNetworkScore = getNetworkScore();
        return new TelephonyNetworkAgent(mPhone, getHandler().getLooper(), this,
                new NetworkScore.Builder().setLegacyInt(mNetworkScore).build(),
                configBuilder.build(), provider,
                new TelephonyNetworkAgentCallback(getHandler()::post) {
                    @Override
                    public void onValidationStatus(@ValidationStatus int status,
                            @Nullable Uri redirectUri) {
                        mDataNetworkCallback.invokeFromExecutor(
                                () -> mDataNetworkCallback.onValidationStatusChanged(
                                        DataNetwork.this, status, redirectUri));
                    }
                });
    }

    /**
     * The default state. Any events that were not handled by the child states fallback to this
     * state.
     *
     * @see DataNetwork for the state machine diagram.
     */
    private final class DefaultState extends State {
        @Override
        public void enter() {
            logv("Registering all events.");
<<<<<<< HEAD
            mDataConfigManager.registerForConfigUpdate(getHandler(), EVENT_DATA_CONFIG_UPDATED);
            mRil.registerForPcoData(getHandler(), EVENT_PCO_DATA_RECEIVED, null);
=======
            mDataConfigManagerCallback = new DataConfigManagerCallback(getHandler()::post) {
                @Override
                public void onCarrierConfigChanged() {
                    sendMessage(EVENT_DATA_CONFIG_UPDATED);
                }
            };
            mRil.registerForPcoData(getHandler(), EVENT_PCO_DATA_RECEIVED, null);

            mDataConfigManager.registerCallback(mDataConfigManagerCallback);
>>>>>>> 405e6d65
            mPhone.getDisplayInfoController().registerForTelephonyDisplayInfoChanged(
                    getHandler(), EVENT_DISPLAY_INFO_CHANGED, null);
            mPhone.getServiceStateTracker().registerForServiceStateChanged(getHandler(),
                    EVENT_SERVICE_STATE_CHANGED);
            for (int transport : mAccessNetworksManager.getAvailableTransports()) {
                mDataServiceManagers.get(transport)
                        .registerForDataCallListChanged(getHandler(), EVENT_DATA_STATE_CHANGED);
            }
            mPhone.getCarrierPrivilegesTracker().registerCarrierPrivilegesListener(getHandler(),
                    EVENT_CARRIER_PRIVILEGED_UIDS_CHANGED, null);

            mPhone.getServiceStateTracker().registerForCssIndicatorChanged(
                    getHandler(), EVENT_CSS_INDICATOR_CHANGED, null);
            mPhone.getCallTracker().registerForVoiceCallStarted(
                    getHandler(), EVENT_VOICE_CALL_STARTED, null);
            mPhone.getCallTracker().registerForVoiceCallEnded(
                    getHandler(), EVENT_VOICE_CALL_ENDED, null);
            // Check null for devices not supporting FEATURE_TELEPHONY_IMS.
            if (mPhone.getImsPhone() != null) {
                mPhone.getImsPhone().getCallTracker().registerForVoiceCallStarted(
                        getHandler(), EVENT_VOICE_CALL_STARTED, null);
                mPhone.getImsPhone().getCallTracker().registerForVoiceCallEnded(
                        getHandler(), EVENT_VOICE_CALL_ENDED, null);
            }

            // Only add symmetric code here, for example, registering and unregistering.
            // DefaultState.enter() is the starting point in the life cycle of the DataNetwork,
            // and DefaultState.exit() is the end. For non-symmetric initializing works, put them
            // in ConnectingState.enter().
        }

        @Override
        public void exit() {
            logv("Unregistering all events.");
            // Check null for devices not supporting FEATURE_TELEPHONY_IMS.
            if (mPhone.getImsPhone() != null) {
                mPhone.getImsPhone().getCallTracker().unregisterForVoiceCallStarted(getHandler());
                mPhone.getImsPhone().getCallTracker().unregisterForVoiceCallEnded(getHandler());
            }
            mPhone.getCallTracker().unregisterForVoiceCallStarted(getHandler());
            mPhone.getCallTracker().unregisterForVoiceCallEnded(getHandler());

            mPhone.getServiceStateTracker().unregisterForCssIndicatorChanged(getHandler());
            mPhone.getCarrierPrivilegesTracker().unregisterCarrierPrivilegesListener(getHandler());
            for (int transport : mAccessNetworksManager.getAvailableTransports()) {
                mDataServiceManagers.get(transport)
                        .unregisterForDataCallListChanged(getHandler());
            }
            mPhone.getServiceStateTracker().unregisterForServiceStateChanged(getHandler());
            mPhone.getDisplayInfoController().unregisterForTelephonyDisplayInfoChanged(
                    getHandler());
<<<<<<< HEAD
            mDataConfigManager.unregisterForConfigUpdate(getHandler());
            mRil.unregisterForPcoData(getHandler());
=======
            mRil.unregisterForPcoData(getHandler());
            mDataConfigManager.unregisterCallback(mDataConfigManagerCallback);
>>>>>>> 405e6d65
        }

        @Override
        public boolean processMessage(Message msg) {
            switch (msg.what) {
                case EVENT_DATA_CONFIG_UPDATED:
                    onCarrierConfigUpdated();
                    break;
                case EVENT_SERVICE_STATE_CHANGED: {
                    mDataCallSessionStats.onDrsOrRatChanged(getDataNetworkType());
                    updateSuspendState();
                    updateNetworkCapabilities();
                    break;
                }
                case EVENT_ATTACH_NETWORK_REQUEST: {
                    onAttachNetworkRequests((NetworkRequestList) msg.obj);
                    updateNetworkScore();
                    break;
                }
                case EVENT_DETACH_NETWORK_REQUEST: {
                    onDetachNetworkRequest((TelephonyNetworkRequest) msg.obj);
                    updateNetworkScore();
                    break;
                }
                case EVENT_DETACH_ALL_NETWORK_REQUESTS: {
                    for (TelephonyNetworkRequest networkRequest : mAttachedNetworkRequestList) {
                        networkRequest.setState(TelephonyNetworkRequest.REQUEST_STATE_UNSATISFIED);
                        networkRequest.setAttachedNetwork(null);
                    }
                    log("All network requests detached.");
                    mAttachedNetworkRequestList.clear();
                    break;
                }
                case EVENT_DATA_STATE_CHANGED: {
                    AsyncResult ar = (AsyncResult) msg.obj;
                    int transport = (int) ar.userObj;
                    onDataStateChanged(transport, (List<DataCallResponse>) ar.result);
                    break;
                }
                case EVENT_CARRIER_PRIVILEGED_UIDS_CHANGED: {
                    AsyncResult asyncResult = (AsyncResult) msg.obj;
                    int[] administratorUids = (int[]) asyncResult.result;
                    mAdministratorUids = Arrays.copyOf(administratorUids, administratorUids.length);
                    updateNetworkCapabilities();
                    break;
                }
                case EVENT_PCO_DATA_RECEIVED: {
                    AsyncResult ar = (AsyncResult) msg.obj;
                    onPcoDataReceived((PcoData) ar.result);
                    break;
                }
<<<<<<< HEAD
=======
                case EVENT_NOTIFY_HANDOVER_CANCELLED_RESPONSE:
                    log("Notified handover cancelled.");
                    break;
>>>>>>> 405e6d65
                case EVENT_BANDWIDTH_ESTIMATE_FROM_MODEM_CHANGED:
                case EVENT_TEAR_DOWN_NETWORK:
                case EVENT_STUCK_IN_TRANSIENT_STATE:
                case EVENT_DISPLAY_INFO_CHANGED:
                case EVENT_WAITING_FOR_TEARING_DOWN_CONDITION_MET:
                case EVENT_CSS_INDICATOR_CHANGED:
                case EVENT_VOICE_CALL_STARTED:
                case EVENT_VOICE_CALL_ENDED:
                    // Ignore the events when not in the correct state.
                    log("Ignored " + eventToString(msg.what));
                    break;
                case EVENT_NOTIFY_HANDOVER_STARTED_RESPONSE:
                case EVENT_NOTIFY_HANDOVER_STARTED:
                    // We reach here if network is not in the right state.
                    if (msg.obj != null) {
                        // Cancel it because it's either HO in progress or will soon disconnect.
                        // Either case we want to clean up obsolete retry attempts.
                        DataHandoverRetryEntry retryEntry = (DataHandoverRetryEntry) msg.obj;
                        retryEntry.setState(DataRetryEntry.RETRY_STATE_CANCELLED);
                    }
                    log("Ignore handover to " + AccessNetworkConstants
                            .transportTypeToString(msg.arg1) + " request.");
                    break;
                case EVENT_RADIO_NOT_AVAILABLE:
                    mFailCause = DataFailCause.RADIO_NOT_AVAILABLE;
                    loge(eventToString(msg.what) + ": transition to disconnected state");
                    transitionTo(mDisconnectedState);
                    break;
                default:
                    loge("Unhandled event " + eventToString(msg.what));
                    break;
            }
            return HANDLED;
        }
    }

    /**
     * The connecting state. This is the initial state of a data network.
     *
     * @see DataNetwork for the state machine diagram.
     */
    private final class ConnectingState extends State {
        @Override
        public void enter() {
            sendMessageDelayed(EVENT_STUCK_IN_TRANSIENT_STATE,
                    mDataConfigManager.getAnomalyNetworkConnectingTimeoutMs());
            mNetworkAgent = createNetworkAgent();
            mInitialNetworkAgentId = mNetworkAgent.getId();
            mLogTag = "DN-" + mInitialNetworkAgentId + "-"
                    + ((mTransport == AccessNetworkConstants.TRANSPORT_TYPE_WWAN) ? "C" : "I");

            // Get carrier config package uid. Note that this uid will not change through the life
            // cycle of this data network. So there is no need to listen to the change event.
            mCarrierServicePackageUid = mPhone.getCarrierPrivilegesTracker()
                    .getCarrierServicePackageUid();

            notifyPreciseDataConnectionState();
            if (mTransport == AccessNetworkConstants.TRANSPORT_TYPE_WLAN) {
                // Defer setupData until we get the PDU session ID response
                allocatePduSessionId();
                return;
            }

            setupData();
        }

        @Override
        public void exit() {
            removeMessages(EVENT_STUCK_IN_TRANSIENT_STATE);
        }

        @Override
        public boolean processMessage(Message msg) {
            logv("event=" + eventToString(msg.what));
            switch (msg.what) {
                case EVENT_ALLOCATE_PDU_SESSION_ID_RESPONSE:
                    AsyncResult ar = (AsyncResult) msg.obj;
                    if (ar.exception == null) {
                        mPduSessionId = (int) ar.result;
                        log("Set PDU session id to " + mPduSessionId);
                    } else {
                        loge("Failed to allocate PDU session id. e=" + ar.exception);
                    }
                    setupData();
                    break;
                case EVENT_SETUP_DATA_NETWORK_RESPONSE:
                    int resultCode = msg.arg1;
                    DataCallResponse dataCallResponse =
                            msg.getData().getParcelable(DataServiceManager.DATA_CALL_RESPONSE);
                    onSetupResponse(resultCode, dataCallResponse);
                    break;
                case EVENT_NOTIFY_HANDOVER_STARTED:
                case EVENT_TEAR_DOWN_NETWORK:
                case EVENT_WAITING_FOR_TEARING_DOWN_CONDITION_MET:
                    // Defer the request until connected or disconnected.
                    log("Defer message " + eventToString(msg.what));
                    deferMessage(msg);
                    break;
                case EVENT_STUCK_IN_TRANSIENT_STATE:
                    reportAnomaly("Data network stuck in connecting state for "
                            + TimeUnit.MILLISECONDS.toSeconds(
                            mDataConfigManager.getAnomalyNetworkConnectingTimeoutMs())
                            + " seconds.", "58c56403-7ea7-4e56-a0c7-e467114d09b8");
                    // Setup data failed. Use the retry logic defined in
                    // CarrierConfigManager.KEY_TELEPHONY_DATA_SETUP_RETRY_RULES_STRING_ARRAY.
                    mRetryDelayMillis = DataCallResponse.RETRY_DURATION_UNDEFINED;
                    mFailCause = DataFailCause.NO_RETRY_FAILURE;
                    transitionTo(mDisconnectedState);
                    break;
                default:
                    return NOT_HANDLED;
            }
            return HANDLED;
        }
    }

    /**
     * The connected state. This is the state when data network becomes usable.
     *
     * @see DataNetwork for the state machine diagram.
     */
    private final class ConnectedState extends State {
        @Override
        public void enter() {
            // Note that reaching here could mean from connecting -> connected, or from
            // handover -> connected.
            if (!mEverConnected) {
                // Transited from ConnectingState
                log("network connected.");
                mEverConnected = true;
                mNetworkAgent.markConnected();
                mDataNetworkCallback.invokeFromExecutor(
                        () -> mDataNetworkCallback.onConnected(DataNetwork.this));

                mQosCallbackTracker = new QosCallbackTracker(mNetworkAgent, mPhone);
                mQosCallbackTracker.updateSessions(mQosBearerSessions);
                mKeepaliveTracker = new KeepaliveTracker(mPhone,
                        getHandler().getLooper(), DataNetwork.this, mNetworkAgent);
                if (mTransport == AccessNetworkConstants.TRANSPORT_TYPE_WWAN) {
                    registerForWwanEvents();
                }

                // Create the VCN policy changed listener. When the policy changed, we might need
                // to tear down the VCN-managed network.
                if (mVcnManager != null) {
                    mVcnPolicyChangeListener = () -> {
                        log("VCN policy changed.");
                        if (mVcnManager.applyVcnNetworkPolicy(mNetworkCapabilities, mLinkProperties)
                                .isTeardownRequested()) {
                            tearDown(TEAR_DOWN_REASON_VCN_REQUESTED);
                        } else {
                            updateNetworkCapabilities();
                        }
                    };
                    mVcnManager.addVcnNetworkPolicyChangeListener(
                            getHandler()::post, mVcnPolicyChangeListener);
                }
            }

            // If we've ever received PCO data before connected, now it's the time to
            // process it.
            mPcoData.getOrDefault(mCid.get(mTransport), Collections.emptyMap())
                    .forEach((pcoId, pcoData) -> {
                        onPcoDataChanged(pcoData);
                    });

            notifyPreciseDataConnectionState();
            updateSuspendState();
        }

        @Override
        public boolean processMessage(Message msg) {
            logv("event=" + eventToString(msg.what));
            switch (msg.what) {
                case EVENT_TEAR_DOWN_NETWORK:
                    if (mInvokedDataDeactivation) {
                        log("Ignore tear down request because network is being torn down.");
                        break;
                    }

                    int tearDownReason = msg.arg1;
                    // If the tear down request is from upper layer, for example, IMS service
                    // releases network request, we don't need to delay. The purpose of the delay
                    // is to have IMS service have time to perform IMS de-registration, so if this
                    // request is from IMS service itself, that means IMS service is already aware
                    // of the tear down. So there is no need to delay in this case.
                    if (tearDownReason != TEAR_DOWN_REASON_CONNECTIVITY_SERVICE_UNWANTED
                            && shouldDelayImsTearDown()) {
                        logl("Delay IMS tear down until call ends. reason="
                                + tearDownReasonToString(tearDownReason));
                        break;
                    }

                    removeMessages(EVENT_TEAR_DOWN_NETWORK);
                    removeDeferredMessages(EVENT_TEAR_DOWN_NETWORK);
                    transitionTo(mDisconnectingState);
                    onTearDown(tearDownReason);
                    break;
                case EVENT_BANDWIDTH_ESTIMATE_FROM_MODEM_CHANGED:
                    AsyncResult ar = (AsyncResult) msg.obj;
                    if (ar.exception != null) {
                        log("EVENT_BANDWIDTH_ESTIMATE_FROM_MODEM_CHANGED: error ignoring, e="
                                + ar.exception);
                        break;
                    }
                    onBandwidthUpdatedFromModem((List<LinkCapacityEstimate>) ar.result);
                    break;
                case EVENT_DISPLAY_INFO_CHANGED:
                    onDisplayInfoChanged();
                    break;
                case EVENT_NOTIFY_HANDOVER_STARTED:
                    // Notify source transport that handover is about to start. Note this will not
                    // initiate the handover process on target transport, but more for notifying
                    // the source transport so that PDU session id can be preserved if network
                    // notifies PDN lost during handover. The real handover process will kick off
                    // after receiving EVENT_NOTIFY_HANDOVER_STARTED_RESPONSE.
                    log("Notifying source transport "
                            + AccessNetworkConstants.transportTypeToString(mTransport)
                            + " that handover is about to start.");
                    mDataServiceManagers.get(mTransport).startHandover(mCid.get(mTransport),
                            obtainMessage(EVENT_NOTIFY_HANDOVER_STARTED_RESPONSE, 0, msg.arg2,
                                    msg.obj));
                    // We enter handover state here because this is the first action we do for
                    // handover.
                    transitionTo(mHandoverState);
                    break;
                case EVENT_SUBSCRIPTION_PLAN_OVERRIDE:
                    updateMeteredAndCongested();
                    break;
                case EVENT_DEACTIVATE_DATA_NETWORK_RESPONSE:
                    int resultCode = msg.arg1;
                    onDeactivateResponse(resultCode);
                    break;
                case EVENT_WAITING_FOR_TEARING_DOWN_CONDITION_MET:
                    transitionTo(mDisconnectingState);
                    sendMessageDelayed(EVENT_TEAR_DOWN_NETWORK, msg.arg1, msg.arg2);
                    break;
                case EVENT_VOICE_CALL_STARTED:
                case EVENT_VOICE_CALL_ENDED:
                case EVENT_CSS_INDICATOR_CHANGED:
                    updateSuspendState();
                    updateNetworkCapabilities();
                    break;
                default:
                    return NOT_HANDLED;
            }
            return HANDLED;
        }
    }

    /**
     * The handover state. This is the state when data network handover between IWLAN and cellular.
     *
     * @see DataNetwork for the state machine diagram.
     */
    private final class HandoverState extends State {
        @Override
        public void enter() {
            sendMessageDelayed(EVENT_STUCK_IN_TRANSIENT_STATE,
                    mDataConfigManager.getNetworkHandoverTimeoutMs());
            notifyPreciseDataConnectionState();
        }

        @Override
        public void exit() {
            removeMessages(EVENT_STUCK_IN_TRANSIENT_STATE);
        }

        @Override
        public boolean processMessage(Message msg) {
            logv("event=" + eventToString(msg.what));
            switch (msg.what) {
                case EVENT_DATA_STATE_CHANGED:
                    // The data call list changed event should be conditionally deferred.
                    // Otherwise the deferred message might be incorrectly treated as "disconnected"
                    // signal. So we only defer the related data call list changed event, and drop
                    // the unrelated.
                    AsyncResult ar = (AsyncResult) msg.obj;
                    int transport = (int) ar.userObj;
                    List<DataCallResponse> responseList = (List<DataCallResponse>) ar.result;
                    if (transport != mTransport) {
                        log("Dropped unrelated "
                                + AccessNetworkConstants.transportTypeToString(transport)
                                + " data call list changed event. " + responseList);
                    } else {
                        log("Defer message " + eventToString(msg.what) + ":" + responseList);
                        deferMessage(msg);
                    }
                    break;
                case EVENT_WAITING_FOR_TEARING_DOWN_CONDITION_MET:
                case EVENT_DISPLAY_INFO_CHANGED:
                case EVENT_TEAR_DOWN_NETWORK:
                case EVENT_CSS_INDICATOR_CHANGED:
                case EVENT_VOICE_CALL_ENDED:
                case EVENT_VOICE_CALL_STARTED:
                    // Defer the request until handover succeeds or fails.
                    log("Defer message " + eventToString(msg.what));
                    deferMessage(msg);
                    break;
                case EVENT_NOTIFY_HANDOVER_STARTED_RESPONSE:
                    onStartHandover(msg.arg2, (DataHandoverRetryEntry) msg.obj);
                    break;
                case EVENT_HANDOVER_RESPONSE:
                    int resultCode = msg.arg1;
                    DataCallResponse dataCallResponse =
                            msg.getData().getParcelable(DataServiceManager.DATA_CALL_RESPONSE);
                    onHandoverResponse(resultCode, dataCallResponse,
                            (DataHandoverRetryEntry) msg.obj);
                    break;
                case EVENT_STUCK_IN_TRANSIENT_STATE:
                    // enable detection only for valid timeout range
                    reportAnomaly("Data service did not respond the handover request within "
                                    + TimeUnit.MILLISECONDS.toSeconds(
                            mDataConfigManager.getNetworkHandoverTimeoutMs()) + " seconds.",
                            "1afe68cb-8b41-4964-a737-4f34372429ea");
                    // Handover failed. Use the retry logic defined in
                    // CarrierConfigManager.KEY_TELEPHONY_DATA_HANDOVER_RETRY_RULES_STRING_ARRAY.
                    long retry = DataCallResponse.RETRY_DURATION_UNDEFINED;
                    int handoverFailureMode =
                            DataCallResponse.HANDOVER_FAILURE_MODE_NO_FALLBACK_RETRY_SETUP_NORMAL;
                    mFailCause = DataFailCause.ERROR_UNSPECIFIED;
                    mDataNetworkCallback.invokeFromExecutor(
                            () -> mDataNetworkCallback.onHandoverFailed(DataNetwork.this,
                                    mFailCause, retry, handoverFailureMode));
                    // No matter handover succeeded or not, transit back to connected state.
                    transitionTo(mConnectedState);
                    break;
                default:
                    return NOT_HANDLED;
            }
            return HANDLED;
        }
    }

    /**
     * The disconnecting state. This is the state when data network is about to be disconnected.
     * The network is still usable in this state, but the clients should be prepared to lose the
     * network in any moment. This state is particular useful for IMS graceful tear down, where
     * the network enters disconnecting state while waiting for IMS de-registration signal.
     *
     * @see DataNetwork for the state machine diagram.
     */
    private final class DisconnectingState extends State {
        @Override
        public void enter() {
            sendMessageDelayed(EVENT_STUCK_IN_TRANSIENT_STATE,
                    mDataConfigManager.getAnomalyNetworkDisconnectingTimeoutMs());
            notifyPreciseDataConnectionState();
        }

        @Override
        public void exit() {
            removeMessages(EVENT_STUCK_IN_TRANSIENT_STATE);
        }

        @Override
        public boolean processMessage(Message msg) {
            logv("event=" + eventToString(msg.what));
            switch (msg.what) {
                case EVENT_TEAR_DOWN_NETWORK:
                    if (mInvokedDataDeactivation) {
                        log("Ignore tear down request because network is being torn down.");
                        break;
                    }
                    removeMessages(EVENT_TEAR_DOWN_NETWORK);
                    removeDeferredMessages(EVENT_TEAR_DOWN_NETWORK);
                    onTearDown(msg.arg1);
                    break;
                case EVENT_DEACTIVATE_DATA_NETWORK_RESPONSE:
                    int resultCode = msg.arg1;
                    onDeactivateResponse(resultCode);
                    break;
                case EVENT_STUCK_IN_TRANSIENT_STATE:
                    // After frameworks issues deactivate data call request, RIL should report
                    // data disconnected through data call list changed event subsequently.

                    reportAnomaly("RIL did not send data call list changed event after "
                            + "deactivate data call request within "
                            + TimeUnit.MILLISECONDS.toSeconds(
                            mDataConfigManager.getAnomalyNetworkDisconnectingTimeoutMs())
                            + " seconds.", "d0e4fa1c-c57b-4ba5-b4b6-8955487012cc");
                    mFailCause = DataFailCause.LOST_CONNECTION;
                    transitionTo(mDisconnectedState);
                    break;
                case EVENT_DISPLAY_INFO_CHANGED:
                    onDisplayInfoChanged();
                    break;
                case EVENT_CSS_INDICATOR_CHANGED:
                case EVENT_VOICE_CALL_STARTED:
                case EVENT_VOICE_CALL_ENDED:
                    updateSuspendState();
                    updateNetworkCapabilities();
                    break;
                default:
                    return NOT_HANDLED;
            }
            return HANDLED;
        }
    }

    /**
     * The disconnected state. This is the final state of a data network.
     *
     * @see DataNetwork for the state machine diagram.
     */
    private final class DisconnectedState extends State {
        @Override
        public void enter() {
            logl("Data network disconnected. mEverConnected=" + mEverConnected);
            // Preserve the list for onSetupDataFailed callback, because we need to pass that list
            // back to DataNetworkController, but after EVENT_DETACH_ALL_NETWORK_REQUESTS gets
            // processed, the network request list would become empty.
            NetworkRequestList requestList = new NetworkRequestList(mAttachedNetworkRequestList);

            // The detach all network requests must be the last message to handle.
            sendMessage(EVENT_DETACH_ALL_NETWORK_REQUESTS);
            // Gracefully handle all the un-processed events then quit the state machine.
            // quit() throws a QUIT event to the end of message queue. All the events before quit()
            // will be processed. Events after quit() will not be processed.
            quit();

            //************************************************************//
            // DO NOT POST ANY EVENTS AFTER HERE.                         //
            // THE STATE MACHINE WONT PROCESS EVENTS AFTER QUIT.          //
            // ONLY CLEANUP SHOULD BE PERFORMED AFTER THIS.               //
            //************************************************************//

            if (mEverConnected) {
                mDataNetworkCallback.invokeFromExecutor(() -> mDataNetworkCallback
                        .onDisconnected(DataNetwork.this, mFailCause));
                if (mTransport == AccessNetworkConstants.TRANSPORT_TYPE_WWAN) {
                    unregisterForWwanEvents();
                }
            } else {
                mDataNetworkCallback.invokeFromExecutor(() -> mDataNetworkCallback
                        .onSetupDataFailed(DataNetwork.this,
                                requestList, mFailCause, mRetryDelayMillis));
            }
            notifyPreciseDataConnectionState();
            mNetworkAgent.unregister();
            mDataCallSessionStats.onDataCallDisconnected(mFailCause);

            if (mTransport == AccessNetworkConstants.TRANSPORT_TYPE_WLAN
                    && mPduSessionId != DataCallResponse.PDU_SESSION_ID_NOT_SET) {
                mRil.releasePduSessionId(null, mPduSessionId);
            }

            if (mVcnManager != null && mVcnPolicyChangeListener != null) {
                mVcnManager.removeVcnNetworkPolicyChangeListener(mVcnPolicyChangeListener);
            }
        }

        @Override
        public boolean processMessage(Message msg) {
            logv("event=" + eventToString(msg.what));
            return NOT_HANDLED;
        }
    }

    /**
     * Register for events that can only happen on cellular networks.
     */
    private void registerForWwanEvents() {
        registerForBandwidthUpdate();
        mKeepaliveTracker.registerForKeepaliveStatus();
<<<<<<< HEAD
=======
        mRil.registerForNotAvailable(this.getHandler(), EVENT_RADIO_NOT_AVAILABLE, null);
>>>>>>> 405e6d65
    }

    /**
     * Unregister for events that can only happen on cellular networks.
     */
    private void unregisterForWwanEvents() {
        unregisterForBandwidthUpdate();
        mKeepaliveTracker.unregisterForKeepaliveStatus();
<<<<<<< HEAD
=======
        mRil.unregisterForNotAvailable(this.getHandler());
>>>>>>> 405e6d65
    }

    @Override
    protected void unhandledMessage(Message msg) {
        IState state = getCurrentState();
        loge("Unhandled message " + msg.what + " in state "
                + (state == null ? "null" : state.getName()));
    }

    /**
     * Attempt to attach the network request list to this data network. Whether the network can
     * satisfy the request or not will be checked when EVENT_ATTACH_NETWORK_REQUEST is processed.
     * If the request can't be attached, {@link DataNetworkCallback#onAttachFailed(
     * DataNetwork, NetworkRequestList)}.
     *
     * @param requestList Network request list to attach.
     * @return {@code false} if the network is already disconnected. {@code true} means the request
     * has been scheduled to attach to the network. If attach succeeds, the network request's state
     * will be set to {@link TelephonyNetworkRequest#REQUEST_STATE_SATISFIED}. If failed, the
     * callback {@link DataNetworkCallback#onAttachFailed(DataNetwork, NetworkRequestList)} will
     * be called.
     */
    public boolean attachNetworkRequests(@NonNull NetworkRequestList requestList) {
        // If the network is already ended, we still attach the network request to the data network,
        // so it can be retried later by data network controller.
        if (getCurrentState() == null || isDisconnected()) {
            // The state machine has already stopped. This is due to data network is disconnected.
            return false;
        }
        sendMessage(obtainMessage(EVENT_ATTACH_NETWORK_REQUEST, requestList));
        return true;
    }

    /**
     * Called when attaching network request list to this data network.
     *
     * @param requestList Network request list to attach.
     */
    public void onAttachNetworkRequests(@NonNull NetworkRequestList requestList) {
        NetworkRequestList failedList = new NetworkRequestList();
        for (TelephonyNetworkRequest networkRequest : requestList) {
            if (!mDataNetworkController.isNetworkRequestExisting(networkRequest)) {
                failedList.add(networkRequest);
                log("Attached failed. Network request was already removed. " + networkRequest);
            } else if (!networkRequest.canBeSatisfiedBy(getNetworkCapabilities())) {
                failedList.add(networkRequest);
                log("Attached failed. Cannot satisfy the network request "
                        + networkRequest);
            } else {
                mAttachedNetworkRequestList.add(networkRequest);
                networkRequest.setAttachedNetwork(DataNetwork.this);
                networkRequest.setState(
                        TelephonyNetworkRequest.REQUEST_STATE_SATISFIED);
                log("Successfully attached network request " + networkRequest);
            }
        }
        if (failedList.size() > 0) {
            mDataNetworkCallback.invokeFromExecutor(() -> mDataNetworkCallback
                    .onAttachFailed(DataNetwork.this, failedList));
        }
    }

    /**
     * Called when detaching the network request from this data network.
     *
     * @param networkRequest Network request to detach.
     */
    private void onDetachNetworkRequest(@NonNull TelephonyNetworkRequest networkRequest) {
        mAttachedNetworkRequestList.remove(networkRequest);
        networkRequest.setState(TelephonyNetworkRequest.REQUEST_STATE_UNSATISFIED);
        networkRequest.setAttachedNetwork(null);

        if (mAttachedNetworkRequestList.isEmpty()) {
            log("All network requests are detached.");

            // If there is no network request attached, and we are not preferred data phone, then
            // this detach is likely due to temp DDS switch. We should tear down the network when
            // all requests are detached so the other network on preferred data sub can be
            // established properly.
            int preferredDataPhoneId = PhoneSwitcher.getInstance().getPreferredDataPhoneId();
            if (preferredDataPhoneId != SubscriptionManager.INVALID_PHONE_INDEX
                    && preferredDataPhoneId != mPhone.getPhoneId()) {
                tearDown(TEAR_DOWN_REASON_PREFERRED_DATA_SWITCHED);
            }
        }
    }

    /**
     * Detach the network request from this data network. Note that this will not tear down the
     * network.
     *
     * @param networkRequest Network request to detach.
     */
    public void detachNetworkRequest(@NonNull TelephonyNetworkRequest networkRequest) {
        if (getCurrentState() == null || isDisconnected()) {
            return;
        }
        sendMessage(obtainMessage(EVENT_DETACH_NETWORK_REQUEST, networkRequest));
    }

    /**
     * Register for bandwidth update.
     */
    private void registerForBandwidthUpdate() {
        int bandwidthEstimateSource = mDataConfigManager.getBandwidthEstimateSource();
        if (bandwidthEstimateSource == BANDWIDTH_SOURCE_MODEM) {
            mPhone.mCi.registerForLceInfo(
                    getHandler(), EVENT_BANDWIDTH_ESTIMATE_FROM_MODEM_CHANGED, null);
        } else if (bandwidthEstimateSource == BANDWIDTH_SOURCE_BANDWIDTH_ESTIMATOR) {
            if (mLinkBandwidthEstimatorCallback == null) {
                mLinkBandwidthEstimatorCallback =
                        new LinkBandwidthEstimatorCallback(getHandler()::post) {
                            @Override
                            public void onBandwidthChanged(int uplinkBandwidthKbps,
                                    int downlinkBandwidthKbps) {
                                if (isConnected()) {
                                    onBandwidthUpdated(uplinkBandwidthKbps, downlinkBandwidthKbps);
                                }
                            }
                        };
                mPhone.getLinkBandwidthEstimator().registerCallback(
                        mLinkBandwidthEstimatorCallback);
            }
        } else {
            loge("Invalid bandwidth source configuration: " + bandwidthEstimateSource);
        }
    }

    /**
     * Unregister bandwidth update.
     */
    private void unregisterForBandwidthUpdate() {
        int bandwidthEstimateSource = mDataConfigManager.getBandwidthEstimateSource();
        if (bandwidthEstimateSource == BANDWIDTH_SOURCE_MODEM) {
            mPhone.mCi.unregisterForLceInfo(getHandler());
        } else if (bandwidthEstimateSource == BANDWIDTH_SOURCE_BANDWIDTH_ESTIMATOR) {
            if (mLinkBandwidthEstimatorCallback != null) {
                mPhone.getLinkBandwidthEstimator()
                        .unregisterCallback(mLinkBandwidthEstimatorCallback);
                mLinkBandwidthEstimatorCallback = null;
            }
        } else {
            loge("Invalid bandwidth source configuration: " + bandwidthEstimateSource);
        }
    }

    /**
     * Remove network requests that can't be satisfied anymore.
     */
    private void removeUnsatisfiedNetworkRequests() {
        for (TelephonyNetworkRequest networkRequest : mAttachedNetworkRequestList) {
            if (!networkRequest.canBeSatisfiedBy(mNetworkCapabilities)) {
                log("removeUnsatisfiedNetworkRequests: " + networkRequest
                        + " can't be satisfied anymore. Will be detached.");
                detachNetworkRequest(networkRequest);
            }
        }
    }

    /**
     * Check if the new link properties are compatible with the old link properties. For example,
     * if IP changes, that's considered incompatible.
     *
     * @param oldLinkProperties Old link properties.
     * @param newLinkProperties New Link properties.
     *
     * @return {@code true} if the new link properties is compatible with the old link properties.
     */
    private boolean isLinkPropertiesCompatible(@NonNull LinkProperties oldLinkProperties,
            @NonNull LinkProperties newLinkProperties) {
        if (Objects.equals(oldLinkProperties, newLinkProperties)) return true;

        if (!LinkPropertiesUtils.isIdenticalAddresses(oldLinkProperties, newLinkProperties)) {
            // If the same address type was removed and added we need to cleanup.
            LinkPropertiesUtils.CompareOrUpdateResult<Integer, LinkAddress> result =
                    new LinkPropertiesUtils.CompareOrUpdateResult<>(
                            oldLinkProperties.getLinkAddresses(),
                            newLinkProperties.getLinkAddresses(),
                            linkAddress -> Objects.hash(linkAddress.getAddress(),
                                    linkAddress.getPrefixLength(), linkAddress.getScope()));
            log("isLinkPropertiesCompatible: old=" + oldLinkProperties
                    + " new=" + newLinkProperties + " result=" + result);
            for (LinkAddress added : result.added) {
                for (LinkAddress removed : result.removed) {
                    if (NetUtils.addressTypeMatches(removed.getAddress(), added.getAddress())) {
                        return false;
                    }
                }
            }
        }

        return true;
    }

    /**
     * Check if there are immutable capabilities changed. The connectivity service is not able
     * to handle immutable capabilities changed, but in very rare scenarios, immutable capabilities
     * need to be changed dynamically, such as in setup data call response, modem responded with the
     * same cid. In that case, we need to merge the new capabilities into the existing data network.
     *
     * @param oldCapabilities The old network capabilities.
     * @param newCapabilities The new network capabilities.
     * @return {@code true} if there are immutable network capabilities changed.
     */
    private static boolean areImmutableCapabilitiesChanged(
            @NonNull NetworkCapabilities oldCapabilities,
            @NonNull NetworkCapabilities newCapabilities) {
        if (oldCapabilities == null
                || ArrayUtils.isEmpty(oldCapabilities.getCapabilities())) return false;

        // Remove mutable capabilities from both old and new capabilities, the remaining
        // capabilities would be immutable capabilities.
        List<Integer> oldImmutableCapabilities = Arrays.stream(oldCapabilities.getCapabilities())
                .boxed().collect(Collectors.toList());
        oldImmutableCapabilities.removeAll(MUTABLE_CAPABILITIES);
        List<Integer> newImmutableCapabilities = Arrays.stream(newCapabilities.getCapabilities())
                .boxed().collect(Collectors.toList());
        newImmutableCapabilities.removeAll(MUTABLE_CAPABILITIES);
        return oldImmutableCapabilities.size() != newImmutableCapabilities.size()
                || !oldImmutableCapabilities.containsAll(newImmutableCapabilities);
    }

    /**
     * In some rare cases we need to re-create the network agent, for example, underlying network
     * IP changed, or when we unfortunately need to remove/add a immutable network capability.
     */
    private void recreateNetworkAgent() {
        if (isConnecting() || isDisconnected() || isDisconnecting()) {
            loge("Incorrect state for re-creating the network agent.");
            return;
        }

        // Abandon the network agent because we are going to create a new one.
        mNetworkAgent.abandon();
        // Create a new network agent and register with connectivity service. Note that the agent
        // will always be registered with NOT_SUSPENDED capability.
        mNetworkAgent = createNetworkAgent();
        mNetworkAgent.markConnected();
        // Because network agent is always created with NOT_SUSPENDED, we need to update
        // the suspended if it's was in suspended state.
        if (mSuspended) {
            log("recreateNetworkAgent: The network is in suspended state. Update the network"
                    + " capability again. nc=" + mNetworkCapabilities);
            mNetworkAgent.sendNetworkCapabilities(mNetworkCapabilities);
        }
    }

    /**
     * Update the network capabilities.
     */
    private void updateNetworkCapabilities() {
        final NetworkCapabilities.Builder builder = new NetworkCapabilities.Builder()
                .addTransportType(NetworkCapabilities.TRANSPORT_CELLULAR);
        boolean roaming = mPhone.getServiceState().getDataRoaming();

        builder.setNetworkSpecifier(new TelephonyNetworkSpecifier.Builder()
                .setSubscriptionId(mSubId).build());
        builder.setSubscriptionIds(Collections.singleton(mSubId));

        ApnSetting apnSetting = mDataProfile.getApnSetting();

        if (apnSetting != null) {
            apnSetting.getApnTypes().stream()
                    .map(DataUtils::apnTypeToNetworkCapability)
                    .filter(cap -> cap >= 0)
                    .forEach(builder::addCapability);
            if (apnSetting.getApnTypes().contains(ApnSetting.TYPE_ENTERPRISE)) {
                builder.addCapability(NetworkCapabilities.NET_CAPABILITY_INTERNET);
            }
        }

        // Once we set the MMTEL capability, we should never remove it because it's an immutable
        // capability defined by connectivity service. When the device enters from VoPS to non-VoPS,
        // we should perform grace tear down from data network controller if needed.
        if (mNetworkCapabilities != null
                && mNetworkCapabilities.hasCapability(NetworkCapabilities.NET_CAPABILITY_MMTEL)) {
            // Previous capability has MMTEL, so add it again.
            builder.addCapability(NetworkCapabilities.NET_CAPABILITY_MMTEL);
        } else {
            // Always add MMTEL capability on IMS network unless network explicitly indicates VoPS
            // not supported.
            if (mDataProfile.canSatisfy(NetworkCapabilities.NET_CAPABILITY_IMS)) {
                builder.addCapability(NetworkCapabilities.NET_CAPABILITY_MMTEL);
                if (mTransport == AccessNetworkConstants.TRANSPORT_TYPE_WWAN) {
                    NetworkRegistrationInfo nri = getNetworkRegistrationInfo();
                    if (nri != null) {
                        DataSpecificRegistrationInfo dsri = nri.getDataSpecificInfo();
                        // Check if the network is non-VoPS.
                        if (dsri != null && dsri.getVopsSupportInfo() != null
                                && !dsri.getVopsSupportInfo().isVopsSupported()) {
                            builder.removeCapability(NetworkCapabilities.NET_CAPABILITY_MMTEL);
                        }
                        log("updateNetworkCapabilities: dsri=" + dsri);
                    }
                }
            }
        }

        // Extract network capabilities from the traffic descriptor.
        for (TrafficDescriptor trafficDescriptor : mTrafficDescriptors) {
            try {
                if (trafficDescriptor.getOsAppId() == null) continue;
                OsAppId osAppId = new OsAppId(trafficDescriptor.getOsAppId());
                if (!osAppId.getOsId().equals(OsAppId.ANDROID_OS_ID)) {
                    loge("Received non-Android OS id " + osAppId.getOsId());
                    continue;
                }
                int networkCapability = DataUtils.getNetworkCapabilityFromString(
                        osAppId.getAppId());
                switch (networkCapability) {
                    case NetworkCapabilities.NET_CAPABILITY_ENTERPRISE:
                        builder.addCapability(networkCapability);
                        // Always add internet if TD contains enterprise.
                        builder.addCapability(NetworkCapabilities.NET_CAPABILITY_INTERNET);
                        builder.addEnterpriseId(osAppId.getDifferentiator());
                        break;
                    case NetworkCapabilities.NET_CAPABILITY_PRIORITIZE_LATENCY:
                    case NetworkCapabilities.NET_CAPABILITY_PRIORITIZE_BANDWIDTH:
                    case NetworkCapabilities.NET_CAPABILITY_CBS:
                        builder.addCapability(networkCapability);
                        break;
                    default:
                        loge("Invalid app id " + osAppId.getAppId());
                }
            } catch (Exception e) {
                loge("Exception: " + e + ". Failed to create osAppId from "
                        + new BigInteger(1, trafficDescriptor.getOsAppId()).toString(16));
            }
        }

        if (!mCongested) {
            builder.addCapability(NetworkCapabilities.NET_CAPABILITY_NOT_CONGESTED);
        }

        if (mTempNotMeteredSupported && mTempNotMetered) {
            builder.addCapability(NetworkCapabilities.NET_CAPABILITY_TEMPORARILY_NOT_METERED);
        }

        // Always start with NOT_VCN_MANAGED, then remove if VcnManager indicates this is part of a
        // VCN.
        builder.addCapability(NetworkCapabilities.NET_CAPABILITY_NOT_VCN_MANAGED);
        final VcnNetworkPolicyResult vcnPolicy = getVcnPolicy(builder.build());
        if (vcnPolicy != null && !vcnPolicy.getNetworkCapabilities()
                .hasCapability(NetworkCapabilities.NET_CAPABILITY_NOT_VCN_MANAGED)) {
            builder.removeCapability(NetworkCapabilities.NET_CAPABILITY_NOT_VCN_MANAGED);
        }

        if (!roaming) {
            builder.addCapability(NetworkCapabilities.NET_CAPABILITY_NOT_ROAMING);
        }

        if (!mSuspended) {
            builder.addCapability(NetworkCapabilities.NET_CAPABILITY_NOT_SUSPENDED);
        }

        if (mCarrierServicePackageUid != Process.INVALID_UID
                && ArrayUtils.contains(mAdministratorUids, mCarrierServicePackageUid)) {
            builder.setOwnerUid(mCarrierServicePackageUid);
            builder.setAllowedUids(Collections.singleton(mCarrierServicePackageUid));
        }
        builder.setAdministratorUids(mAdministratorUids);

        Set<Integer> meteredCapabilities = mDataConfigManager
                .getMeteredNetworkCapabilities(roaming).stream()
                .filter(cap -> mAccessNetworksManager.getPreferredTransportByNetworkCapability(cap)
                        == AccessNetworkConstants.TRANSPORT_TYPE_WWAN)
                .collect(Collectors.toSet());
        boolean unmeteredNetwork = meteredCapabilities.stream().noneMatch(
                Arrays.stream(builder.build().getCapabilities()).boxed()
                        .collect(Collectors.toSet())::contains);

        if (unmeteredNetwork) {
            builder.addCapability(NetworkCapabilities.NET_CAPABILITY_NOT_METERED);
        }

        // Always start with not-restricted, and then remove if needed.
        builder.addCapability(NetworkCapabilities.NET_CAPABILITY_NOT_RESTRICTED);

        // When data is disabled, or data roaming is disabled and the device is roaming, we need
        // to remove certain capabilities depending on scenarios.
        if (!mDataNetworkController.getDataSettingsManager().isDataEnabled()
                || (mPhone.getServiceState().getDataRoaming()
                && !mDataNetworkController.getDataSettingsManager().isDataRoamingEnabled())) {
            // If data is allowed because the request is a restricted network request, we need
            // to mark the network as restricted when data is disabled or data roaming is disabled
            // and the device is roaming. If we don't do that, non-privileged apps will be able
            // to use this network when data is disabled.
            if (mDataAllowedReason == DataAllowedReason.RESTRICTED_REQUEST) {
                builder.removeCapability(NetworkCapabilities.NET_CAPABILITY_NOT_RESTRICTED);
            } else if (mDataAllowedReason == DataAllowedReason.UNMETERED_USAGE
                    || mDataAllowedReason == DataAllowedReason.MMS_REQUEST
                    || mDataAllowedReason == DataAllowedReason.EMERGENCY_SUPL) {
                // If data is allowed due to unmetered usage, or MMS always-allowed, we need to
                // remove unrelated-but-metered capabilities.
                for (int capability : meteredCapabilities) {
                    // 1. If it's unmetered usage, remove all metered capabilities.
                    // 2. If it's MMS always-allowed, then remove all metered capabilities but MMS.
                    // 3/ If it's for emergency SUPL, then remove all metered capabilities but SUPL.
                    if ((capability == NetworkCapabilities.NET_CAPABILITY_MMS
                            && mDataAllowedReason == DataAllowedReason.MMS_REQUEST)
                            || (capability == NetworkCapabilities.NET_CAPABILITY_SUPL
                            && mDataAllowedReason == DataAllowedReason.EMERGENCY_SUPL)) {
                        // Not removing the capability for special uses.
                        continue;
                    }
                    builder.removeCapability(capability);
                }
            }
        }

        // If one of the capabilities are for special use, for example, IMS, CBS, then this
        // network should be restricted, regardless data is enabled or not.
        if (NetworkCapabilitiesUtils.inferRestrictedCapability(builder.build())
                || (vcnPolicy != null && !vcnPolicy.getNetworkCapabilities()
                        .hasCapability(NetworkCapabilities.NET_CAPABILITY_NOT_RESTRICTED))) {
            builder.removeCapability(NetworkCapabilities.NET_CAPABILITY_NOT_RESTRICTED);
        }

        // Set the bandwidth information.
        builder.setLinkDownstreamBandwidthKbps(mNetworkBandwidth.downlinkBandwidthKbps);
        builder.setLinkUpstreamBandwidthKbps(mNetworkBandwidth.uplinkBandwidthKbps);

        NetworkCapabilities nc = builder.build();
        if (mNetworkCapabilities == null || mNetworkAgent == null) {
            // This is the first time when network capabilities is created. The agent is not created
            // at this time. Just return here. The network capabilities will be used when network
            // agent is created.
            mNetworkCapabilities = nc;
            logl("Initial capabilities " + mNetworkCapabilities);
            return;
        }

        if (!nc.equals(mNetworkCapabilities)) {
            // Check if we are changing the immutable capabilities. Note that we should be very
            // careful and limit the use cases of changing immutable capabilities. Connectivity
            // service would not close sockets for clients if a network request becomes
            // unsatisfiable.
            if (mEverConnected && areImmutableCapabilitiesChanged(mNetworkCapabilities, nc)
                    && (isConnected() || isHandoverInProgress())) {
                // Before connectivity service supports making all capabilities mutable, it is
                // suggested to de-register and re-register the network agent if it is needed to
                // add/remove immutable capabilities.
                logl("updateNetworkCapabilities: Immutable capabilities changed. Re-create the "
                        + "network agent. Attempted to change from " + mNetworkCapabilities + " to "
                        + nc);
                mNetworkCapabilities = nc;
                recreateNetworkAgent();
            } else {
                // Now we need to inform connectivity service and data network controller
                // about the capabilities changed.
                mNetworkCapabilities = nc;
                log("Capabilities changed to " + mNetworkCapabilities);
                mNetworkAgent.sendNetworkCapabilities(mNetworkCapabilities);
            }

            removeUnsatisfiedNetworkRequests();
            mDataNetworkCallback.invokeFromExecutor(() -> mDataNetworkCallback
                    .onNetworkCapabilitiesChanged(DataNetwork.this));
        } else {
            log("updateNetworkCapabilities: Capabilities not changed.");
        }
    }

    /**
     * @return The network capabilities of this data network.
     */
    public @NonNull NetworkCapabilities getNetworkCapabilities() {
        return mNetworkCapabilities;
    }

    /**
     * @return The link properties of this data network.
     */
    public @NonNull LinkProperties getLinkProperties() {
        return mLinkProperties;
    }

    /**
     * @return The data profile of this data network.
     */
    public @NonNull DataProfile getDataProfile() {
        return mDataProfile;
    }

    /**
     * Update data suspended state.
     */
    private void updateSuspendState() {
        if (isConnecting() || isDisconnected()) {
            // Return if not in the right state.
            return;
        }

        boolean newSuspendedState = false;
        // Get the uncombined service state directly.
        NetworkRegistrationInfo nri = getNetworkRegistrationInfo();
        if (nri == null) return;

        // Never set suspended for emergency apn. Emergency data connection
        // can work while device is not in service.
        if (mNetworkCapabilities.hasCapability(NetworkCapabilities.NET_CAPABILITY_EIMS)) {
            newSuspendedState = false;
            // If we are not in service, change to suspended.
        } else if (nri.getRegistrationState()
                != NetworkRegistrationInfo.REGISTRATION_STATE_HOME
                && nri.getRegistrationState()
                != NetworkRegistrationInfo.REGISTRATION_STATE_ROAMING) {
            newSuspendedState = true;
            // Check voice/data concurrency.
        } else if (!mPhone.getServiceStateTracker().isConcurrentVoiceAndDataAllowed()
                && mTransport == AccessNetworkConstants.TRANSPORT_TYPE_WWAN) {
            newSuspendedState = mPhone.getCallTracker().getState() != PhoneConstants.State.IDLE;
        }

        // Only notify when there is a change.
        if (mSuspended != newSuspendedState) {
            mSuspended = newSuspendedState;
            logl("Network becomes " + (mSuspended ? "suspended" : "unsuspended"));
            // To update NOT_SUSPENDED capability.
            updateNetworkCapabilities();
            notifyPreciseDataConnectionState();
            mDataNetworkCallback.invokeFromExecutor(() ->
                    mDataNetworkCallback.onSuspendedStateChanged(DataNetwork.this, mSuspended));
        }
    }

    /**
     * Allocate PDU session ID from the modem. This is only needed when the data network is
     * initiated on IWLAN.
     */
    private void allocatePduSessionId() {
        mRil.allocatePduSessionId(obtainMessage(EVENT_ALLOCATE_PDU_SESSION_ID_RESPONSE));
    }

    /**
     * Setup a data network.
     */
    private void setupData() {
        int dataNetworkType = getDataNetworkType();

        // We need to use the actual modem roaming state instead of the framework roaming state
        // here. This flag is only passed down to ril_service for picking the correct protocol (for
        // old modem backward compatibility).
        boolean isModemRoaming = mPhone.getServiceState().getDataRoamingFromRegistration();

        // Set this flag to true if the user turns on data roaming. Or if we override the roaming
        // state in framework, we should set this flag to true as well so the modem will not reject
        // the data call setup (because the modem actually thinks the device is roaming).
        boolean allowRoaming = mPhone.getDataRoamingEnabled()
                || (isModemRoaming && (!mPhone.getServiceState().getDataRoaming()
                /*|| isUnmeteredUseOnly()*/));

        TrafficDescriptor trafficDescriptor = mDataProfile.getTrafficDescriptor();
        final boolean matchAllRuleAllowed = trafficDescriptor == null
                || !TextUtils.isEmpty(trafficDescriptor.getDataNetworkName());

        int accessNetwork = DataUtils.networkTypeToAccessNetworkType(dataNetworkType);

        mDataServiceManagers.get(mTransport)
                .setupDataCall(accessNetwork, mDataProfile, isModemRoaming, allowRoaming,
                        DataService.REQUEST_REASON_NORMAL, null, mPduSessionId, null,
                        trafficDescriptor, matchAllRuleAllowed,
                        obtainMessage(EVENT_SETUP_DATA_NETWORK_RESPONSE));

        int apnTypeBitmask = mDataProfile.getApnSetting() != null
                ? mDataProfile.getApnSetting().getApnTypeBitmask() : ApnSetting.TYPE_NONE;
        mDataCallSessionStats.onSetupDataCall(apnTypeBitmask);

        logl("setupData: accessNetwork="
                + AccessNetworkType.toString(accessNetwork) + ", " + mDataProfile
                + ", isModemRoaming=" + isModemRoaming + ", allowRoaming=" + allowRoaming
                + ", PDU session id=" + mPduSessionId + ", matchAllRuleAllowed="
                + matchAllRuleAllowed);
        TelephonyMetrics.getInstance().writeSetupDataCall(mPhone.getPhoneId(),
                ServiceState.networkTypeToRilRadioTechnology(dataNetworkType),
                mDataProfile.getProfileId(), mDataProfile.getApn(), mDataProfile.getProtocolType());
    }

    /**
     * Get fail cause from {@link DataCallResponse} and the result code.
     *
     * @param resultCode The result code returned from
     * {@link DataServiceCallback#onSetupDataCallComplete(int, DataCallResponse)}.
     * @param response The data call response returned from
     * {@link DataServiceCallback#onSetupDataCallComplete(int, DataCallResponse)}.
     *
     * @return The fail cause. {@link DataFailCause#NONE} if succeeds.
     */
    private @DataFailureCause int getFailCauseFromDataCallResponse(
            @DataServiceCallback.ResultCode int resultCode, @Nullable DataCallResponse response) {
        int failCause = DataFailCause.NONE;
        switch (resultCode) {
            case DataServiceCallback.RESULT_ERROR_ILLEGAL_STATE:
                failCause = DataFailCause.RADIO_NOT_AVAILABLE;
                break;
            case DataServiceCallback.RESULT_ERROR_BUSY:
            case DataServiceCallback.RESULT_ERROR_TEMPORARILY_UNAVAILABLE:
                failCause = DataFailCause.SERVICE_TEMPORARILY_UNAVAILABLE;
                break;
            case DataServiceCallback.RESULT_ERROR_INVALID_ARG:
                failCause = DataFailCause.UNACCEPTABLE_NETWORK_PARAMETER;
                break;
            case DataServiceCallback.RESULT_ERROR_UNSUPPORTED:
                failCause = DataFailCause.REQUEST_NOT_SUPPORTED;
                break;
            case DataServiceCallback.RESULT_SUCCESS:
                if (response != null) {
                    failCause = DataFailCause.getFailCause(response.getCause());
                }
                break;
        }
        return failCause;
    }

    /**
     * Update data network based on the latest {@link DataCallResponse}.
     *
     * @param response The data call response from data service.
     */
    private void updateDataNetwork(@NonNull DataCallResponse response) {
        mCid.put(mTransport, response.getId());
        LinkProperties linkProperties = new LinkProperties();

        // Set interface name
        linkProperties.setInterfaceName(response.getInterfaceName());

        // Set PDU session id
        if (mPduSessionId != response.getPduSessionId()) {
            mPduSessionId = response.getPduSessionId();
            log("PDU session id updated to " + mPduSessionId);
        }

        // Set the link status
        if (mLinkStatus != response.getLinkStatus()) {
            mLinkStatus = response.getLinkStatus();
            log("Link status updated to " + DataUtils.linkStatusToString(mLinkStatus));
            mDataNetworkCallback.invokeFromExecutor(
                    () -> mDataNetworkCallback.onLinkStatusChanged(DataNetwork.this, mLinkStatus));
        }

        // Set link addresses
        if (response.getAddresses().size() > 0) {
            for (LinkAddress la : response.getAddresses()) {
                if (!la.getAddress().isAnyLocalAddress()) {
                    logv("addr/pl=" + la.getAddress() + "/" + la.getPrefixLength());
                    linkProperties.addLinkAddress(la);
                }
            }
        } else {
            loge("no address for ifname=" + response.getInterfaceName());
        }

        // Set DNS servers
        if (response.getDnsAddresses().size() > 0) {
            for (InetAddress dns : response.getDnsAddresses()) {
                if (!dns.isAnyLocalAddress()) {
                    linkProperties.addDnsServer(dns);
                }
            }
        } else {
            loge("Empty dns response");
        }

        // Set PCSCF
        if (response.getPcscfAddresses().size() > 0) {
            for (InetAddress pcscf : response.getPcscfAddresses()) {
                linkProperties.addPcscfServer(pcscf);
            }
        }

        // For backwards compatibility, use getMtu() if getMtuV4() is not available.
        int mtuV4 = response.getMtuV4() > 0 ? response.getMtuV4() : response.getMtu();

        if (mtuV4 <= 0) {
            // Use back up value from data profile.
            if (mDataProfile.getApnSetting() != null) {
                mtuV4 = mDataProfile.getApnSetting().getMtuV4();
            }
            if (mtuV4 <= 0) {
                mtuV4 = mDataConfigManager.getDefaultMtu();
            }
        }

        // For backwards compatibility, use getMtu() if getMtuV6() is not available.
        int mtuV6 = response.getMtuV6() > 0 ? response.getMtuV6() : response.getMtu();
        if (mtuV6 <= 0) {
            // Use back up value from data profile.
            if (mDataProfile.getApnSetting() != null) {
                mtuV6 = mDataProfile.getApnSetting().getMtuV6();
            }
            if (mtuV6 <= 0) {
                mtuV6 = mDataConfigManager.getDefaultMtu();
            }
        }

        // Set MTU for each route.
        for (InetAddress gateway : response.getGatewayAddresses()) {
            int mtu = gateway instanceof java.net.Inet6Address ? mtuV6 : mtuV4;
            linkProperties.addRoute(new RouteInfo(null, gateway, null,
                    RouteInfo.RTN_UNICAST, mtu));
        }

        // LinkProperties.setMtu should be deprecated. The mtu for each route has been already
        // provided in addRoute() above. For backwards compatibility, we still need to provide
        // a value for the legacy MTU. Use the higher value of v4 and v6 value here.
        linkProperties.setMtu(Math.max(mtuV4, mtuV6));

        if (mDataProfile.getApnSetting() != null
                && !TextUtils.isEmpty(mDataProfile.getApnSetting().getProxyAddressAsString())) {
            int port = mDataProfile.getApnSetting().getProxyPort();
            if (port == -1) {
                port = 8080;
            }
            ProxyInfo proxy = ProxyInfo.buildDirectProxy(
                    mDataProfile.getApnSetting().getProxyAddressAsString(), port);
            linkProperties.setHttpProxy(proxy);
        }

        linkProperties.setTcpBufferSizes(mTcpBufferSizes);

        mNetworkSliceInfo = response.getSliceInfo();

        mTrafficDescriptors.clear();
        mTrafficDescriptors.addAll(response.getTrafficDescriptors());

        mQosBearerSessions.clear();
        mQosBearerSessions.addAll(response.getQosBearerSessions());
        if (mQosCallbackTracker != null) {
            mQosCallbackTracker.updateSessions(mQosBearerSessions);
        }

        if (!linkProperties.equals(mLinkProperties)) {
            // If the new link properties is not compatible (e.g. IP changes, interface changes),
            // then we should de-register the network agent and re-create a new one.
            if ((isConnected() || isHandoverInProgress())
                    && !isLinkPropertiesCompatible(linkProperties, mLinkProperties)) {
                logl("updateDataNetwork: Incompatible link properties detected. Re-create the "
                        + "network agent. Changed from " + mLinkProperties + " to "
                        + linkProperties);

                mLinkProperties = linkProperties;
                recreateNetworkAgent();
            } else {
                mLinkProperties = linkProperties;
                log("sendLinkProperties " + mLinkProperties);
                mNetworkAgent.sendLinkProperties(mLinkProperties);
            }
        }

        updateNetworkCapabilities();
    }

    /**
     * Called when receiving setup data network response from the data service.
     *
     * @param resultCode The result code.
     * @param response The response.
     */
    private void onSetupResponse(@DataServiceCallback.ResultCode int resultCode,
            @Nullable DataCallResponse response) {
        logl("onSetupResponse: resultCode=" + DataServiceCallback.resultCodeToString(resultCode)
                + ", response=" + response);
        mFailCause = getFailCauseFromDataCallResponse(resultCode, response);
        validateDataCallResponse(response);
        if (mFailCause == DataFailCause.NONE) {
            if (mDataNetworkController.isNetworkInterfaceExisting(response.getInterfaceName())) {
                logl("Interface " + response.getInterfaceName() + " already existing. Silently "
                        + "tear down now.");
                // If this is a pre-5G data setup, that means APN database has some problems. For
                // example, different APN settings have the same APN name.
                if (response.getTrafficDescriptors().isEmpty()) {
                    reportAnomaly("Duplicate network interface " + response.getInterfaceName()
                            + " detected.", "62f66e7e-8d71-45de-a57b-dc5c78223fd5");
                }

                // Do not actually invoke onTearDown, otherwise the existing data network will be
                // torn down.
                mRetryDelayMillis = DataCallResponse.RETRY_DURATION_UNDEFINED;
                mFailCause = DataFailCause.NO_RETRY_FAILURE;
                transitionTo(mDisconnectedState);
                return;
            }

            updateDataNetwork(response);

            // TODO: Evaluate all network requests and see if each request still can be satisfied.
            //  For requests that can't be satisfied anymore, we need to put them back to the
            //  unsatisfied pool. If none of network requests can be satisfied, then there is no
            //  need to mark network agent connected. Just silently deactivate the data network.
            if (mAttachedNetworkRequestList.size() == 0) {
                log("Tear down the network since there is no live network request.");
                // Directly call onTearDown here. Calling tearDown will cause deadlock because
                // EVENT_TEAR_DOWN_NETWORK is deferred until state machine enters connected state,
                // which will never happen in this case.
                onTearDown(TEAR_DOWN_REASON_NO_LIVE_REQUEST);
                return;
            }

            if (mVcnManager != null && mVcnManager.applyVcnNetworkPolicy(mNetworkCapabilities,
                    mLinkProperties).isTeardownRequested()) {
                log("VCN service requested to tear down the network.");
                // Directly call onTearDown here. Calling tearDown will cause deadlock because
                // EVENT_TEAR_DOWN_NETWORK is deferred until state machine enters connected state,
                // which will never happen in this case.
                onTearDown(TEAR_DOWN_REASON_VCN_REQUESTED);
                return;
            }

            transitionTo(mConnectedState);
        } else {
            // Setup data failed.
            mRetryDelayMillis = response != null ? response.getRetryDurationMillis()
                    : DataCallResponse.RETRY_DURATION_UNDEFINED;
            transitionTo(mDisconnectedState);
        }

        int apnTypeBitmask = ApnSetting.TYPE_NONE;
        int protocol = ApnSetting.PROTOCOL_UNKNOWN;
        if (mDataProfile.getApnSetting() != null) {
            apnTypeBitmask = mDataProfile.getApnSetting().getApnTypeBitmask();
            protocol = mDataProfile.getApnSetting().getProtocol();
        }
        mDataCallSessionStats.onSetupDataCallResponse(response,
                getDataNetworkType(),
                apnTypeBitmask,
                protocol,
                mFailCause);
    }

    /**
     * If the {@link DataCallResponse} contains invalid info, triggers an anomaly report.
     *
     * @param response The response to be validated
     */
    private void validateDataCallResponse(@Nullable DataCallResponse response) {
        if (response == null
                || response.getLinkStatus() == DataCallResponse.LINK_STATUS_INACTIVE) return;
        int failCause = response.getCause();
        if (failCause == DataFailCause.NONE) {
            if (TextUtils.isEmpty(response.getInterfaceName())
                    || response.getAddresses().isEmpty()
                    // if out of range
                    || response.getLinkStatus() < DataCallResponse.LINK_STATUS_UNKNOWN
                    || response.getLinkStatus() > DataCallResponse.LINK_STATUS_ACTIVE
                    || response.getProtocolType() < ApnSetting.PROTOCOL_UNKNOWN
                    || response.getProtocolType() > ApnSetting.PROTOCOL_UNSTRUCTURED
                    || response.getHandoverFailureMode()
                    < DataCallResponse.HANDOVER_FAILURE_MODE_UNKNOWN
                    || response.getHandoverFailureMode()
                    > DataCallResponse.HANDOVER_FAILURE_MODE_NO_FALLBACK_RETRY_SETUP_NORMAL) {
                loge("Invalid DataCallResponse:" + response);
                reportAnomaly("Invalid DataCallResponse detected",
                        "1f273e9d-b09c-46eb-ad1c-421d01f61164");
            }
            NetworkRegistrationInfo nri = getNetworkRegistrationInfo();
            if (mDataProfile.getApnSetting() != null && nri != null && nri.isInService()) {
                boolean isRoaming = mPhone.getServiceState().getDataRoamingFromRegistration();
                int protocol = isRoaming ? mDataProfile.getApnSetting().getRoamingProtocol()
                        : mDataProfile.getApnSetting().getProtocol();
                String underlyingDataService = mTransport
                        == AccessNetworkConstants.TRANSPORT_TYPE_WWAN
                        ? "RIL" : "IWLAN data service";
                if (protocol == ApnSetting.PROTOCOL_IP) {
                    if (response.getAddresses().stream().anyMatch(
                            la -> la.getAddress() instanceof java.net.Inet6Address)) {
                        loge("Invalid DataCallResponse. Requested IPv4 but got IPv6 address. "
                                + response);
                        reportAnomaly(underlyingDataService + " reported mismatched IP "
                                + "type. Requested IPv4 but got IPv6 address.",
                                "7744f920-fb64-4db0-ba47-de0eae485a80");
                    }
                } else if (protocol == ApnSetting.PROTOCOL_IPV6) {
                    if (response.getAddresses().stream().anyMatch(
                            la -> la.getAddress() instanceof java.net.Inet4Address)) {
                        loge("Invalid DataCallResponse. Requested IPv6 but got IPv4 address. "
                                + response);
                        reportAnomaly(underlyingDataService + " reported mismatched IP "
                                        + "type. Requested IPv6 but got IPv4 address.",
                                "7744f920-fb64-4db0-ba47-de0eae485a80");
                    }
                }
            }
        } else if (!DataFailCause.isFailCauseExisting(failCause)) { // Setup data failed.
            loge("Invalid DataFailCause in " + response);
            reportAnomaly("Invalid DataFailCause: (0x" + Integer.toHexString(failCause)
                            + ")",
                    "6b264f28-9f58-4cbd-9e0e-d7624ba30879");
        }
    }

    /**
     * Called when receiving deactivate data network response from the data service.
     *
     * @param resultCode The result code.
     */
    private void onDeactivateResponse(@DataServiceCallback.ResultCode int resultCode) {
        logl("onDeactivateResponse: resultCode="
                + DataServiceCallback.resultCodeToString(resultCode));
        if (resultCode == DataServiceCallback.RESULT_ERROR_ILLEGAL_STATE) {
            log("Remove network since deactivate request returned an error.");
            mFailCause = DataFailCause.RADIO_NOT_AVAILABLE;
            transitionTo(mDisconnectedState);
        } else if (mPhone.getHalVersion().less(RIL.RADIO_HAL_VERSION_2_0)) {
            log("Remove network on deactivate data response on old HAL "
                    + mPhone.getHalVersion());
            mFailCause = DataFailCause.LOST_CONNECTION;
            transitionTo(mDisconnectedState);
        }
    }

    /**
     * Tear down the data network immediately.
     *
     * @param reason The reason of tearing down the network.
     */
    public void tearDown(@TearDownReason int reason) {
        if (getCurrentState() == null || isDisconnected()) {
            return;
        }
        sendMessage(obtainMessage(EVENT_TEAR_DOWN_NETWORK, reason));
    }

    private void onTearDown(@TearDownReason int reason) {
        logl("onTearDown: reason=" + tearDownReasonToString(reason));

        // track frequent NetworkAgent.onNetworkUnwanted() call of IMS and INTERNET
        if (reason == TEAR_DOWN_REASON_CONNECTIVITY_SERVICE_UNWANTED
                && isConnected()
                && (mNetworkCapabilities.hasCapability(NetworkCapabilities.NET_CAPABILITY_IMS)
                || mNetworkCapabilities.hasCapability(
                        NetworkCapabilities.NET_CAPABILITY_INTERNET))) {
            mDataNetworkCallback.onTrackNetworkUnwanted(this);
        }

        mDataServiceManagers.get(mTransport).deactivateDataCall(mCid.get(mTransport),
                reason == TEAR_DOWN_REASON_AIRPLANE_MODE_ON ? DataService.REQUEST_REASON_SHUTDOWN
                        : DataService.REQUEST_REASON_NORMAL,
                obtainMessage(EVENT_DEACTIVATE_DATA_NETWORK_RESPONSE));
        mDataCallSessionStats.setDeactivateDataCallReason(DataService.REQUEST_REASON_NORMAL);
        mInvokedDataDeactivation = true;
    }

    /**
     * @return {@code true} if this is an IMS network and tear down should be delayed until call
     * ends on this data network.
     */
    public boolean shouldDelayImsTearDown() {
        return mDataConfigManager.isImsDelayTearDownEnabled()
                && mNetworkCapabilities != null
                && mNetworkCapabilities.hasCapability(NetworkCapabilities.NET_CAPABILITY_MMTEL)
                && mPhone.getImsPhone() != null
                && mPhone.getImsPhone().getCallTracker().getState()
                != PhoneConstants.State.IDLE;
    }

    /**
     * Tear down the data network when condition is met or timed out. Data network will enter
     * {@link DisconnectingState} immediately and waiting for condition met. When condition is met,
     * {@link DataNetworkController} should invoke {@link Consumer#accept(Object)} so the actual
     * tear down work can be performed.
     *
     * This is primarily used for IMS graceful tear down. {@link DataNetworkController} inform
     * {@link DataNetwork} to enter {@link DisconnectingState}. IMS service can observe this
     * through {@link PreciseDataConnectionState#getState()} and then perform IMS de-registration
     * work. After IMS de-registered, {@link DataNetworkController} informs {@link DataNetwork}
     * that it's okay to tear down the network.
     *
     * @param reason The tear down reason.
     *
     * @param timeoutMillis Timeout in milliseconds. Within the time window, clients will have to
     * call {@link Consumer#accept(Object)}, otherwise, data network will be torn down when
     * timed out.
     *
     * @return The runnable for client to execute when condition is met. When executed, tear down
     * will be performed. {@code null} if the data network is already disconnected or being
     * disconnected.
     */
    public @Nullable Runnable tearDownWhenConditionMet(@TearDownReason int reason,
            long timeoutMillis) {
        if (getCurrentState() == null || isDisconnected() || isDisconnecting()) {
            loge("tearDownWhenConditionMet: Not in the right state. State=" + getCurrentState());
            return null;
        }
        logl("tearDownWhenConditionMet: reason=" + tearDownReasonToString(reason) + ", timeout="
                + timeoutMillis + "ms.");
        sendMessage(EVENT_WAITING_FOR_TEARING_DOWN_CONDITION_MET, reason, (int) timeoutMillis);
        return () -> this.tearDown(reason);
    }

    /**
     * Called when receiving {@link DataServiceCallback#onDataCallListChanged(List)} from the data
     * service.
     *
     * @param transport The transport where this event from.
     * @param responseList The data call response list.
     */
    private void onDataStateChanged(@TransportType int transport,
            @NonNull List<DataCallResponse> responseList) {
        // Ignore the update if it's not from the data service on the right transport.
        // Also if never received data call response from setup call response, which updates the
        // cid, ignore the update here.
        logv("onDataStateChanged: " + responseList);
        if (transport != mTransport || mCid.get(mTransport) == INVALID_CID || isDisconnected()) {
            return;
        }

        DataCallResponse response = responseList.stream()
                .filter(r -> mCid.get(mTransport) == r.getId())
                .findFirst()
                .orElse(null);
        if (response != null) {
            if (!response.equals(mDataCallResponse)) {
                log("onDataStateChanged: " + response);
                validateDataCallResponse(response);
                mDataCallResponse = response;
                if (response.getLinkStatus() != DataCallResponse.LINK_STATUS_INACTIVE) {
                    updateDataNetwork(response);
                } else {
                    log("onDataStateChanged: PDN inactive reported by "
                            + AccessNetworkConstants.transportTypeToString(mTransport)
                            + " data service.");
                    mFailCause = mEverConnected ? response.getCause()
                            : DataFailCause.NO_RETRY_FAILURE;
                    mRetryDelayMillis = DataCallResponse.RETRY_DURATION_UNDEFINED;
                    transitionTo(mDisconnectedState);
                }
            }
        } else {
            // The data call response is missing from the list. This means the PDN is gone. This
            // is the PDN lost reported by the modem. We don't send another DEACTIVATE_DATA request
            // for that
            log("onDataStateChanged: PDN disconnected reported by "
                    + AccessNetworkConstants.transportTypeToString(mTransport) + " data service.");
            mFailCause = mEverConnected ? DataFailCause.LOST_CONNECTION
                    : DataFailCause.NO_RETRY_FAILURE;
            mRetryDelayMillis = DataCallResponse.RETRY_DURATION_UNDEFINED;
            transitionTo(mDisconnectedState);
        }
    }

    /**
     * Called when carrier config updated.
     */
    private void onCarrierConfigUpdated() {
        log("onCarrierConfigUpdated");

        updateBandwidthFromDataConfig();
        updateTcpBufferSizes();
        updateMeteredAndCongested();
    }

    /**
     * Called when receiving bandwidth update from the modem.
     *
     * @param linkCapacityEstimates The link capacity estimate list from the modem.
     */
    private void onBandwidthUpdatedFromModem(
            @NonNull List<LinkCapacityEstimate> linkCapacityEstimates) {
        Objects.requireNonNull(linkCapacityEstimates);
        if (linkCapacityEstimates.isEmpty()) return;

        int uplinkBandwidthKbps = 0, downlinkBandwidthKbps = 0;
        for (LinkCapacityEstimate linkCapacityEstimate : linkCapacityEstimates) {
            if (linkCapacityEstimate.getType() == LinkCapacityEstimate.LCE_TYPE_COMBINED) {
                uplinkBandwidthKbps = linkCapacityEstimate.getUplinkCapacityKbps();
                downlinkBandwidthKbps = linkCapacityEstimate.getDownlinkCapacityKbps();
                break;
            } else if (linkCapacityEstimate.getType() == LinkCapacityEstimate.LCE_TYPE_PRIMARY
                    || linkCapacityEstimate.getType() == LinkCapacityEstimate.LCE_TYPE_SECONDARY) {
                uplinkBandwidthKbps += linkCapacityEstimate.getUplinkCapacityKbps();
                downlinkBandwidthKbps += linkCapacityEstimate.getDownlinkCapacityKbps();
            } else {
                loge("Invalid LinkCapacityEstimate type " + linkCapacityEstimate.getType());
            }
        }
        onBandwidthUpdated(uplinkBandwidthKbps, downlinkBandwidthKbps);
    }

    /**
     * Called when bandwidth estimation updated from either modem or the bandwidth estimator.
     *
     * @param uplinkBandwidthKbps Uplink bandwidth estimate in Kbps.
     * @param downlinkBandwidthKbps Downlink bandwidth estimate in Kbps.
     */
    private void onBandwidthUpdated(int uplinkBandwidthKbps, int downlinkBandwidthKbps) {
        log("onBandwidthUpdated: downlinkBandwidthKbps=" + downlinkBandwidthKbps
                + ", uplinkBandwidthKbps=" + uplinkBandwidthKbps);
        NetworkBandwidth bandwidthFromConfig = mDataConfigManager.getBandwidthForNetworkType(
                mTelephonyDisplayInfo);

        if (downlinkBandwidthKbps == LinkCapacityEstimate.INVALID && bandwidthFromConfig != null) {
            // Fallback to carrier config.
            downlinkBandwidthKbps = bandwidthFromConfig.downlinkBandwidthKbps;
        }

        if (uplinkBandwidthKbps == LinkCapacityEstimate.INVALID && bandwidthFromConfig != null) {
            // Fallback to carrier config.
            uplinkBandwidthKbps = bandwidthFromConfig.uplinkBandwidthKbps;
        }

        // Make sure uplink is not greater than downlink.
        uplinkBandwidthKbps = Math.min(uplinkBandwidthKbps, downlinkBandwidthKbps);
        mNetworkBandwidth = new NetworkBandwidth(downlinkBandwidthKbps, uplinkBandwidthKbps);

        updateNetworkCapabilities();
    }

    /**
     * Called when {@link TelephonyDisplayInfo} changed. This can happen when network types or
     * override network types (5G NSA, 5G MMWAVE) change.
     */
    private void onDisplayInfoChanged() {
        mTelephonyDisplayInfo = mPhone.getDisplayInfoController().getTelephonyDisplayInfo();
        updateBandwidthFromDataConfig();
        updateTcpBufferSizes();
        updateMeteredAndCongested();
    }

    /**
     * Update the bandwidth from carrier config. Note this is no-op if the bandwidth source is not
     * carrier config.
     */
    private void updateBandwidthFromDataConfig() {
        if (mDataConfigManager.getBandwidthEstimateSource() != BANDWIDTH_SOURCE_CARRIER_CONFIG) {
            return;
        }
        log("updateBandwidthFromDataConfig");
        mNetworkBandwidth = mDataConfigManager.getBandwidthForNetworkType(mTelephonyDisplayInfo);
        updateNetworkCapabilities();
    }

    /**
     * Update the TCP buffer sizes from resource overlays.
     */
    private void updateTcpBufferSizes() {
        log("updateTcpBufferSizes");
        mTcpBufferSizes = mDataConfigManager.getTcpConfigString(mTelephonyDisplayInfo);
        LinkProperties linkProperties = new LinkProperties(mLinkProperties);
        linkProperties.setTcpBufferSizes(mTcpBufferSizes);
        if (!linkProperties.equals(mLinkProperties)) {
            mLinkProperties = linkProperties;
            log("sendLinkProperties " + mLinkProperties);
            mNetworkAgent.sendLinkProperties(mLinkProperties);
        }
    }

    /**
     * Update the metered and congested values from carrier configs and subscription overrides
     */
    private void updateMeteredAndCongested() {
        int networkType = mTelephonyDisplayInfo.getNetworkType();
        switch (mTelephonyDisplayInfo.getOverrideNetworkType()) {
            case TelephonyDisplayInfo.OVERRIDE_NETWORK_TYPE_NR_ADVANCED:
            case TelephonyDisplayInfo.OVERRIDE_NETWORK_TYPE_NR_NSA:
                networkType = TelephonyManager.NETWORK_TYPE_NR;
                break;
            case TelephonyDisplayInfo.OVERRIDE_NETWORK_TYPE_LTE_ADVANCED_PRO:
            case TelephonyDisplayInfo.OVERRIDE_NETWORK_TYPE_LTE_CA:
                networkType = TelephonyManager.NETWORK_TYPE_LTE_CA;
                break;
        }
        log("updateMeteredAndCongested: networkType="
                + TelephonyManager.getNetworkTypeName(networkType));
        boolean changed = false;
        if (mDataConfigManager.isTempNotMeteredSupportedByCarrier() != mTempNotMeteredSupported) {
            mTempNotMeteredSupported = !mTempNotMeteredSupported;
            changed = true;
            log("updateMeteredAndCongested: mTempNotMeteredSupported changed to "
                    + mTempNotMeteredSupported);
        }
        if ((mDataNetworkController.getUnmeteredOverrideNetworkTypes().contains(networkType)
                || isNetworkTypeUnmetered(networkType)) != mTempNotMetered) {
            mTempNotMetered = !mTempNotMetered;
            changed = true;
            log("updateMeteredAndCongested: mTempNotMetered changed to " + mTempNotMetered);
        }
        if (mDataNetworkController.getCongestedOverrideNetworkTypes().contains(networkType)
                != mCongested) {
            mCongested = !mCongested;
            changed = true;
            log("updateMeteredAndCongested: mCongested changed to " + mCongested);
        }
        if (changed) {
            updateNetworkCapabilities();
        }
        if (mTempNotMetered && isInternetSupported()) {
            // NR NSA and NR have the same network type: NR
            mDataCallSessionStats.onUnmeteredUpdate(networkType);
        }
    }

    /**
     * Get whether the network type is unmetered from SubscriptionPlans, from either an unmetered
     * general plan or specific plan for the given network type.
     *
     * @param networkType The network type to check meteredness for
     * @return Whether the given network type is unmetered based on SubscriptionPlans
     */
    private boolean isNetworkTypeUnmetered(@NetworkType int networkType) {
        List<SubscriptionPlan> plans = mDataNetworkController.getSubscriptionPlans();
        if (plans.isEmpty()) return false;
        boolean isGeneralUnmetered = true;
        Set<Integer> allNetworkTypes = Arrays.stream(TelephonyManager.getAllNetworkTypes())
                .boxed().collect(Collectors.toSet());
        for (SubscriptionPlan plan : plans) {
            // Check if plan is general (applies to all network types) or specific
            if (Arrays.stream(plan.getNetworkTypes()).boxed().collect(Collectors.toSet())
                    .containsAll(allNetworkTypes)) {
                if (plan.getDataLimitBytes() != SubscriptionPlan.BYTES_UNLIMITED) {
                    // Metered takes precedence over unmetered for safety
                    isGeneralUnmetered = false;
                }
            } else {
                // Check if plan applies to given network type
                if (networkType != TelephonyManager.NETWORK_TYPE_UNKNOWN) {
                    for (int planNetworkType : plan.getNetworkTypes()) {
                        if (planNetworkType == networkType) {
                            return plan.getDataLimitBytes() == SubscriptionPlan.BYTES_UNLIMITED;
                        }
                    }
                }
            }
        }
        return isGeneralUnmetered;
    }

    /**
     * @return The unique context id assigned by the data service in
     * {@link DataCallResponse#getId()}.
     */
    public int getId() {
        return mCid.get(mTransport);
    }

    /**
     * @return The current network type reported by the network service.
     */
    private @NetworkType int getDataNetworkType() {
        return getDataNetworkType(mTransport);
    }

    /**
     * Get the data network type on the specified transport.
     *
     * @param transport The transport.
     * @return The data network type.
     */
    private @NetworkType int getDataNetworkType(@TransportType int transport) {
        // WLAN transport can't have network type other than IWLAN. Ideally service state tracker
        // should report the correct RAT, but sometimes race condition could happen that service
        // state is reset to out of service and RAT not updated to IWLAN yet.
        if (transport == AccessNetworkConstants.TRANSPORT_TYPE_WLAN) {
            return TelephonyManager.NETWORK_TYPE_IWLAN;
        }

        ServiceState ss = mPhone.getServiceState();
        NetworkRegistrationInfo nrs = ss.getNetworkRegistrationInfo(
                NetworkRegistrationInfo.DOMAIN_PS, transport);
        if (nrs != null) {
            return nrs.getAccessNetworkTechnology();
        }
        return TelephonyManager.NETWORK_TYPE_UNKNOWN;
    }

    /**
     * @return The physical link status (i.e. RRC state).
     */
    public @LinkStatus int getLinkStatus() {
        return mLinkStatus;
    }

    /**
     * Update the network score and report to connectivity service if necessary.
     */
    private void updateNetworkScore() {
        int networkScore = getNetworkScore();
        if (networkScore != mNetworkScore) {
            logl("Updating score from " + mNetworkScore + " to " + networkScore);
            mNetworkScore = networkScore;
            mNetworkAgent.sendNetworkScore(mNetworkScore);
        }
    }

    /**
     * @return The network score. The higher score of the network has higher chance to be
     * selected by the connectivity service as active network.
     */
    private int getNetworkScore() {
        // If it's serving a network request that asks NET_CAPABILITY_INTERNET and doesn't have
        // specify a sub id, this data network is considered to be default internet data
        // connection. In this case we assign a slightly higher score of 50. The intention is
        // it will not be replaced by other data networks accidentally in DSDS use case.
        int score = OTHER_NETWORK_SCORE;
        for (TelephonyNetworkRequest networkRequest : mAttachedNetworkRequestList) {
            if (networkRequest.hasCapability(NetworkCapabilities.NET_CAPABILITY_INTERNET)
                    && networkRequest.getNetworkSpecifier() == null) {
                score = DEFAULT_INTERNET_NETWORK_SCORE;
            }
        }

        return score;
    }

    /**
     * @return Network registration info on the current transport.
     */
    private @Nullable NetworkRegistrationInfo getNetworkRegistrationInfo() {
        NetworkRegistrationInfo nri = mPhone.getServiceStateTracker().getServiceState()
                .getNetworkRegistrationInfo(NetworkRegistrationInfo.DOMAIN_PS, mTransport);
        if (nri == null) {
            loge("Can't get network registration info for "
                    + AccessNetworkConstants.transportTypeToString(mTransport));
            return null;
        }
        return nri;
    }

    /**
     * Get the APN type network capability. If there are more than one capabilities that are
     * APN types, then return the highest priority one which also has associated network request.
     * For example, if the network supports both MMS and internet, but only internet request
     * attached at this time, then the capability would be internet. Later on if MMS network request
     * attached to this network, then the APN type capability would be MMS.
     *
     * @return The APN type network capability from this network.
     *
     * @see #getPriority()
     */
    public @NetCapability int getApnTypeNetworkCapability() {
        if (!mAttachedNetworkRequestList.isEmpty()) {
            // The highest priority network request is always at the top of list.
            return mAttachedNetworkRequestList.get(0).getApnTypeNetworkCapability();
        } else {
            return Arrays.stream(getNetworkCapabilities().getCapabilities()).boxed()
                    .filter(cap -> DataUtils.networkCapabilityToApnType(cap)
                            != ApnSetting.TYPE_NONE)
                    .max(Comparator.comparingInt(mDataConfigManager::getNetworkCapabilityPriority))
                    .orElse(-1);
        }
    }

    /**
     * Get the priority of the network. The priority is derived from the highest priority capability
     * which also has such associated network request. For example, if the network supports both
     * MMS and internet, but only has internet request attached, then this network has internet's
     * priority. Later on when the MMS request attached to this network, the network's priority will
     * be updated to MMS's priority.
     *
     * @return The priority of the network.
     *
     * @see #getApnTypeNetworkCapability()
     */
    public int getPriority() {
        if (!mAttachedNetworkRequestList.isEmpty()) {
            // The highest priority network request is always at the top of list.
            return mAttachedNetworkRequestList.get(0).getPriority();
        } else {
            // If all network requests are already detached, then just pick the highest priority
            // capability's priority.
            return Arrays.stream(getNetworkCapabilities().getCapabilities()).boxed()
                    .map(mDataConfigManager::getNetworkCapabilityPriority)
                    .max(Integer::compare)
                    .orElse(0);
        }
    }

    /**
     * @return The attached network request list.
     */
    public @NonNull NetworkRequestList getAttachedNetworkRequestList() {
        return mAttachedNetworkRequestList;
    }

    /**
     * @return {@code true} if in connecting state.
     */
    public boolean isConnecting() {
        return getCurrentState() == mConnectingState;
    }

    /**
     * @return {@code true} if in connected state.
     */
    public boolean isConnected() {
        return getCurrentState() == mConnectedState;
    }

    /**
     * @return {@code true} if in disconnecting state.
     */
    public boolean isDisconnecting() {
        return getCurrentState() == mDisconnectingState;
    }

    /**
     * @return {@code true} if in disconnected state.
     */
    public boolean isDisconnected() {
        return getCurrentState() == mDisconnectedState;
    }

    /**
     * @return {@code true} if in handover state.
     */
    public boolean isHandoverInProgress() {
        return getCurrentState() == mHandoverState;
    }

    /**
     * @return {@code true} if the data network is suspended.
     */
    public boolean isSuspended() {
        return getState() == TelephonyManager.DATA_SUSPENDED;
    }

    /**
     * @return The current transport of the data network.
     */
    public @TransportType int getTransport() {
        return mTransport;
    }

    private @DataState int getState() {
        IState state = getCurrentState();
        if (state == null || isDisconnected()) {
            return TelephonyManager.DATA_DISCONNECTED;
        } else if (isConnecting()) {
            return TelephonyManager.DATA_CONNECTING;
        } else if (isConnected()) {
            // The data connection can only be suspended when it's in active state.
            if (mSuspended) {
                return TelephonyManager.DATA_SUSPENDED;
            }
            return TelephonyManager.DATA_CONNECTED;
        } else if (isDisconnecting()) {
            return TelephonyManager.DATA_DISCONNECTING;
        } else if (isHandoverInProgress()) {
            return TelephonyManager.DATA_HANDOVER_IN_PROGRESS;
        }

        return TelephonyManager.DATA_UNKNOWN;
    }

    /**
     * @return {@code true} if this data network supports internet.
     */
    public boolean isInternetSupported() {
        return mNetworkCapabilities.hasCapability(NetworkCapabilities.NET_CAPABILITY_INTERNET)
                && mNetworkCapabilities.hasCapability(
                        NetworkCapabilities.NET_CAPABILITY_NOT_RESTRICTED)
                && mNetworkCapabilities.hasCapability(
                        NetworkCapabilities.NET_CAPABILITY_TRUSTED)
                && mNetworkCapabilities.hasCapability(
                        NetworkCapabilities.NET_CAPABILITY_NOT_VPN);
    }

    /**
     * @return {@code true} if this network was setup for SUPL during emergency call. {@code false}
     * otherwise.
     */
    public boolean isEmergencySupl() {
        return mDataAllowedReason == DataAllowedReason.EMERGENCY_SUPL;
    }

    /**
     * Get precise data connection state
     *
     * @return The {@link PreciseDataConnectionState}
     */
    private PreciseDataConnectionState getPreciseDataConnectionState() {
        return new PreciseDataConnectionState.Builder()
                .setTransportType(mTransport)
                .setId(mCid.get(mTransport))
                .setState(getState())
                .setApnSetting(mDataProfile.getApnSetting())
                .setLinkProperties(mLinkProperties)
                .setNetworkType(getDataNetworkType())
                .setFailCause(mFailCause)
                .build();
    }

    /**
     * Send the precise data connection state to the listener of
     * {@link android.telephony.TelephonyCallback.PreciseDataConnectionStateListener}.
     */
    private void notifyPreciseDataConnectionState() {
        PreciseDataConnectionState pdcs = getPreciseDataConnectionState();
        logv("notifyPreciseDataConnectionState=" + pdcs);
        mPhone.notifyDataConnection(pdcs);
    }

    /**
     * Request the data network to handover to the target transport.
     *
     * This is the starting point of initiating IWLAN/cellular handover. It will first call
     * {@link DataServiceManager#startHandover(int, Message)} to notify source transport that
     * handover is about to start, and then call {@link DataServiceManager#setupDataCall(int,
     * DataProfile, boolean, boolean, int, LinkProperties, int, NetworkSliceInfo, TrafficDescriptor,
     * boolean, Message)} on target transport to initiate the handover process.
     *
     * @param targetTransport The target transport.
     * @param retryEntry Data handover retry entry. This would be {@code null} for first time
     * handover attempt.
     * @return {@code true} if the request has been accepted.
     */
    public boolean startHandover(@TransportType int targetTransport,
            @Nullable DataHandoverRetryEntry retryEntry) {
        if (getCurrentState() == null || isDisconnected() || isDisconnecting()) {
            // Fail the request if not in the appropriate state.
            if (retryEntry != null) retryEntry.setState(DataRetryEntry.RETRY_STATE_CANCELLED);
            return false;
        }

        // Before we really initiate the handover process on target transport, we need to notify
        // source transport that handover is about to start. Handover will be eventually initiated
        // in onStartHandover().
        sendMessage(obtainMessage(EVENT_NOTIFY_HANDOVER_STARTED, 0, targetTransport, retryEntry));
        return true;
    }

    /**
     * Called when starting IWLAN/cellular handover process on the target transport.
     *
     * @param targetTransport The target transport.
     * @param retryEntry Data handover retry entry. This would be {@code null} for first time
     * handover attempt.
     */
    private void onStartHandover(@TransportType int targetTransport,
            @Nullable DataHandoverRetryEntry retryEntry) {
        if (mTransport == targetTransport) {
            log("onStartHandover: The network is already on "
                    + AccessNetworkConstants.transportTypeToString(mTransport)
                    + ", handover is not needed.");
            if (retryEntry != null) retryEntry.setState(DataRetryEntry.RETRY_STATE_CANCELLED);
            return;
        }

        // We need to use the actual modem roaming state instead of the framework roaming state
        // here. This flag is only passed down to ril_service for picking the correct protocol (for
        // old modem backward compatibility).
        boolean isModemRoaming = mPhone.getServiceState().getDataRoamingFromRegistration();

        // Set this flag to true if the user turns on data roaming. Or if we override the roaming
        // state in framework, we should set this flag to true as well so the modem will not reject
        // the data call setup (because the modem actually thinks the device is roaming).
        boolean allowRoaming = mPhone.getDataRoamingEnabled()
                || (isModemRoaming && (!mPhone.getServiceState().getDataRoaming()));

        mHandoverDataProfile = mDataProfile;
        int targetNetworkType = getDataNetworkType(targetTransport);
        if (targetNetworkType != TelephonyManager.NETWORK_TYPE_UNKNOWN
                && !mAttachedNetworkRequestList.isEmpty()) {
            TelephonyNetworkRequest networkRequest = mAttachedNetworkRequestList.get(0);
            DataProfile dataProfile = mDataNetworkController.getDataProfileManager()
                    .getDataProfileForNetworkRequest(networkRequest, targetNetworkType);
            // Some carriers have different profiles between cellular and IWLAN. We need to
            // dynamically switch profile, but only when those profiles have same APN name.
            if (dataProfile != null && dataProfile.getApnSetting() != null
                    && mDataProfile.getApnSetting() != null
                    && TextUtils.equals(dataProfile.getApnSetting().getApnName(),
                    mDataProfile.getApnSetting().getApnName())
                    && !dataProfile.equals(mDataProfile)) {
                mHandoverDataProfile = dataProfile;
                log("Used different data profile for handover. " + mDataProfile);
            }
        }

        logl("Start handover from " + AccessNetworkConstants.transportTypeToString(mTransport)
                + " to " + AccessNetworkConstants.transportTypeToString(targetTransport));
        // Send the handover request to the target transport data service.
        mDataServiceManagers.get(targetTransport).setupDataCall(
                DataUtils.networkTypeToAccessNetworkType(getDataNetworkType(targetTransport)),
                mHandoverDataProfile, isModemRoaming, allowRoaming,
                DataService.REQUEST_REASON_HANDOVER, mLinkProperties, mPduSessionId,
                mNetworkSliceInfo, mHandoverDataProfile.getTrafficDescriptor(), true,
                obtainMessage(EVENT_HANDOVER_RESPONSE, retryEntry));
    }

    /**
     * Called when receiving handover response from the data service.
     *
     * @param resultCode The result code.
     * @param response The response.
     * @param retryEntry Data handover retry entry. This would be {@code null} for first time
     * handover attempt.
     */
    private void onHandoverResponse(@DataServiceCallback.ResultCode int resultCode,
            @Nullable DataCallResponse response, @Nullable DataHandoverRetryEntry retryEntry) {
        logl("onHandoverResponse: resultCode=" + DataServiceCallback.resultCodeToString(resultCode)
                + ", response=" + response);
        mFailCause = getFailCauseFromDataCallResponse(resultCode, response);
        validateDataCallResponse(response);
        if (mFailCause == DataFailCause.NONE) {
            // Handover succeeded.

            // Clean up on the source transport.
            mDataServiceManagers.get(mTransport).deactivateDataCall(mCid.get(mTransport),
                    DataService.REQUEST_REASON_HANDOVER, null);
            // Switch the transport to the target.
            mTransport = DataUtils.getTargetTransport(mTransport);
            // Update the logging tag
            mLogTag = "DN-" + mInitialNetworkAgentId + "-"
                    + ((mTransport == AccessNetworkConstants.TRANSPORT_TYPE_WWAN) ? "C" : "I");
            // Switch the data profile. This is no-op in most of the case since almost all carriers
            // use same data profile between IWLAN and cellular.
            mDataProfile = mHandoverDataProfile;
            updateDataNetwork(response);
            if (mTransport != AccessNetworkConstants.TRANSPORT_TYPE_WWAN) {
                unregisterForWwanEvents();
            } else {
                // Handover from WLAN to WWAN
                registerForWwanEvents();
            }
            if (retryEntry != null) retryEntry.setState(DataRetryEntry.RETRY_STATE_SUCCEEDED);
            mDataNetworkCallback.invokeFromExecutor(
                    () -> mDataNetworkCallback.onHandoverSucceeded(DataNetwork.this));
        } else {
            // Handover failed.

            // Notify source transport that handover failed on target transport so that PDU session
            // id can be released if it is preserved for handover.
            mDataServiceManagers.get(mTransport).cancelHandover(mCid.get(mTransport),
                    obtainMessage(EVENT_NOTIFY_HANDOVER_CANCELLED_RESPONSE));

            long retry = response != null ? response.getRetryDurationMillis()
                    : DataCallResponse.RETRY_DURATION_UNDEFINED;
            // If the handover mode is unspecified, default to HANDOVER_FAILURE_MODE_UNKNOWN,
            // which will retry handover if retry rules are defined.
            int handoverFailureMode = response != null ? response.getHandoverFailureMode()
                    : DataCallResponse.HANDOVER_FAILURE_MODE_UNKNOWN;
            if (retryEntry != null) retryEntry.setState(DataRetryEntry.RETRY_STATE_FAILED);
            mDataNetworkCallback.invokeFromExecutor(
                    () -> mDataNetworkCallback.onHandoverFailed(DataNetwork.this,
                            mFailCause, retry, handoverFailureMode));
            trackHandoverFailure();
        }

        // No matter handover succeeded or not, transit back to connected state.
        transitionTo(mConnectedState);
    }

    /**
<<<<<<< HEAD
     * Called when PCO data changes.
=======
     * Called when handover failed. Record the source and target RAT{@link NetworkType} and the
     * failure cause {@link android.telephony.DataFailCause}.
     */
    private void trackHandoverFailure() {
        int sourceRat = getDataNetworkType();
        int targetTransport = DataUtils.getTargetTransport(mTransport);
        int targetRat = getDataNetworkType(targetTransport);

        mDataCallSessionStats.onHandoverFailure(mFailCause, sourceRat, targetRat);
    }

    /**
     * Called when receiving PCO (Protocol Configuration Options) data from the cellular network.
>>>>>>> 405e6d65
     *
     * @param pcoData The PCO data.
     */
    private void onPcoDataChanged(@NonNull PcoData pcoData) {
        log("onPcoDataChanged: " + pcoData);
        mDataNetworkCallback.invokeFromExecutor(
                () -> mDataNetworkCallback.onPcoDataChanged(DataNetwork.this));
        if (mDataProfile.getApnSetting() != null) {
            for (int apnType : mDataProfile.getApnSetting().getApnTypes()) {
                Intent intent = new Intent(TelephonyManager.ACTION_CARRIER_SIGNAL_PCO_VALUE);
                intent.putExtra(TelephonyManager.EXTRA_APN_TYPE, apnType);
                intent.putExtra(TelephonyManager.EXTRA_APN_PROTOCOL,
                        ApnSetting.getProtocolIntFromString(pcoData.bearerProto));
                intent.putExtra(TelephonyManager.EXTRA_PCO_ID, pcoData.pcoId);
                intent.putExtra(TelephonyManager.EXTRA_PCO_VALUE, pcoData.contents);
                mPhone.getCarrierSignalAgent().notifyCarrierSignalReceivers(intent);
            }
        }
    }

    /**
     * Called when receiving PCO (Protocol Configuration Options) data from the cellular network.
     *
     * @param pcoData PCO data.
     */
    private void onPcoDataReceived(@NonNull PcoData pcoData) {
        // Save all the PCO data received, even though it might be unrelated to this data network.
        // The network might be still in connecting state. Save all now and use it when entering
        // connected state.
        log("onPcoDataReceived: " + pcoData);
        PcoData oldData = mPcoData.computeIfAbsent(pcoData.cid, m -> new ArrayMap<>())
                .put(pcoData.pcoId, pcoData);
        if (getId() == INVALID_CID || pcoData.cid != getId()) return;
        if (!Objects.equals(oldData, pcoData)) {
            onPcoDataChanged(pcoData);
        }
    }

    /**
     * @return The PCO data map of the network. The key is the PCO id, the value is the PCO data.
     * An empty map if PCO data is not available (or when the network is on IWLAN).
     */
    public @NonNull Map<Integer, PcoData> getPcoData() {
        if (mTransport == AccessNetworkConstants.TRANSPORT_TYPE_WLAN
                || mCid.get(mTransport) == INVALID_CID) {
            return Collections.emptyMap();
        }
        return mPcoData.getOrDefault(mCid.get(mTransport), Collections.emptyMap());
    }

    /**
     * Check if the this data network is VCN-managed.
     *
     * @param networkCapabilities The network capabilities of this data network.
     * @return The VCN's policy for this DataNetwork.
     */
    private VcnNetworkPolicyResult getVcnPolicy(NetworkCapabilities networkCapabilities) {
        if (mVcnManager == null) {
            return null;
        }

        return mVcnManager.applyVcnNetworkPolicy(networkCapabilities, getLinkProperties());
    }

    /**
     * Check if any of the attached request has the specified network capability.
     *
     * @param netCapability The network capability to check.
     * @return {@code true} if at least one network request has specified network capability.
     */
    public boolean hasNetworkCapabilityInNetworkRequests(@NetCapability int netCapability) {
        return mAttachedNetworkRequestList.stream().anyMatch(
                request -> request.hasCapability(netCapability));
    }

    /**
     * Convert the data tear down reason to string.
     *
     * @param reason Data deactivation reason.
     * @return The deactivation reason in string format.
     */
    public static @NonNull String tearDownReasonToString(@TearDownReason int reason) {
        switch (reason) {
            case TEAR_DOWN_REASON_CONNECTIVITY_SERVICE_UNWANTED:
                return "CONNECTIVITY_SERVICE_UNWANTED";
            case TEAR_DOWN_REASON_SIM_REMOVAL:
                return "SIM_REMOVAL";
            case TEAR_DOWN_REASON_AIRPLANE_MODE_ON:
                return "AIRPLANE_MODE_ON";
            case TEAR_DOWN_REASON_DATA_DISABLED:
                return "DATA_DISABLED";
            case TEAR_DOWN_REASON_NO_LIVE_REQUEST:
                return "TEAR_DOWN_REASON_NO_LIVE_REQUEST";
            case TEAR_DOWN_REASON_RAT_NOT_ALLOWED:
                return "TEAR_DOWN_REASON_RAT_NOT_ALLOWED";
            case TEAR_DOWN_REASON_ROAMING_DISABLED:
                return "TEAR_DOWN_REASON_ROAMING_DISABLED";
            case TEAR_DOWN_REASON_CONCURRENT_VOICE_DATA_NOT_ALLOWED:
                return "TEAR_DOWN_REASON_CONCURRENT_VOICE_DATA_NOT_ALLOWED";
            case TEAR_DOWN_REASON_DATA_SERVICE_NOT_READY:
                return "TEAR_DOWN_REASON_DATA_SERVICE_NOT_READY";
            case TEAR_DOWN_REASON_POWER_OFF_BY_CARRIER:
                return "TEAR_DOWN_REASON_POWER_OFF_BY_CARRIER";
            case TEAR_DOWN_REASON_DATA_STALL:
                return "TEAR_DOWN_REASON_DATA_STALL";
            case TEAR_DOWN_REASON_HANDOVER_FAILED:
                return "TEAR_DOWN_REASON_HANDOVER_FAILED";
            case TEAR_DOWN_REASON_HANDOVER_NOT_ALLOWED:
                return "TEAR_DOWN_REASON_HANDOVER_NOT_ALLOWED";
            case TEAR_DOWN_REASON_VCN_REQUESTED:
                return "TEAR_DOWN_REASON_VCN_REQUESTED";
            case TEAR_DOWN_REASON_VOPS_NOT_SUPPORTED:
                return "TEAR_DOWN_REASON_VOPS_NOT_SUPPORTED";
            case TEAR_DOWN_REASON_DEFAULT_DATA_UNSELECTED:
                return "TEAR_DOWN_REASON_DEFAULT_DATA_UNSELECTED";
            case TEAR_DOWN_REASON_NOT_IN_SERVICE:
                return "TEAR_DOWN_REASON_NOT_IN_SERVICE";
            case TEAR_DOWN_REASON_DATA_CONFIG_NOT_READY:
                return "TEAR_DOWN_REASON_DATA_CONFIG_NOT_READY";
            case TEAR_DOWN_REASON_PENDING_TEAR_DOWN_ALL:
                return "TEAR_DOWN_REASON_PENDING_TEAR_DOWN_ALL";
            case TEAR_DOWN_REASON_NO_SUITABLE_DATA_PROFILE:
                return "TEAR_DOWN_REASON_NO_SUITABLE_DATA_PROFILE";
            case TEAR_DOWN_REASON_CDMA_EMERGENCY_CALLBACK_MODE:
                return "TEAR_DOWN_REASON_CDMA_EMERGENCY_CALLBACK_MODE";
            case TEAR_DOWN_REASON_RETRY_SCHEDULED:
                return "TEAR_DOWN_REASON_RETRY_SCHEDULED";
            case TEAR_DOWN_REASON_DATA_THROTTLED:
                return "TEAR_DOWN_REASON_DATA_THROTTLED";
            case TEAR_DOWN_REASON_DATA_PROFILE_INVALID:
                return "TEAR_DOWN_REASON_DATA_PROFILE_INVALID";
            case TEAR_DOWN_REASON_DATA_PROFILE_NOT_PREFERRED:
                return "TEAR_DOWN_REASON_DATA_PROFILE_NOT_PREFERRED";
            case TEAR_DOWN_REASON_NOT_ALLOWED_BY_POLICY:
                return "TEAR_DOWN_REASON_NOT_ALLOWED_BY_POLICY";
            case TEAR_DOWN_REASON_ILLEGAL_STATE:
                return "TEAR_DOWN_REASON_ILLEGAL_STATE";
            case TEAR_DOWN_REASON_ONLY_ALLOWED_SINGLE_NETWORK:
                return "TEAR_DOWN_REASON_ONLY_ALLOWED_SINGLE_NETWORK";
            case TEAR_DOWN_REASON_PREFERRED_DATA_SWITCHED:
                return "TEAR_DOWN_REASON_PREFERRED_DATA_SWITCHED";
            default:
                return "UNKNOWN(" + reason + ")";
        }
    }

    /**
     * Convert event to string
     *
     * @param event The event
     * @return The event in string format.
     */
    private static @NonNull String eventToString(int event) {
        switch (event) {
            case EVENT_DATA_CONFIG_UPDATED:
                return "EVENT_DATA_CONFIG_UPDATED";
            case EVENT_ATTACH_NETWORK_REQUEST:
                return "EVENT_ATTACH_NETWORK_REQUEST";
            case EVENT_DETACH_NETWORK_REQUEST:
                return "EVENT_DETACH_NETWORK_REQUEST";
            case EVENT_RADIO_NOT_AVAILABLE:
                return "EVENT_RADIO_NOT_AVAILABLE";
            case EVENT_ALLOCATE_PDU_SESSION_ID_RESPONSE:
                return "EVENT_ALLOCATE_PDU_SESSION_ID_RESPONSE";
            case EVENT_SETUP_DATA_NETWORK_RESPONSE:
                return "EVENT_SETUP_DATA_NETWORK_RESPONSE";
            case EVENT_TEAR_DOWN_NETWORK:
                return "EVENT_TEAR_DOWN_NETWORK";
            case EVENT_DATA_STATE_CHANGED:
                return "EVENT_DATA_STATE_CHANGED";
            case EVENT_SERVICE_STATE_CHANGED:
                return "EVENT_DATA_NETWORK_TYPE_REG_STATE_CHANGED";
            case EVENT_DETACH_ALL_NETWORK_REQUESTS:
                return "EVENT_DETACH_ALL_NETWORK_REQUESTS";
            case EVENT_BANDWIDTH_ESTIMATE_FROM_MODEM_CHANGED:
                return "EVENT_BANDWIDTH_ESTIMATE_FROM_MODEM_CHANGED";
            case EVENT_DISPLAY_INFO_CHANGED:
                return "EVENT_DISPLAY_INFO_CHANGED";
            case EVENT_HANDOVER_RESPONSE:
                return "EVENT_HANDOVER_RESPONSE";
            case EVENT_SUBSCRIPTION_PLAN_OVERRIDE:
                return "EVENT_SUBSCRIPTION_PLAN_OVERRIDE";
            case EVENT_PCO_DATA_RECEIVED:
                return "EVENT_PCO_DATA_RECEIVED";
            case EVENT_CARRIER_PRIVILEGED_UIDS_CHANGED:
                return "EVENT_CARRIER_PRIVILEGED_UIDS_CHANGED";
            case EVENT_DEACTIVATE_DATA_NETWORK_RESPONSE:
                return "EVENT_DEACTIVATE_DATA_NETWORK_RESPONSE";
            case EVENT_STUCK_IN_TRANSIENT_STATE:
                return "EVENT_STUCK_IN_TRANSIENT_STATE";
            case EVENT_WAITING_FOR_TEARING_DOWN_CONDITION_MET:
                return "EVENT_WAITING_FOR_TEARING_DOWN_CONDITION_MET";
            case EVENT_VOICE_CALL_STARTED:
                return "EVENT_VOICE_CALL_STARTED";
            case EVENT_VOICE_CALL_ENDED:
                return "EVENT_VOICE_CALL_ENDED";
            case EVENT_CSS_INDICATOR_CHANGED:
                return "EVENT_CSS_INDICATOR_CHANGED";
            case EVENT_NOTIFY_HANDOVER_STARTED:
                return "EVENT_NOTIFY_HANDOVER_STARTED";
            case EVENT_NOTIFY_HANDOVER_STARTED_RESPONSE:
                return "EVENT_NOTIFY_HANDOVER_STARTED_RESPONSE";
            case EVENT_NOTIFY_HANDOVER_CANCELLED_RESPONSE:
                return "EVENT_NOTIFY_HANDOVER_CANCELLED_RESPONSE";
            default:
                return "Unknown(" + event + ")";
        }
    }

    @Override
    public String toString() {
        return "[DataNetwork: " + mLogTag + ", " + (mDataProfile.getApnSetting() != null
                ? mDataProfile.getApnSetting().getApnName() : null) + ", state="
                + (getCurrentState() != null ? getCurrentState().getName() : null) + "]";
    }

    /**
     * @return The short name of the data network (e.g. DN-C-1)
     */
    public @NonNull String name() {
        return mLogTag;
    }

    /**
     * Trigger the anomaly report with the specified UUID.
     *
     * @param anomalyMsg Description of the event
     * @param uuid UUID associated with that event
     */
    private void reportAnomaly(@NonNull String anomalyMsg, @NonNull String uuid) {
        logl(anomalyMsg);
        AnomalyReporter.reportAnomaly(UUID.fromString(uuid), anomalyMsg, mPhone.getCarrierId());
    }

    /**
     * Log debug messages.
     * @param s debug messages
     */
    @Override
    protected void log(@NonNull String s) {
        Rlog.d(mLogTag, (getCurrentState() != null
                ? (getCurrentState().getName() + ": ") : "") + s);
    }

    /**
     * Log error messages.
     * @param s error messages
     */
    @Override
    protected void loge(@NonNull String s) {
        Rlog.e(mLogTag, (getCurrentState() != null
                ? (getCurrentState().getName() + ": ") : "") + s);
    }

    /**
     * Log verbose messages.
     * @param s error messages
     */
    @Override
    protected void logv(@NonNull String s) {
        if (VDBG) {
            Rlog.v(mLogTag, (getCurrentState() != null
                    ? (getCurrentState().getName() + ": ") : "") + s);
        }
    }

    /**
     * Log debug messages and also log into the local log.
     * @param s debug messages
     */
    private void logl(@NonNull String s) {
        log(s);
        mLocalLog.log((getCurrentState() != null ? (getCurrentState().getName() + ": ") : "") + s);
    }

    /**
     * Dump the state of DataNetwork
     *
     * @param fd File descriptor
     * @param printWriter Print writer
     * @param args Arguments
     */
    public void dump(FileDescriptor fd, PrintWriter printWriter, String[] args) {
        IndentingPrintWriter pw = new IndentingPrintWriter(printWriter, "  ");
        super.dump(fd, pw, args);
        pw.println("Tag: " + name());
        pw.increaseIndent();
        pw.println("mSubId=" + mSubId);
        pw.println("mTransport=" + AccessNetworkConstants.transportTypeToString(mTransport));
        pw.println("WWAN cid=" + mCid.get(AccessNetworkConstants.TRANSPORT_TYPE_WWAN));
        pw.println("WLAN cid=" + mCid.get(AccessNetworkConstants.TRANSPORT_TYPE_WLAN));
        pw.println("mNetworkScore=" + mNetworkScore);
        pw.println("mDataAllowedReason=" + mDataAllowedReason);
        pw.println("mPduSessionId=" + mPduSessionId);
        pw.println("mDataProfile=" + mDataProfile);
        pw.println("mNetworkCapabilities=" + mNetworkCapabilities);
        pw.println("mLinkProperties=" + mLinkProperties);
        pw.println("mNetworkSliceInfo=" + mNetworkSliceInfo);
        pw.println("mNetworkBandwidth=" + mNetworkBandwidth);
        pw.println("mTcpBufferSizes=" + mTcpBufferSizes);
        pw.println("mTelephonyDisplayInfo=" + mTelephonyDisplayInfo);
        pw.println("mTempNotMeteredSupported=" + mTempNotMeteredSupported);
        pw.println("mTempNotMetered=" + mTempNotMetered);
        pw.println("mCongested=" + mCongested);
        pw.println("mSuspended=" + mSuspended);
        pw.println("mDataCallResponse=" + mDataCallResponse);
        pw.println("mFailCause=" + DataFailCause.toString(mFailCause));
        pw.println("mAdministratorUids=" + Arrays.toString(mAdministratorUids));
        pw.println("mCarrierServicePackageUid=" + mCarrierServicePackageUid);
        pw.println("mEverConnected=" + mEverConnected);
        pw.println("mInvokedDataDeactivation=" + mInvokedDataDeactivation);

        pw.println("Attached network requests:");
        pw.increaseIndent();
        for (TelephonyNetworkRequest request : mAttachedNetworkRequestList) {
            pw.println(request);
        }
        pw.decreaseIndent();
        pw.println("mQosBearerSessions=" + mQosBearerSessions);

        mNetworkAgent.dump(fd, pw, args);
        pw.println("Local logs:");
        pw.increaseIndent();
        mLocalLog.dump(fd, pw, args);
        pw.decreaseIndent();
        pw.decreaseIndent();
        pw.println("---------------");
    }
}<|MERGE_RESOLUTION|>--- conflicted
+++ resolved
@@ -1006,10 +1006,6 @@
         @Override
         public void enter() {
             logv("Registering all events.");
-<<<<<<< HEAD
-            mDataConfigManager.registerForConfigUpdate(getHandler(), EVENT_DATA_CONFIG_UPDATED);
-            mRil.registerForPcoData(getHandler(), EVENT_PCO_DATA_RECEIVED, null);
-=======
             mDataConfigManagerCallback = new DataConfigManagerCallback(getHandler()::post) {
                 @Override
                 public void onCarrierConfigChanged() {
@@ -1019,7 +1015,6 @@
             mRil.registerForPcoData(getHandler(), EVENT_PCO_DATA_RECEIVED, null);
 
             mDataConfigManager.registerCallback(mDataConfigManagerCallback);
->>>>>>> 405e6d65
             mPhone.getDisplayInfoController().registerForTelephonyDisplayInfoChanged(
                     getHandler(), EVENT_DISPLAY_INFO_CHANGED, null);
             mPhone.getServiceStateTracker().registerForServiceStateChanged(getHandler(),
@@ -1071,13 +1066,8 @@
             mPhone.getServiceStateTracker().unregisterForServiceStateChanged(getHandler());
             mPhone.getDisplayInfoController().unregisterForTelephonyDisplayInfoChanged(
                     getHandler());
-<<<<<<< HEAD
-            mDataConfigManager.unregisterForConfigUpdate(getHandler());
-            mRil.unregisterForPcoData(getHandler());
-=======
             mRil.unregisterForPcoData(getHandler());
             mDataConfigManager.unregisterCallback(mDataConfigManagerCallback);
->>>>>>> 405e6d65
         }
 
         @Override
@@ -1129,12 +1119,9 @@
                     onPcoDataReceived((PcoData) ar.result);
                     break;
                 }
-<<<<<<< HEAD
-=======
                 case EVENT_NOTIFY_HANDOVER_CANCELLED_RESPONSE:
                     log("Notified handover cancelled.");
                     break;
->>>>>>> 405e6d65
                 case EVENT_BANDWIDTH_ESTIMATE_FROM_MODEM_CHANGED:
                 case EVENT_TEAR_DOWN_NETWORK:
                 case EVENT_STUCK_IN_TRANSIENT_STATE:
@@ -1600,10 +1587,7 @@
     private void registerForWwanEvents() {
         registerForBandwidthUpdate();
         mKeepaliveTracker.registerForKeepaliveStatus();
-<<<<<<< HEAD
-=======
         mRil.registerForNotAvailable(this.getHandler(), EVENT_RADIO_NOT_AVAILABLE, null);
->>>>>>> 405e6d65
     }
 
     /**
@@ -1612,10 +1596,7 @@
     private void unregisterForWwanEvents() {
         unregisterForBandwidthUpdate();
         mKeepaliveTracker.unregisterForKeepaliveStatus();
-<<<<<<< HEAD
-=======
         mRil.unregisterForNotAvailable(this.getHandler());
->>>>>>> 405e6d65
     }
 
     @Override
@@ -3258,9 +3239,6 @@
     }
 
     /**
-<<<<<<< HEAD
-     * Called when PCO data changes.
-=======
      * Called when handover failed. Record the source and target RAT{@link NetworkType} and the
      * failure cause {@link android.telephony.DataFailCause}.
      */
@@ -3274,7 +3252,6 @@
 
     /**
      * Called when receiving PCO (Protocol Configuration Options) data from the cellular network.
->>>>>>> 405e6d65
      *
      * @param pcoData The PCO data.
      */
