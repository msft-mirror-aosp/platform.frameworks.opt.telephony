/*
* Copyright (C) 2015 The Android Open Source Project
*
* Licensed under the Apache License, Version 2.0 (the "License");
* you may not use this file except in compliance with the License.
* You may obtain a copy of the License at
*
*      http://www.apache.org/licenses/LICENSE-2.0
*
* Unless required by applicable law or agreed to in writing, software
* distributed under the License is distributed on an "AS IS" BASIS,
* WITHOUT WARRANTIES OR CONDITIONS OF ANY KIND, either express or implied.
* See the License for the specific language governing permissions and
* limitations under the License.
*/

package com.android.internal.telephony.data;

import static android.net.NetworkCapabilities.TRANSPORT_CELLULAR;
import static android.telephony.CarrierConfigManager.KEY_DATA_SWITCH_VALIDATION_TIMEOUT_LONG;
import static android.telephony.SubscriptionManager.DEFAULT_SUBSCRIPTION_ID;
import static android.telephony.SubscriptionManager.INVALID_PHONE_INDEX;
import static android.telephony.SubscriptionManager.INVALID_SUBSCRIPTION_ID;
import static android.telephony.TelephonyManager.SET_OPPORTUNISTIC_SUB_INACTIVE_SUBSCRIPTION;
import static android.telephony.TelephonyManager.SET_OPPORTUNISTIC_SUB_SUCCESS;
import static android.telephony.TelephonyManager.SET_OPPORTUNISTIC_SUB_VALIDATION_FAILED;
import static android.telephony.ims.stub.ImsRegistrationImplBase.REGISTRATION_TECH_CROSS_SIM;
import static android.telephony.ims.stub.ImsRegistrationImplBase.REGISTRATION_TECH_IWLAN;
import static android.telephony.ims.stub.ImsRegistrationImplBase.REGISTRATION_TECH_NONE;

import static java.util.Arrays.copyOf;

import android.annotation.NonNull;
import android.annotation.Nullable;
import android.app.Notification;
import android.app.NotificationManager;
import android.app.PendingIntent;
import android.compat.annotation.UnsupportedAppUsage;
import android.content.BroadcastReceiver;
import android.content.Context;
import android.content.Intent;
import android.content.IntentFilter;
import android.net.ConnectivityManager;
import android.net.MatchAllNetworkSpecifier;
import android.net.Network;
import android.net.NetworkCapabilities;
import android.net.NetworkFactory;
import android.net.NetworkRequest;
import android.net.NetworkSpecifier;
import android.net.TelephonyNetworkSpecifier;
import android.os.AsyncResult;
import android.os.Build;
import android.os.Bundle;
import android.os.Handler;
import android.os.Looper;
import android.os.Message;
import android.os.PersistableBundle;
import android.os.Registrant;
import android.os.RegistrantList;
import android.os.RemoteException;
import android.provider.Settings;
import android.telephony.AccessNetworkConstants;
import android.telephony.CarrierConfigManager;
import android.telephony.NetworkRegistrationInfo;
import android.telephony.PhoneCapability;
import android.telephony.PhoneStateListener;
import android.telephony.SubscriptionInfo;
import android.telephony.SubscriptionManager;
import android.telephony.TelephonyManager;
import android.telephony.TelephonyRegistryManager;
import android.telephony.ims.ImsReasonInfo;
import android.telephony.ims.ImsRegistrationAttributes;
import android.telephony.ims.RegistrationManager;
import android.telephony.ims.stub.ImsRegistrationImplBase;
import android.util.ArrayMap;
import android.util.LocalLog;
import android.util.Log;

import com.android.ims.ImsException;
import com.android.ims.ImsManager;
import com.android.internal.annotations.VisibleForTesting;
import com.android.internal.telephony.CommandException;
import com.android.internal.telephony.ISetOpportunisticDataCallback;
import com.android.internal.telephony.IccCard;
import com.android.internal.telephony.Phone;
import com.android.internal.telephony.PhoneConfigurationManager;
import com.android.internal.telephony.PhoneFactory;
import com.android.internal.telephony.RadioConfig;
import com.android.internal.telephony.SubscriptionController;
import com.android.internal.telephony.SubscriptionController.WatchedInt;
import com.android.internal.telephony.TelephonyIntents;
import com.android.internal.telephony.data.DataNetworkController.NetworkRequestList;
import com.android.internal.telephony.data.DataSettingsManager.DataSettingsManagerCallback;
import com.android.internal.telephony.metrics.TelephonyMetrics;
import com.android.internal.telephony.nano.TelephonyProto.TelephonyEvent;
import com.android.internal.telephony.nano.TelephonyProto.TelephonyEvent.DataSwitch;
import com.android.internal.telephony.nano.TelephonyProto.TelephonyEvent.OnDemandDataSwitch;
import com.android.internal.telephony.subscription.SubscriptionInfoInternal;
import com.android.internal.telephony.subscription.SubscriptionManagerService;
import com.android.internal.telephony.util.NotificationChannelController;
import com.android.internal.util.IndentingPrintWriter;
import com.android.telephony.Rlog;

import java.io.FileDescriptor;
import java.io.PrintWriter;
import java.util.ArrayList;
import java.util.Calendar;
import java.util.HashSet;
import java.util.List;
import java.util.Map;
import java.util.Set;
import java.util.concurrent.CompletableFuture;

/**
 * Utility singleton to monitor subscription changes and incoming NetworkRequests
 * and determine which phone/phones are active.
 *
 * Manages the ALLOW_DATA calls to modems and notifies phones about changes to
 * the active phones.  Note we don't wait for data attach (which may not happen anyway).
 */
public class PhoneSwitcher extends Handler {
    private static final String LOG_TAG = "PhoneSwitcher";
    protected static final boolean VDBG = Rlog.isLoggable(LOG_TAG, Log.VERBOSE);

    /** Fragment "key" argument passed thru {@link #SETTINGS_EXTRA_SHOW_FRAGMENT_ARGUMENTS} */
    private static final String SETTINGS_EXTRA_FRAGMENT_ARG_KEY = ":settings:fragment_args_key";
    /**
     * When starting this activity, this extra can also be specified to supply a Bundle of arguments
     * to pass to that fragment when it is instantiated during the initial creation of the activity.
     */
    private static final String SETTINGS_EXTRA_SHOW_FRAGMENT_ARGUMENTS =
            ":settings:show_fragment_args";
    /** The res Id of the auto data switch fragment in settings. **/
    private static final String AUTO_DATA_SWITCH_SETTING_R_ID = "auto_data_switch";
    /** Notification tag **/
    private static final String AUTO_DATA_SWITCH_NOTIFICATION_TAG = "auto_data_switch";
    /** Notification ID **/
    private static final int AUTO_DATA_SWITCH_NOTIFICATION_ID = 1;

    private static final int MODEM_COMMAND_RETRY_PERIOD_MS     = 5000;
    // After the emergency call ends, wait for a few seconds to see if we enter ECBM before starting
    // the countdown to remove the emergency DDS override.
    @VisibleForTesting
    // not final for testing.
    public static int ECBM_DEFAULT_DATA_SWITCH_BASE_TIME_MS = 5000;
    // Wait for a few seconds after the override request comes in to receive the outgoing call
    // event. If it does not happen before the timeout specified, cancel the override.
    @VisibleForTesting
    public static int DEFAULT_DATA_OVERRIDE_TIMEOUT_MS = 5000;

    // If there are no subscriptions in a device, then the phone to be used for emergency should
    // always be the "first" phone.
    private static final int DEFAULT_EMERGENCY_PHONE_ID = 0;

    /**
     * Container for an ongoing request to override the DDS in the context of an ongoing emergency
     * call to allow for carrier specific operations, such as provide SUPL updates during or after
     * the emergency call, since some modems do not support these operations on the non DDS.
     */
    private static final class EmergencyOverrideRequest {
        /* The Phone ID that the DDS should be set to. */
        int mPhoneId = INVALID_PHONE_INDEX;
        /* The time after the emergency call ends that the DDS should be overridden for. */
        int mGnssOverrideTimeMs = -1;
        /* A callback to the requester notifying them if the initial call to the modem to override
         * the DDS was successful.
         */
        CompletableFuture<Boolean> mOverrideCompleteFuture;
        /* In the special case that the device goes into emergency callback mode after the emergency
         * call ends, keep the override until ECM finishes and then start the mGnssOverrideTimeMs
         * timer to leave DDS override.
         */
        boolean mRequiresEcmFinish = false;

        /*
         * Keeps track of whether or not this request has already serviced the outgoing emergency
         * call. Once finished, do not delay for any other calls.
         */
        boolean mPendingOriginatingCall = true;

        /**
         * @return true if there is a pending override complete callback.
         */
        boolean isCallbackAvailable() {
            return mOverrideCompleteFuture != null;
        }

        /**
         * Send the override complete callback the result of setting the DDS to the new value.
         */
        void sendOverrideCompleteCallbackResultAndClear(boolean result) {
            if (isCallbackAvailable()) {
                mOverrideCompleteFuture.complete(result);
                mOverrideCompleteFuture = null;
            }
        }


        @Override
        public String toString() {
            return String.format("EmergencyOverrideRequest: [phoneId= %d, overrideMs= %d,"
                    + " hasCallback= %b, ecmFinishStatus= %b]", mPhoneId, mGnssOverrideTimeMs,
                    isCallbackAvailable(), mRequiresEcmFinish);
        }
    }

    private final @NonNull NetworkRequestList mNetworkRequestList = new NetworkRequestList();
    protected final RegistrantList mActivePhoneRegistrants;
    protected final SubscriptionController mSubscriptionController;
    private final SubscriptionManagerService mSubscriptionManagerService;
    protected final Context mContext;
    private final LocalLog mLocalLog;
    protected PhoneState[] mPhoneStates;
    protected int[] mPhoneSubscriptions;
    private boolean mIsRegisteredForImsRadioTechChange;
    @VisibleForTesting
    protected final CellularNetworkValidator mValidator;
    private int mPendingSwitchSubId = INVALID_SUBSCRIPTION_ID;
    /** The reason for the last time changing preferred data sub **/
    private int mLastSwitchPreferredDataReason = -1;
    /** {@code true} if we've displayed the notification the first time auto switch occurs **/
    private boolean mDisplayedAutoSwitchNotification = false;
    private boolean mPendingSwitchNeedValidation;
    @VisibleForTesting
    public final CellularNetworkValidator.ValidationCallback mValidationCallback =
            new CellularNetworkValidator.ValidationCallback() {
                @Override
                public void onValidationDone(boolean validated, int subId) {
                    Message.obtain(PhoneSwitcher.this,
                            EVENT_NETWORK_VALIDATION_DONE, subId, validated ? 1 : 0).sendToTarget();
                }

                @Override
                public void onNetworkAvailable(Network network, int subId) {
                    Message.obtain(PhoneSwitcher.this,
                            EVENT_NETWORK_AVAILABLE, subId, 0, network).sendToTarget();

                }
            };

    @UnsupportedAppUsage(maxTargetSdk = Build.VERSION_CODES.R, trackingBug = 170729553)
    // How many phones (correspondingly logical modems) are allowed for PS attach. This is used
    // when we specifically use setDataAllowed to initiate on-demand PS(data) attach for each phone.
    protected int mMaxDataAttachModemCount;
    // Local cache of TelephonyManager#getActiveModemCount(). 1 if in single SIM mode, 2 if in dual
    // SIM mode.
    protected int mActiveModemCount;
    protected static PhoneSwitcher sPhoneSwitcher = null;

    // Which primary (non-opportunistic) subscription is set as data subscription among all primary
    // subscriptions. This value usually comes from user setting, and it's the subscription used for
    // Internet data if mOpptDataSubId is not set.
    protected int mPrimaryDataSubId = SubscriptionManager.INVALID_SUBSCRIPTION_ID;

    // The automatically suggested preferred data subId (by e.g. CBRS or auto data switch), a
    // candidate for preferred data subId, which is eventually presided by
    // updatePreferredDataPhoneId().
    // If CBRS/auto switch feature selects the primary data subId as the preferred data subId,
    // its value will be DEFAULT_SUBSCRIPTION_ID.
    private int mAutoSelectedDataSubId = SubscriptionManager.DEFAULT_SUBSCRIPTION_ID;

    /** The count of consecutive auto switch validation failure **/
    private int mAutoSwitchRetryFailedCount = 0;

    // The phone ID that has an active voice call. If set, and its mobile data setting is on,
    // it will become the mPreferredDataPhoneId.
    protected int mPhoneIdInVoiceCall = SubscriptionManager.INVALID_PHONE_INDEX;

    @VisibleForTesting
    // It decides:
    // 1. In modem layer, which modem is DDS (preferred to have data traffic on)
    // 2. In TelephonyNetworkFactory, which subscription will apply default network requests, which
    //    are requests without specifying a subId.
    // Corresponding phoneId after considering mOpptDataSubId, mPrimaryDataSubId and
    // mPhoneIdInVoiceCall above.
    protected int mPreferredDataPhoneId = SubscriptionManager.INVALID_PHONE_INDEX;

    // Subscription ID corresponds to mPreferredDataPhoneId.
    protected WatchedInt mPreferredDataSubId =
            new WatchedInt(SubscriptionManager.INVALID_SUBSCRIPTION_ID) {
        @Override
        public void set(int newValue) {
            super.set(newValue);
            SubscriptionManager.invalidateActiveDataSubIdCaches();
        }
    };

    // If non-null, An emergency call is about to be started, is ongoing, or has just ended and we
    // are overriding the DDS.
    // Internal state, should ONLY be accessed/modified inside of the handler.
    private EmergencyOverrideRequest mEmergencyOverride;

    private ISetOpportunisticDataCallback mSetOpptSubCallback;

    private static final int EVENT_PRIMARY_DATA_SUB_CHANGED       = 101;
    protected static final int EVENT_SUBSCRIPTION_CHANGED         = 102;
    private static final int EVENT_REQUEST_NETWORK                = 103;
    private static final int EVENT_RELEASE_NETWORK                = 104;
    // ECBM has started/ended. If we just ended an emergency call and mEmergencyOverride is not
    // null, we will wait for EVENT_EMERGENCY_TOGGLE again with ECBM ending to send the message
    // EVENT_REMOVE_DDS_EMERGENCY_OVERRIDE to remove the override after the mEmergencyOverride
    // override timer ends.
    private static final int EVENT_EMERGENCY_TOGGLE               = 105;
    private static final int EVENT_RADIO_CAPABILITY_CHANGED       = 106;
    private static final int EVENT_OPPT_DATA_SUB_CHANGED          = 107;
    private static final int EVENT_RADIO_ON                       = 108;
    // A call has either started or ended. If an emergency ended and DDS is overridden using
    // mEmergencyOverride, start the countdown to remove the override using the message
    // EVENT_REMOVE_DDS_EMERGENCY_OVERRIDE. The only exception to this is if the device moves to
    // ECBM, which is detected by EVENT_EMERGENCY_TOGGLE.
    private static final int EVENT_PRECISE_CALL_STATE_CHANGED     = 109;
    private static final int EVENT_NETWORK_VALIDATION_DONE        = 110;
    private static final int EVENT_EVALUATE_AUTO_SWITCH           = 111;
    private static final int EVENT_MODEM_COMMAND_DONE             = 112;
    private static final int EVENT_MODEM_COMMAND_RETRY            = 113;
    private static final int EVENT_SERVICE_STATE_CHANGED          = 114;
    // An emergency call is about to be originated and requires the DDS to be overridden.
    // Uses EVENT_PRECISE_CALL_STATE_CHANGED message to start countdown to finish override defined
    // in mEmergencyOverride. If EVENT_PRECISE_CALL_STATE_CHANGED does not come in
    // DEFAULT_DATA_OVERRIDE_TIMEOUT_MS milliseconds, then the override will be removed.
    private static final int EVENT_OVERRIDE_DDS_FOR_EMERGENCY     = 115;
    // If it exists, remove the current mEmergencyOverride DDS override.
    private static final int EVENT_REMOVE_DDS_EMERGENCY_OVERRIDE  = 116;
    // If it exists, remove the current mEmergencyOverride DDS override.
    private static final int EVENT_MULTI_SIM_CONFIG_CHANGED       = 117;
    private static final int EVENT_NETWORK_AVAILABLE              = 118;
    private static final int EVENT_PROCESS_SIM_STATE_CHANGE       = 119;
    private static final int EVENT_IMS_RADIO_TECH_CHANGED         = 120;
    private static final int EVENT_MEETS_AUTO_DATA_SWITCH_STATE   = 121;

    // List of events triggers re-evaluations
    private static final String EVALUATION_REASON_RADIO_ON = "EVENT_RADIO_ON";

    // Depending on version of IRadioConfig, we need to send either RIL_REQUEST_ALLOW_DATA if it's
    // 1.0, or RIL_REQUEST_SET_PREFERRED_DATA if it's 1.1 or later. So internally mHalCommandToUse
    // will be either HAL_COMMAND_ALLOW_DATA or HAL_COMMAND_ALLOW_DATA or HAL_COMMAND_UNKNOWN.
    protected static final int HAL_COMMAND_UNKNOWN        = 0;
    protected static final int HAL_COMMAND_ALLOW_DATA     = 1;
    protected static final int HAL_COMMAND_PREFERRED_DATA = 2;
    protected int mHalCommandToUse = HAL_COMMAND_UNKNOWN;

    protected RadioConfig mRadioConfig;

    private static final int MAX_LOCAL_LOG_LINES = 256;

    // Default timeout value of network validation in millisecond.
    private final static int DEFAULT_VALIDATION_EXPIRATION_TIME = 2000;

    private ConnectivityManager mConnectivityManager;
    private int mImsRegistrationTech = REGISTRATION_TECH_NONE;

    private List<Set<CommandException.Error>> mCurrentDdsSwitchFailure;

    /**
     * {@code true} if requires ping test before switching preferred data modem; otherwise, switch
     * even if ping test fails.
     */
    private boolean mRequirePingTestBeforeDataSwitch = true;

    /**
     * Time threshold in ms to define a internet connection status to be stable(e.g. out of service,
     * in service, wifi is the default active network.etc), while -1 indicates auto switch
     * feature disabled.
     */
    private long mAutoDataSwitchAvailabilityStabilityTimeThreshold = -1;

    /**
     * The maximum number of retries when a validation for switching failed.
     */
    private int mAutoDataSwitchValidationMaxRetry;

    /** Data settings manager callback. Key is the phone id. */
    private final @NonNull Map<Integer, DataSettingsManagerCallback> mDataSettingsManagerCallbacks =
            new ArrayMap<>();

    private class DefaultNetworkCallback extends ConnectivityManager.NetworkCallback {
        public int mExpectedSubId = SubscriptionManager.INVALID_SUBSCRIPTION_ID;
        public int mSwitchReason = TelephonyEvent.DataSwitch.Reason.DATA_SWITCH_REASON_UNKNOWN;
        public boolean isDefaultNetworkOnCellular = false;
        @Override
        public void onCapabilitiesChanged(Network network,
                NetworkCapabilities networkCapabilities) {
            if (networkCapabilities.hasTransport(TRANSPORT_CELLULAR)) {
                isDefaultNetworkOnCellular = true;
                if (SubscriptionManager.isValidSubscriptionId(mExpectedSubId)
                        && mExpectedSubId == getSubIdFromNetworkSpecifier(
                        networkCapabilities.getNetworkSpecifier())) {
                    logDataSwitchEvent(
                            mExpectedSubId,
                            TelephonyEvent.EventState.EVENT_STATE_END,
                            mSwitchReason);
                    mExpectedSubId = SubscriptionManager.INVALID_SUBSCRIPTION_ID;
                    mSwitchReason = TelephonyEvent.DataSwitch.Reason.DATA_SWITCH_REASON_UNKNOWN;
                }
            } else {
                if (isDefaultNetworkOnCellular) {
                    // non-cellular transport is active
                    isDefaultNetworkOnCellular = false;
                    log("default network is active on non cellular");
                    evaluateIfAutoSwitchIsNeeded();
                }
            }
        }

        @Override
        public void onLost(Network network) {
            // try find an active sub to switch to
            if (!hasMessages(EVENT_EVALUATE_AUTO_SWITCH)) {
                sendEmptyMessage(EVENT_EVALUATE_AUTO_SWITCH);
            }
        }
    }

    private RegistrationManager.RegistrationCallback mRegistrationCallback =
            new RegistrationManager.RegistrationCallback() {
        @Override
        public void onRegistered(ImsRegistrationAttributes attributes) {
            int imsRegistrationTech = attributes.getRegistrationTechnology();
            if (imsRegistrationTech != mImsRegistrationTech) {
                mImsRegistrationTech = imsRegistrationTech;
                sendMessage(obtainMessage(EVENT_IMS_RADIO_TECH_CHANGED));
            }
        }

        @Override
        public void onUnregistered(ImsReasonInfo info) {
            if (mImsRegistrationTech != REGISTRATION_TECH_NONE) {
                mImsRegistrationTech = REGISTRATION_TECH_NONE;
                sendMessage(obtainMessage(EVENT_IMS_RADIO_TECH_CHANGED));
            }
        }
    };

    private final DefaultNetworkCallback mDefaultNetworkCallback = new DefaultNetworkCallback();

    /**
     * Interface to get ImsRegistrationTech. It's a wrapper of ImsManager#getRegistrationTech,
     * to make it mock-able in unittests.
     */
    public interface ImsRegTechProvider {
        /** Get IMS registration tech. */
        @ImsRegistrationImplBase.ImsRegistrationTech int get(Context context, int phoneId);
    }

    @VisibleForTesting
    public ImsRegTechProvider mImsRegTechProvider =
            (context, phoneId) -> ImsManager.getInstance(context, phoneId).getRegistrationTech();

    /**
     * Method to get singleton instance.
     */
    public static PhoneSwitcher getInstance() {
        return sPhoneSwitcher;
    }

    /**
     * Method to create singleton instance.
     */
    public static PhoneSwitcher make(int maxDataAttachModemCount, Context context, Looper looper) {
        if (sPhoneSwitcher == null) {
            sPhoneSwitcher = new PhoneSwitcher(maxDataAttachModemCount, context, looper);
            SubscriptionManager.invalidateActiveDataSubIdCaches();
        }

        return sPhoneSwitcher;
    }

    private boolean updatesIfPhoneInVoiceCallChanged() {
        int oldPhoneIdInVoiceCall = mPhoneIdInVoiceCall;
        // If there's no active call, the value will become INVALID_PHONE_INDEX
        // and internet data will be switched back to system selected or user selected
        // subscription.
        mPhoneIdInVoiceCall = SubscriptionManager.INVALID_PHONE_INDEX;
        for (Phone phone : PhoneFactory.getPhones()) {
            if (isPhoneInVoiceCall(phone) || isPhoneInVoiceCall(phone.getImsPhone())) {
                mPhoneIdInVoiceCall = phone.getPhoneId();
                break;
            }
        }

        if (mPhoneIdInVoiceCall != oldPhoneIdInVoiceCall) {
            logl("isPhoneInVoiceCallChanged from phoneId " + oldPhoneIdInVoiceCall
                    + " to phoneId " + mPhoneIdInVoiceCall);
            return true;
        } else {
            return false;
        }
    }

    private void registerForImsRadioTechChange(Context context, int phoneId) {
        try {
            ImsManager.getInstance(context, phoneId).addRegistrationCallback(
                    mRegistrationCallback, this::post);
            mIsRegisteredForImsRadioTechChange = true;
        } catch (ImsException imsException) {
            mIsRegisteredForImsRadioTechChange = false;
        }
    }

    private void registerForImsRadioTechChange() {
        // register for radio tech change to listen to radio tech handover.
        if (!mIsRegisteredForImsRadioTechChange) {
            for (int i = 0; i < mActiveModemCount; i++) {
                registerForImsRadioTechChange(mContext, i);
            }
        }
    }

    private void evaluateIfImmediateDataSwitchIsNeeded(String evaluationReason, int switchReason) {
        if (onEvaluate(REQUESTS_UNCHANGED, evaluationReason)) {
            logDataSwitchEvent(mPreferredDataSubId.get(),
                    TelephonyEvent.EventState.EVENT_STATE_START,
                    switchReason);
            registerDefaultNetworkChangeCallback(mPreferredDataSubId.get(),
                    switchReason);
        }
    }

    @VisibleForTesting
    public PhoneSwitcher(int maxActivePhones, Context context, Looper looper) {
        super(looper);
        mContext = context;
        mActiveModemCount = getTm().getActiveModemCount();
        mPhoneSubscriptions = new int[mActiveModemCount];
        mPhoneStates = new PhoneState[mActiveModemCount];
        mMaxDataAttachModemCount = maxActivePhones;
        mLocalLog = new LocalLog(MAX_LOCAL_LOG_LINES);

        if (PhoneFactory.isSubscriptionManagerServiceEnabled()) {
            mSubscriptionManagerService = SubscriptionManagerService.getInstance();
            mSubscriptionController = null;
        } else {
            mSubscriptionController = SubscriptionController.getInstance();
            mSubscriptionManagerService = null;
        }

        mRadioConfig = RadioConfig.getInstance();
        mValidator = CellularNetworkValidator.getInstance();

        mCurrentDdsSwitchFailure = new ArrayList<Set<CommandException.Error>>();
        IntentFilter filter = new IntentFilter();
        filter.addAction(TelephonyManager.ACTION_SIM_APPLICATION_STATE_CHANGED);
        mContext.registerReceiver(mSimStateIntentReceiver, filter);

        mActivePhoneRegistrants = new RegistrantList();
        for (int phoneId = 0; phoneId < mActiveModemCount; phoneId++) {
            mPhoneStates[phoneId] = new PhoneState();
            Phone phone = PhoneFactory.getPhone(phoneId);
            if (phone != null) {
                phone.registerForEmergencyCallToggle(
                        this, EVENT_EMERGENCY_TOGGLE, null);
                // TODO (b/135566422): combine register for both GsmCdmaPhone and ImsPhone.
                phone.registerForPreciseCallStateChanged(
                        this, EVENT_PRECISE_CALL_STATE_CHANGED, null);
                if (phone.getImsPhone() != null) {
                    phone.getImsPhone().registerForPreciseCallStateChanged(
                            this, EVENT_PRECISE_CALL_STATE_CHANGED, null);
                }
                mDataSettingsManagerCallbacks.computeIfAbsent(phoneId,
                        v -> new DataSettingsManagerCallback(this::post) {
                            @Override
                            public void onDataEnabledChanged(boolean enabled,
                                    @TelephonyManager.DataEnabledChangedReason int reason,
                                    @NonNull String callingPackage) {
                                PhoneSwitcher.this.onDataEnabledChanged();
                            }});
                phone.getDataSettingsManager().registerCallback(
                        mDataSettingsManagerCallbacks.get(phoneId));
                phone.getServiceStateTracker().registerForServiceStateChanged(this,
                        EVENT_SERVICE_STATE_CHANGED, phoneId);
                registerForImsRadioTechChange(context, phoneId);
            }
            Set<CommandException.Error> ddsFailure = new HashSet<CommandException.Error>();
            mCurrentDdsSwitchFailure.add(ddsFailure);
        }

        if (mActiveModemCount > 0) {
            PhoneFactory.getPhone(0).mCi.registerForOn(this, EVENT_RADIO_ON, null);
        }

        readDeviceResourceConfig();

        TelephonyRegistryManager telephonyRegistryManager = (TelephonyRegistryManager)
                context.getSystemService(Context.TELEPHONY_REGISTRY_SERVICE);
        telephonyRegistryManager.addOnSubscriptionsChangedListener(
                mSubscriptionsChangedListener, mSubscriptionsChangedListener.getHandlerExecutor());

        mConnectivityManager =
            (ConnectivityManager) context.getSystemService(Context.CONNECTIVITY_SERVICE);

        mContext.registerReceiver(mDefaultDataChangedReceiver,
                new IntentFilter(TelephonyIntents.ACTION_DEFAULT_DATA_SUBSCRIPTION_CHANGED));

        PhoneConfigurationManager.registerForMultiSimConfigChange(
                this, EVENT_MULTI_SIM_CONFIG_CHANGED, null);

        mConnectivityManager.registerDefaultNetworkCallback(mDefaultNetworkCallback, this);

        final NetworkCapabilities.Builder builder = new NetworkCapabilities.Builder()
                .addTransportType(TRANSPORT_CELLULAR)
                .addCapability(NetworkCapabilities.NET_CAPABILITY_MMS)
                .addCapability(NetworkCapabilities.NET_CAPABILITY_SUPL)
                .addCapability(NetworkCapabilities.NET_CAPABILITY_DUN)
                .addCapability(NetworkCapabilities.NET_CAPABILITY_FOTA)
                .addCapability(NetworkCapabilities.NET_CAPABILITY_IMS)
                .addCapability(NetworkCapabilities.NET_CAPABILITY_CBS)
                .addCapability(NetworkCapabilities.NET_CAPABILITY_IA)
                .addCapability(NetworkCapabilities.NET_CAPABILITY_RCS)
                .addCapability(NetworkCapabilities.NET_CAPABILITY_MMTEL)
                .addCapability(NetworkCapabilities.NET_CAPABILITY_XCAP)
                .addCapability(NetworkCapabilities.NET_CAPABILITY_ENTERPRISE)
                .addCapability(NetworkCapabilities.NET_CAPABILITY_EIMS)
                .addCapability(NetworkCapabilities.NET_CAPABILITY_NOT_RESTRICTED)
                .addCapability(NetworkCapabilities.NET_CAPABILITY_INTERNET)
                .addCapability(NetworkCapabilities.NET_CAPABILITY_MCX)
                .addCapability(NetworkCapabilities.NET_CAPABILITY_PRIORITIZE_LATENCY)
                .addCapability(NetworkCapabilities.NET_CAPABILITY_PRIORITIZE_BANDWIDTH)
                .addEnterpriseId(NetworkCapabilities.NET_ENTERPRISE_ID_1)
                .addEnterpriseId(NetworkCapabilities.NET_ENTERPRISE_ID_2)
                .addEnterpriseId(NetworkCapabilities.NET_ENTERPRISE_ID_3)
                .addEnterpriseId(NetworkCapabilities.NET_ENTERPRISE_ID_4)
                .addEnterpriseId(NetworkCapabilities.NET_ENTERPRISE_ID_5)
                .setNetworkSpecifier(new MatchAllNetworkSpecifier());

        NetworkFactory networkFactory = new PhoneSwitcherNetworkRequestListener(looper, context,
                builder.build(), this);
        // we want to see all requests
        networkFactory.registerIgnoringScore();

        updateHalCommandToUse();

        logl("PhoneSwitcher started");
    }

    private final BroadcastReceiver mDefaultDataChangedReceiver = new BroadcastReceiver() {
        @Override
        public void onReceive(Context context, Intent intent) {
            Message msg = PhoneSwitcher.this.obtainMessage(EVENT_PRIMARY_DATA_SUB_CHANGED);
            msg.sendToTarget();
        }
    };

    private BroadcastReceiver mSimStateIntentReceiver = new BroadcastReceiver() {
        @Override
        public void onReceive(Context context, Intent intent) {
            String action = intent.getAction();
            if (action.equals(TelephonyManager.ACTION_SIM_APPLICATION_STATE_CHANGED)) {
                int state = intent.getIntExtra(TelephonyManager.EXTRA_SIM_STATE,
                        TelephonyManager.SIM_STATE_UNKNOWN);
                int slotIndex = intent.getIntExtra(SubscriptionManager.EXTRA_SLOT_INDEX,
                        SubscriptionManager.INVALID_SIM_SLOT_INDEX);
                logl("mSimStateIntentReceiver: slotIndex = " + slotIndex + " state = " + state);
                obtainMessage(EVENT_PROCESS_SIM_STATE_CHANGE, slotIndex, state).sendToTarget();
            }
        }
    };

    private boolean isSimApplicationReady(int slotIndex) {
        if (!SubscriptionManager.isValidSlotIndex(slotIndex)) {
            return false;
        }

        SubscriptionInfo info;
        if (PhoneFactory.isSubscriptionManagerServiceEnabled()) {
            info = mSubscriptionManagerService
                    .getActiveSubscriptionInfoForSimSlotIndex(slotIndex,
                            mContext.getOpPackageName(), mContext.getAttributionTag());
        } else {
            info = mSubscriptionController
                    .getActiveSubscriptionInfoForSimSlotIndex(slotIndex,
                            mContext.getOpPackageName(), null);
        }
        boolean uiccAppsEnabled = info != null && info.areUiccApplicationsEnabled();

        IccCard iccCard = PhoneFactory.getPhone(slotIndex).getIccCard();
        if (!iccCard.isEmptyProfile() && uiccAppsEnabled) {
            logl("isSimApplicationReady: SIM is ready for slotIndex: " + slotIndex);
            return true;
        } else {
            return false;
        }
    }

    private final SubscriptionManager.OnSubscriptionsChangedListener mSubscriptionsChangedListener =
            new SubscriptionManager.OnSubscriptionsChangedListener() {
        @Override
        public void onSubscriptionsChanged() {
            Message msg = PhoneSwitcher.this.obtainMessage(EVENT_SUBSCRIPTION_CHANGED);
            msg.sendToTarget();
        }
    };

    @Override
    public void handleMessage(Message msg) {
        switch (msg.what) {
            case EVENT_SUBSCRIPTION_CHANGED: {
                onEvaluate(REQUESTS_UNCHANGED, "subscription changed");
                break;
            }
            case EVENT_SERVICE_STATE_CHANGED: {
                AsyncResult ar = (AsyncResult) msg.obj;
                final int phoneId = (int) ar.userObj;
                onServiceStateChanged(phoneId);
                break;
            }
            case EVENT_MEETS_AUTO_DATA_SWITCH_STATE: {
                final int targetSubId = msg.arg1;
                final boolean needValidation = (boolean) msg.obj;
                validate(targetSubId, needValidation,
                        DataSwitch.Reason.DATA_SWITCH_REASON_AUTO, null);
                break;
            }
            case EVENT_PRIMARY_DATA_SUB_CHANGED: {
                evaluateIfImmediateDataSwitchIsNeeded("primary data sub changed",
                        DataSwitch.Reason.DATA_SWITCH_REASON_MANUAL);
                break;
            }
            case EVENT_REQUEST_NETWORK: {
                onRequestNetwork((NetworkRequest)msg.obj);
                break;
            }
            case EVENT_RELEASE_NETWORK: {
                onReleaseNetwork((NetworkRequest)msg.obj);
                break;
            }
            case EVENT_EMERGENCY_TOGGLE: {
                boolean isInEcm = isInEmergencyCallbackMode();
                if (mEmergencyOverride != null) {
                    logl("Emergency override - ecbm status = " + isInEcm);
                    if (isInEcm) {
                        // The device has gone into ECBM. Wait until it's out.
                        removeMessages(EVENT_REMOVE_DDS_EMERGENCY_OVERRIDE);
                        mEmergencyOverride.mRequiresEcmFinish = true;
                    } else if (mEmergencyOverride.mRequiresEcmFinish) {
                        // we have exited ECM! Start the timer to exit DDS override.
                        Message msg2 = obtainMessage(EVENT_REMOVE_DDS_EMERGENCY_OVERRIDE);
                        sendMessageDelayed(msg2, mEmergencyOverride.mGnssOverrideTimeMs);
                    }
                }
                onEvaluate(REQUESTS_CHANGED, "emergencyToggle");
                break;
            }
            case EVENT_EVALUATE_AUTO_SWITCH:
                evaluateIfAutoSwitchIsNeeded();
                break;
            case EVENT_RADIO_CAPABILITY_CHANGED: {
                final int phoneId = msg.arg1;
                sendRilCommands(phoneId);
                break;
            }
            case EVENT_OPPT_DATA_SUB_CHANGED: {
                int subId = msg.arg1;
                boolean needValidation = (msg.arg2 == 1);
                ISetOpportunisticDataCallback callback =
                        (ISetOpportunisticDataCallback) msg.obj;
                setOpportunisticDataSubscription(subId, needValidation, callback);
                break;
            }
            case EVENT_RADIO_ON: {
                updateHalCommandToUse();
                onEvaluate(REQUESTS_UNCHANGED, EVALUATION_REASON_RADIO_ON);
                break;
            }
            case EVENT_IMS_RADIO_TECH_CHANGED: {
                // register for radio tech change to listen to radio tech handover in case previous
                // attempt was not successful
                registerForImsRadioTechChange();
                // if voice call state changes or in voice call didn't change
                // but RAT changes(e.g. Iwlan -> cross sim), reevaluate for data switch.
                if (updatesIfPhoneInVoiceCallChanged() || isAnyVoiceCallActiveOnDevice()) {
                    evaluateIfImmediateDataSwitchIsNeeded("Ims radio tech changed",
                            DataSwitch.Reason.DATA_SWITCH_REASON_IN_CALL);
                }
                break;
            }
            case EVENT_PRECISE_CALL_STATE_CHANGED: {
                // register for radio tech change to listen to radio tech handover in case previous
                // attempt was not successful
                registerForImsRadioTechChange();

                // If the phoneId in voice call didn't change, do nothing.
                if (!updatesIfPhoneInVoiceCallChanged()) {
                    break;
                }

                if (!isAnyVoiceCallActiveOnDevice()) {
                    for (int i = 0; i < mActiveModemCount; i++) {
                        if (mCurrentDdsSwitchFailure.get(i).contains(
                                CommandException.Error.OP_NOT_ALLOWED_DURING_VOICE_CALL)
                                 && isPhoneIdValidForRetry(i)) {
                            sendRilCommands(i);
                        }
                    }
                }

                // Only handle this event if we are currently waiting for the emergency call
                // associated with the override request to start or end.
                if (mEmergencyOverride != null && mEmergencyOverride.mPendingOriginatingCall) {
                    removeMessages(EVENT_REMOVE_DDS_EMERGENCY_OVERRIDE);
                    if (mPhoneIdInVoiceCall == SubscriptionManager.INVALID_PHONE_INDEX) {
                        // not in a call anymore.
                        Message msg2 = obtainMessage(EVENT_REMOVE_DDS_EMERGENCY_OVERRIDE);
                        sendMessageDelayed(msg2, mEmergencyOverride.mGnssOverrideTimeMs
                                + ECBM_DEFAULT_DATA_SWITCH_BASE_TIME_MS);
                        // Do not extend the emergency override by waiting for other calls to end.
                        // If it needs to be extended, a new request will come in and replace the
                        // current override.
                        mEmergencyOverride.mPendingOriginatingCall = false;
                    }
                }
                // Always update data modem via data during call code path, because
                // mAutoSelectedDataSubId doesn't know about any data switch due to voice call
                evaluateIfImmediateDataSwitchIsNeeded("precise call state changed",
                        DataSwitch.Reason.DATA_SWITCH_REASON_IN_CALL);
                if (!isAnyVoiceCallActiveOnDevice()) {
                    // consider auto switch on hang up all voice call
                    evaluateIfAutoSwitchIsNeeded();
                }
                break;
            }
            case EVENT_NETWORK_VALIDATION_DONE: {
                int subId = msg.arg1;
                boolean passed = (msg.arg2 == 1);
                onValidationDone(subId, passed);
                break;
            }
            case EVENT_NETWORK_AVAILABLE: {
                int subId = msg.arg1;
                Network network = (Network) msg.obj;
                onNetworkAvailable(subId, network);
                break;
            }
            case EVENT_MODEM_COMMAND_DONE: {
                AsyncResult ar = (AsyncResult) msg.obj;
                onDdsSwitchResponse(ar);
                break;
            }
            case EVENT_MODEM_COMMAND_RETRY: {
                int phoneId = (int) msg.obj;
                if (mActiveModemCount <= phoneId) {
                    break;
                }
                if (isPhoneIdValidForRetry(phoneId)) {
                    logl("EVENT_MODEM_COMMAND_RETRY: resend modem command on phone " + phoneId);
                    sendRilCommands(phoneId);
                } else {
                    logl("EVENT_MODEM_COMMAND_RETRY: skip retry as DDS sub changed");
                    mCurrentDdsSwitchFailure.get(phoneId).clear();
                }
                break;
            }
            case EVENT_OVERRIDE_DDS_FOR_EMERGENCY: {
                EmergencyOverrideRequest req = (EmergencyOverrideRequest) msg.obj;
                if (mEmergencyOverride != null) {
                    // If an override request comes in for a different phone ID than what is already
                    // being overridden, ignore. We should not try to switch DDS while already
                    // waiting for SUPL.
                    if (mEmergencyOverride.mPhoneId != req.mPhoneId) {
                        logl("emergency override requested for phone id " + req.mPhoneId + " when "
                                + "there is already an override in place for phone id "
                                + mEmergencyOverride.mPhoneId + ". Ignoring.");
                        if (req.isCallbackAvailable()) {
                            // Send failed result
                            req.mOverrideCompleteFuture.complete(false);
                        }
                        break;
                    } else {
                        if (mEmergencyOverride.isCallbackAvailable()) {
                            // Unblock any waiting overrides if a new request comes in before the
                            // previous one is processed.
                            mEmergencyOverride.mOverrideCompleteFuture.complete(false);
                        }
                    }
                    mEmergencyOverride = req;
                } else {
                    mEmergencyOverride = req;
                }

                logl("new emergency override - " + mEmergencyOverride);
                // a new request has been created, remove any previous override complete scheduled.
                removeMessages(EVENT_REMOVE_DDS_EMERGENCY_OVERRIDE);
                Message msg2 = obtainMessage(EVENT_REMOVE_DDS_EMERGENCY_OVERRIDE);
                // Make sure that if we never get an incall indication that we remove the override.
                sendMessageDelayed(msg2, DEFAULT_DATA_OVERRIDE_TIMEOUT_MS);
                // Wait for call to end and EVENT_PRECISE_CALL_STATE_CHANGED to be called, then
                // start timer to remove DDS emergency override.
                if (!onEvaluate(REQUESTS_UNCHANGED, "emer_override_dds")) {
                    // Nothing changed as a result of override, so no modem command was sent. Treat
                    // as success.
                    mEmergencyOverride.sendOverrideCompleteCallbackResultAndClear(true);
                    // Do not clear mEmergencyOverride here, as we still want to keep the override
                    // active for the time specified in case the user tries to switch default data.
                }
                break;
            }
            case EVENT_REMOVE_DDS_EMERGENCY_OVERRIDE: {
                logl("Emergency override removed - " + mEmergencyOverride);
                mEmergencyOverride = null;
                onEvaluate(REQUESTS_UNCHANGED, "emer_rm_override_dds");
                break;
            }
            case EVENT_MULTI_SIM_CONFIG_CHANGED: {
                int activeModemCount = (int) ((AsyncResult) msg.obj).result;
                onMultiSimConfigChanged(activeModemCount);
                break;
            }
            case EVENT_PROCESS_SIM_STATE_CHANGE: {
                int slotIndex = msg.arg1;
                int simState = msg.arg2;

                if (!SubscriptionManager.isValidSlotIndex(slotIndex)) {
                    logl("EVENT_PROCESS_SIM_STATE_CHANGE: skip processing due to invalid slotId: "
                            + slotIndex);
                } else if (TelephonyManager.SIM_STATE_LOADED == simState) {
                    if (mCurrentDdsSwitchFailure.get(slotIndex).contains(
                        CommandException.Error.INVALID_SIM_STATE)
                        && (TelephonyManager.SIM_STATE_LOADED == simState)
                        && isSimApplicationReady(slotIndex)) {
                        sendRilCommands(slotIndex);
                    }
                    // SIM loaded after subscriptions slot mapping are done. Evaluate for auto
                    // data switch.
                    sendEmptyMessage(EVENT_EVALUATE_AUTO_SWITCH);
                }
                break;
            }
        }
    }

    /**
     * Read the default device config from any default phone because the resource config are per
     * device. No need to register callback for the same reason.
     */
<<<<<<< HEAD
    private void registerConfigChange() {
        Phone phone = getPhoneBySubId(mPrimaryDataSubId);
        if (phone != null) {
            DataConfigManager dataConfig = phone.getDataNetworkController().getDataConfigManager();
            dataConfig.registerCallback(mDataConfigManagerCallback);
            updateCarrierConfig();
            sendEmptyMessage(EVENT_EVALUATE_AUTO_SWITCH);
        }
    }

    /**
     * Update carrier config.
     */
    private void updateCarrierConfig() {
        Phone phone = getPhoneBySubId(mPrimaryDataSubId);
        if (phone != null) {
            DataConfigManager dataConfig = phone.getDataNetworkController().getDataConfigManager();
            mRequirePingTestBeforeDataSwitch = dataConfig.requirePingTestBeforeDataSwitch();
            mAutoDataSwitchAvailabilityStabilityTimeThreshold =
                    dataConfig.getAutoDataSwitchAvailabilityStabilityTimeThreshold();
            mAutoDataSwitchValidationMaxRetry =
                    dataConfig.getAutoDataSwitchValidationMaxRetry();
        }
=======
    private void readDeviceResourceConfig() {
        Phone phone = PhoneFactory.getDefaultPhone();
        DataConfigManager dataConfig = phone.getDataNetworkController().getDataConfigManager();
        mRequirePingTestBeforeDataSwitch = dataConfig.isPingTestBeforeAutoDataSwitchRequired();
        mAutoDataSwitchAvailabilityStabilityTimeThreshold =
                dataConfig.getAutoDataSwitchAvailabilityStabilityTimeThreshold();
        mAutoDataSwitchValidationMaxRetry =
                dataConfig.getAutoDataSwitchValidationMaxRetry();
>>>>>>> baf70cac
    }

    private synchronized void onMultiSimConfigChanged(int activeModemCount) {
        // No change.
        if (mActiveModemCount == activeModemCount) return;
        int oldActiveModemCount = mActiveModemCount;
        mActiveModemCount = activeModemCount;

        mPhoneSubscriptions = copyOf(mPhoneSubscriptions, mActiveModemCount);
        mPhoneStates = copyOf(mPhoneStates, mActiveModemCount);

        // Dual SIM -> Single SIM switch.
        for (int phoneId = oldActiveModemCount - 1; phoneId >= mActiveModemCount; phoneId--) {
            mCurrentDdsSwitchFailure.remove(phoneId);
        }

        // Single SIM -> Dual SIM switch.
        for (int phoneId = oldActiveModemCount; phoneId < mActiveModemCount; phoneId++) {
            mPhoneStates[phoneId] = new PhoneState();
            Phone phone = PhoneFactory.getPhone(phoneId);
            if (phone == null) continue;

            phone.registerForEmergencyCallToggle(this, EVENT_EMERGENCY_TOGGLE, null);
            // TODO (b/135566422): combine register for both GsmCdmaPhone and ImsPhone.
            phone.registerForPreciseCallStateChanged(this, EVENT_PRECISE_CALL_STATE_CHANGED, null);
            if (phone.getImsPhone() != null) {
                phone.getImsPhone().registerForPreciseCallStateChanged(
                        this, EVENT_PRECISE_CALL_STATE_CHANGED, null);
            }

            mDataSettingsManagerCallbacks.computeIfAbsent(phone.getPhoneId(),
                    v -> new DataSettingsManagerCallback(this::post) {
                        @Override
                        public void onDataEnabledChanged(boolean enabled,
                                @TelephonyManager.DataEnabledChangedReason int reason,
                                @NonNull String callingPackage) {
                            PhoneSwitcher.this.onDataEnabledChanged();
                        }
                    });
            phone.getDataSettingsManager().registerCallback(
                    mDataSettingsManagerCallbacks.get(phone.getPhoneId()));
            phone.getServiceStateTracker().registerForServiceStateChanged(this,
                    EVENT_SERVICE_STATE_CHANGED, phoneId);

            Set<CommandException.Error> ddsFailure = new HashSet<CommandException.Error>();
            mCurrentDdsSwitchFailure.add(ddsFailure);
            registerForImsRadioTechChange(mContext, phoneId);
        }
    }

    /**
     * Called when
     * 1. user changed mobile data settings
     * 2. OR user changed auto data switch feature
     */
    private void onDataEnabledChanged() {
        logl("user changed data related settings");
        if (isAnyVoiceCallActiveOnDevice()) {
            // user changed data related settings during call, switch or turn off immediately
            evaluateIfImmediateDataSwitchIsNeeded(
                    "user changed data settings during call",
                    DataSwitch.Reason.DATA_SWITCH_REASON_IN_CALL);
        } else {
            evaluateIfAutoSwitchIsNeeded();
        }
    }

    private boolean isInEmergencyCallbackMode() {
        for (Phone p : PhoneFactory.getPhones()) {
            if (p == null) continue;
            if (p.isInEcm()) return true;
            Phone imsPhone = p.getImsPhone();
            if (imsPhone != null && imsPhone.isInEcm()) {
                return true;
            }
        }
        return false;
    }

    private static class PhoneSwitcherNetworkRequestListener extends NetworkFactory {
        private final PhoneSwitcher mPhoneSwitcher;
        public PhoneSwitcherNetworkRequestListener (Looper l, Context c,
                NetworkCapabilities nc, PhoneSwitcher ps) {
            super(l, c, "PhoneSwitcherNetworkRequstListener", nc);
            mPhoneSwitcher = ps;
        }

        @Override
        protected void needNetworkFor(NetworkRequest networkRequest) {
            if (VDBG) log("needNetworkFor " + networkRequest);
            Message msg = mPhoneSwitcher.obtainMessage(EVENT_REQUEST_NETWORK);
            msg.obj = networkRequest;
            msg.sendToTarget();
        }

        @Override
        protected void releaseNetworkFor(NetworkRequest networkRequest) {
            if (VDBG) log("releaseNetworkFor " + networkRequest);
            Message msg = mPhoneSwitcher.obtainMessage(EVENT_RELEASE_NETWORK);
            msg.obj = networkRequest;
            msg.sendToTarget();
        }
    }

    private void onRequestNetwork(NetworkRequest networkRequest) {
        TelephonyNetworkRequest telephonyNetworkRequest = new TelephonyNetworkRequest(
                networkRequest, PhoneFactory.getDefaultPhone());
        if (!mNetworkRequestList.contains(telephonyNetworkRequest)) {
            mNetworkRequestList.add(telephonyNetworkRequest);
            onEvaluate(REQUESTS_CHANGED, "netRequest");
        }
    }

    private void onReleaseNetwork(NetworkRequest networkRequest) {
        TelephonyNetworkRequest telephonyNetworkRequest = new TelephonyNetworkRequest(
                networkRequest, PhoneFactory.getDefaultPhone());
        if (mNetworkRequestList.remove(telephonyNetworkRequest)) {
            onEvaluate(REQUESTS_CHANGED, "netReleased");
            collectReleaseNetworkMetrics(networkRequest);
        }
    }

    private void registerDefaultNetworkChangeCallback(int expectedSubId, int reason) {
        mDefaultNetworkCallback.mExpectedSubId = expectedSubId;
        mDefaultNetworkCallback.mSwitchReason = reason;
    }

    private void collectRequestNetworkMetrics(NetworkRequest networkRequest) {
        // Request network for MMS will temporary disable the network on default data subscription,
        // this only happen on multi-sim device.
        if (mActiveModemCount > 1 && networkRequest.hasCapability(
                NetworkCapabilities.NET_CAPABILITY_MMS)) {
            OnDemandDataSwitch onDemandDataSwitch = new OnDemandDataSwitch();
            onDemandDataSwitch.apn = TelephonyEvent.ApnType.APN_TYPE_MMS;
            onDemandDataSwitch.state = TelephonyEvent.EventState.EVENT_STATE_START;
            TelephonyMetrics.getInstance().writeOnDemandDataSwitch(onDemandDataSwitch);
        }
    }

    private void collectReleaseNetworkMetrics(NetworkRequest networkRequest) {
        // Release network for MMS will recover the network on default data subscription, this only
        // happen on multi-sim device.
        if (mActiveModemCount > 1 && networkRequest.hasCapability(
                NetworkCapabilities.NET_CAPABILITY_MMS)) {
            OnDemandDataSwitch onDemandDataSwitch = new OnDemandDataSwitch();
            onDemandDataSwitch.apn = TelephonyEvent.ApnType.APN_TYPE_MMS;
            onDemandDataSwitch.state = TelephonyEvent.EventState.EVENT_STATE_END;
            TelephonyMetrics.getInstance().writeOnDemandDataSwitch(onDemandDataSwitch);
        }
    }

    /**
     * Called when service state changed.
     */
    private void onServiceStateChanged(int phoneId) {
        Phone phone = findPhoneById(phoneId);
        if (phone != null) {
            int newRegState = phone.getServiceState()
                    .getNetworkRegistrationInfo(
                            NetworkRegistrationInfo.DOMAIN_PS,
                            AccessNetworkConstants.TRANSPORT_TYPE_WWAN)
                    .getRegistrationState();
            if (newRegState != mPhoneStates[phoneId].dataRegState) {
                mPhoneStates[phoneId].dataRegState = newRegState;
                logl("onServiceStateChanged: phoneId:" + phoneId + " dataReg-> "
                        + NetworkRegistrationInfo.registrationStateToString(newRegState));
                if (!hasMessages(EVENT_EVALUATE_AUTO_SWITCH)) {
                    sendEmptyMessage(EVENT_EVALUATE_AUTO_SWITCH);
                }
            }
        }
    }

    /**
     * Evaluate if auto switch is suitable at the moment.
     */
    private void evaluateIfAutoSwitchIsNeeded() {
        // auto data switch feature is disabled from server
        if (mAutoDataSwitchAvailabilityStabilityTimeThreshold < 0) return;
        // check is valid DSDS
        if (PhoneFactory.isSubscriptionManagerServiceEnabled()) {
            if (!isActiveSubId(mPrimaryDataSubId) || mSubscriptionManagerService
                    .getActiveSubIdList(true).length <= 1) {
                return;
            }
        } else {
            if (!isActiveSubId(mPrimaryDataSubId)
                    || mSubscriptionController.getActiveSubIdList(true).length <= 1) {
                return;
            }
        }

        Phone primaryDataPhone = getPhoneBySubId(mPrimaryDataSubId);
        if (primaryDataPhone == null) {
            loge("evaluateIfAutoSwitchIsNeeded: cannot find primary data phone. subId="
                    + mPrimaryDataSubId);
            return;
        }

        int primaryPhoneId = primaryDataPhone.getPhoneId();
        log("evaluateIfAutoSwitchIsNeeded: primaryPhoneId: " + primaryPhoneId
                + " preferredPhoneId: " + mPreferredDataPhoneId);
        Phone secondaryDataPhone;

        if (mPreferredDataPhoneId == primaryPhoneId) {
            // on primary data sub

            int candidateSubId = getAutoSwitchTargetSubIdIfExists();
            if (candidateSubId != INVALID_SUBSCRIPTION_ID) {
                startAutoDataSwitchStabilityCheck(candidateSubId, mRequirePingTestBeforeDataSwitch);
            } else {
                cancelPendingAutoDataSwitch();
            }
        } else if ((secondaryDataPhone = findPhoneById(mPreferredDataPhoneId)) != null) {
            // on secondary data sub

            if (!primaryDataPhone.isUserDataEnabled()
                    || !secondaryDataPhone.isDataAllowed()) {
                // immediately switch back if user setting changes
                mAutoSelectedDataSubId = DEFAULT_SUBSCRIPTION_ID;
                evaluateIfImmediateDataSwitchIsNeeded("User disabled data settings",
                        DataSwitch.Reason.DATA_SWITCH_REASON_MANUAL);
                return;
            }

            NetworkCapabilities defaultNetworkCapabilities = mConnectivityManager
                    .getNetworkCapabilities(mConnectivityManager.getActiveNetwork());
            if (defaultNetworkCapabilities != null && !defaultNetworkCapabilities
                    .hasTransport(NetworkCapabilities.TRANSPORT_CELLULAR)) {
                log("evaluateIfAutoSwitchIsNeeded: "
                        + "Default network is active on non-cellular transport");
                startAutoDataSwitchStabilityCheck(DEFAULT_SUBSCRIPTION_ID, false);
                return;
            }

            if (mPhoneStates[secondaryDataPhone.getPhoneId()].dataRegState
                    != NetworkRegistrationInfo.REGISTRATION_STATE_HOME) {
                // secondary phone lost its HOME availability
                startAutoDataSwitchStabilityCheck(DEFAULT_SUBSCRIPTION_ID, false);
                return;
            }

            if (isInService(mPhoneStates[primaryPhoneId])) {
                // primary becomes available
                startAutoDataSwitchStabilityCheck(DEFAULT_SUBSCRIPTION_ID,
                        mRequirePingTestBeforeDataSwitch);
                return;
            }

            // cancel any previous attempts of switching back to primary
            cancelPendingAutoDataSwitch();
        }
    }

    /**
     * @param phoneState The phone state to check
     * @return {@code true} if the phone state is considered in service.
     */
    private boolean isInService(@NonNull PhoneState phoneState) {
        return phoneState.dataRegState == NetworkRegistrationInfo.REGISTRATION_STATE_HOME
                || phoneState.dataRegState == NetworkRegistrationInfo.REGISTRATION_STATE_ROAMING;
    }

    /**
     * Called when the current environment suits auto data switch.
     * Start pre-switch validation if the current environment suits auto data switch for
     * {@link #mAutoDataSwitchAvailabilityStabilityTimeThreshold} MS.
     * @param targetSubId the target sub Id.
     * @param needValidation {@code true} if validation is needed.
     */
    private void startAutoDataSwitchStabilityCheck(int targetSubId, boolean needValidation) {
        log("startAutoDataSwitchStabilityCheck: targetSubId=" + targetSubId
                + " needValidation=" + needValidation);
        if (!hasMessages(EVENT_MEETS_AUTO_DATA_SWITCH_STATE, needValidation)) {
            sendMessageDelayed(obtainMessage(EVENT_MEETS_AUTO_DATA_SWITCH_STATE, targetSubId,
                            0/*placeholder*/,
                            needValidation),
                    mAutoDataSwitchAvailabilityStabilityTimeThreshold);
        }
    }

    /**
     * Cancel any auto switch attempts when the current environment is not suitable for auto switch.
     */
    private void cancelPendingAutoDataSwitch() {
        mAutoSwitchRetryFailedCount = 0;
        removeMessages(EVENT_MEETS_AUTO_DATA_SWITCH_STATE);
        if (mValidator.isValidating()) {
            mValidator.stopValidation();

            removeMessages(EVENT_NETWORK_VALIDATION_DONE);
            removeMessages(EVENT_NETWORK_AVAILABLE);
            mPendingSwitchSubId = INVALID_SUBSCRIPTION_ID;
            mPendingSwitchNeedValidation = false;
        }
    }

    /**
     * Called when consider switching from primary default data sub to another data sub.
     * @return the target subId if a suitable candidate is found, otherwise return
     * {@link SubscriptionManager#INVALID_SUBSCRIPTION_ID}
     */
    private int getAutoSwitchTargetSubIdIfExists() {
        Phone primaryDataPhone = getPhoneBySubId(mPrimaryDataSubId);
        if (primaryDataPhone == null) {
            log("getAutoSwitchTargetSubId: no sim loaded");
            return INVALID_SUBSCRIPTION_ID;
        }

        int primaryPhoneId = primaryDataPhone.getPhoneId();

        if (!primaryDataPhone.isUserDataEnabled()) {
            log("getAutoSwitchTargetSubId: user disabled data");
            return INVALID_SUBSCRIPTION_ID;
        }

        NetworkCapabilities defaultNetworkCapabilities = mConnectivityManager
                .getNetworkCapabilities(mConnectivityManager.getActiveNetwork());
        if (defaultNetworkCapabilities != null && !defaultNetworkCapabilities
                .hasTransport(NetworkCapabilities.TRANSPORT_CELLULAR)) {
            // Exists other active default transport
            log("getAutoSwitchTargetSubId: Default network is active on non-cellular transport");
            return INVALID_SUBSCRIPTION_ID;
        }

        // check whether primary and secondary signal status worth switching
        if (isInService(mPhoneStates[primaryPhoneId])) {
            log("getAutoSwitchTargetSubId: primary is in service");
            return INVALID_SUBSCRIPTION_ID;
        }
        for (int phoneId = 0; phoneId < mPhoneStates.length; phoneId++) {
            if (phoneId != primaryPhoneId) {
                // the alternative phone must have HOME availability
                if (mPhoneStates[phoneId].dataRegState
                        == NetworkRegistrationInfo.REGISTRATION_STATE_HOME) {
                    log("getAutoSwitchTargetSubId: found phone " + phoneId + " in HOME service");
                    Phone secondaryDataPhone = findPhoneById(phoneId);
                    if (secondaryDataPhone != null && // check auto switch feature enabled
                            secondaryDataPhone.isDataAllowed()) {
                        return secondaryDataPhone.getSubId();
                    }
                }
            }
        }
        return INVALID_SUBSCRIPTION_ID;
    }

    private TelephonyManager getTm() {
        return (TelephonyManager) mContext.getSystemService(Context.TELEPHONY_SERVICE);
    }

    protected static final boolean REQUESTS_CHANGED   = true;
    protected static final boolean REQUESTS_UNCHANGED = false;
    /**
     * Re-evaluate things. Do nothing if nothing's changed.
     *
     * Otherwise, go through the requests in priority order adding their phone until we've added up
     * to the max allowed.  Then go through shutting down phones that aren't in the active phone
     * list. Finally, activate all phones in the active phone list.
     *
     * @return {@code True} if the default data subscription need to be changed.
     */
    protected boolean onEvaluate(boolean requestsChanged, String reason) {
        StringBuilder sb = new StringBuilder(reason);

        // If we use HAL_COMMAND_PREFERRED_DATA,
        boolean diffDetected = mHalCommandToUse != HAL_COMMAND_PREFERRED_DATA && requestsChanged;

        // Check if user setting of default non-opportunistic data sub is changed.
        int primaryDataSubId;
        if (PhoneFactory.isSubscriptionManagerServiceEnabled()) {
            primaryDataSubId = mSubscriptionManagerService.getDefaultDataSubId();
        } else {
            primaryDataSubId = mSubscriptionController.getDefaultDataSubId();
        }
        if (primaryDataSubId != mPrimaryDataSubId) {
            sb.append(" mPrimaryDataSubId ").append(mPrimaryDataSubId).append("->")
                .append(primaryDataSubId);
            mPrimaryDataSubId = primaryDataSubId;
            mLastSwitchPreferredDataReason = DataSwitch.Reason.DATA_SWITCH_REASON_MANUAL;
        }

        // Check to see if there is any active subscription on any phone
        boolean hasAnyActiveSubscription = false;

        // Check if phoneId to subId mapping is changed.
        for (int i = 0; i < mActiveModemCount; i++) {
            int sub = SubscriptionManager.getSubscriptionId(i);

            if (SubscriptionManager.isValidSubscriptionId(sub)) hasAnyActiveSubscription = true;

            if (sub != mPhoneSubscriptions[i]) {
                sb.append(" phone[").append(i).append("] ").append(mPhoneSubscriptions[i]);
                sb.append("->").append(sub);
                if (mAutoSelectedDataSubId == mPhoneSubscriptions[i]) {
                    mAutoSelectedDataSubId = DEFAULT_SUBSCRIPTION_ID;
                }
                mPhoneSubscriptions[i] = sub;
                // Listen to IMS radio tech change for new sub
                if (SubscriptionManager.isValidSubscriptionId(sub)) {
                    registerForImsRadioTechChange(mContext, i);
                }
                diffDetected = true;
            }
        }

        if (!hasAnyActiveSubscription) {
            transitionToEmergencyPhone();
        } else {
            if (VDBG) log("Found an active subscription");
        }

        // Check if phoneId for preferred data is changed.
        int oldPreferredDataPhoneId = mPreferredDataPhoneId;

        // Check if subId for preferred data is changed.
        int oldPreferredDataSubId = mPreferredDataSubId.get();

        // When there are no subscriptions, the preferred data phone ID is invalid, but we want
        // to keep a valid phoneId for Emergency, so skip logic that updates for preferred data
        // phone ID. Ideally there should be a single set of checks that evaluate the correct
        // phoneId on a service-by-service basis (EIMS being one), but for now... just bypass
        // this logic in the no-SIM case.
        if (hasAnyActiveSubscription) updatePreferredDataPhoneId();

        if (oldPreferredDataPhoneId != mPreferredDataPhoneId) {
            sb.append(" preferred data phoneId ").append(oldPreferredDataPhoneId)
                    .append("->").append(mPreferredDataPhoneId);
            diffDetected = true;
        } else if (oldPreferredDataSubId != mPreferredDataSubId.get()) {
            logl("SIM refresh, notify dds change");
            // Inform connectivity about the active data phone
            notifyPreferredDataSubIdChanged();
        }

        // Always force DDS when radio on. This is to handle the corner cases that modem and android
        // DDS are out of sync after APM, AP should force DDS when radio on. long term solution
        // should be having API to query preferred data modem to detect the out-of-sync scenarios.
        if (diffDetected || EVALUATION_REASON_RADIO_ON.equals(reason)) {
            logl("evaluating due to " + sb);
            if (mHalCommandToUse == HAL_COMMAND_PREFERRED_DATA) {
                // With HAL_COMMAND_PREFERRED_DATA, all phones are assumed to allow PS attach.
                // So marking all phone as active, and the phone with mPreferredDataPhoneId
                // will send radioConfig command.
                for (int phoneId = 0; phoneId < mActiveModemCount; phoneId++) {
                    mPhoneStates[phoneId].active = true;
                }
                sendRilCommands(mPreferredDataPhoneId);
            } else {
                List<Integer> newActivePhones = new ArrayList<Integer>();

                /**
                 * If all phones can have PS attached, activate all.
                 * Otherwise, choose to activate phones according to requests. And
                 * if list is not full, add mPreferredDataPhoneId.
                 */
                if (mMaxDataAttachModemCount == mActiveModemCount) {
                    for (int i = 0; i < mMaxDataAttachModemCount; i++) {
                        newActivePhones.add(i);
                    }
                } else {
                    // First try to activate phone in voice call.
                    if (mPhoneIdInVoiceCall != SubscriptionManager.INVALID_PHONE_INDEX) {
                        newActivePhones.add(mPhoneIdInVoiceCall);
                    }

                    if (newActivePhones.size() < mMaxDataAttachModemCount) {
                        for (TelephonyNetworkRequest networkRequest : mNetworkRequestList) {
                            int phoneIdForRequest = phoneIdForRequest(networkRequest);
                            if (phoneIdForRequest == INVALID_PHONE_INDEX) continue;
                            if (newActivePhones.contains(phoneIdForRequest)) continue;
                            newActivePhones.add(phoneIdForRequest);
                            if (newActivePhones.size() >= mMaxDataAttachModemCount) break;
                        }
                    }

                    if (newActivePhones.size() < mMaxDataAttachModemCount
                            && !newActivePhones.contains(mPreferredDataPhoneId)
                            && SubscriptionManager.isUsableSubIdValue(mPreferredDataPhoneId)) {
                        newActivePhones.add(mPreferredDataPhoneId);
                    }
                }

                if (VDBG) {
                    log("mPrimaryDataSubId = " + mPrimaryDataSubId);
                    log("mAutoSelectedDataSubId = " + mAutoSelectedDataSubId);
                    for (int i = 0; i < mActiveModemCount; i++) {
                        log(" phone[" + i + "] using sub[" + mPhoneSubscriptions[i] + "]");
                    }
                    log(" newActivePhones:");
                    for (Integer i : newActivePhones) log("  " + i);
                }

                for (int phoneId = 0; phoneId < mActiveModemCount; phoneId++) {
                    if (!newActivePhones.contains(phoneId)) {
                        deactivate(phoneId);
                    }
                }

                // only activate phones up to the limit
                for (int phoneId : newActivePhones) {
                    activate(phoneId);
                }
            }
        }
        return diffDetected;
    }

    protected static class PhoneState {
        public volatile boolean active = false;
        public @NetworkRegistrationInfo.RegistrationState int dataRegState =
                NetworkRegistrationInfo.REGISTRATION_STATE_NOT_REGISTERED_OR_SEARCHING;
        public long lastRequested = 0;
    }

    @UnsupportedAppUsage(maxTargetSdk = Build.VERSION_CODES.R, trackingBug = 170729553)
    protected void activate(int phoneId) {
        switchPhone(phoneId, true);
    }

    @UnsupportedAppUsage(maxTargetSdk = Build.VERSION_CODES.R, trackingBug = 170729553)
    protected void deactivate(int phoneId) {
        switchPhone(phoneId, false);
    }

    private void switchPhone(int phoneId, boolean active) {
        PhoneState state = mPhoneStates[phoneId];
        if (state.active == active) return;
        state.active = active;
        logl((active ? "activate " : "deactivate ") + phoneId);
        state.lastRequested = System.currentTimeMillis();
        sendRilCommands(phoneId);
    }

    /**
     * Used when the modem may have been rebooted and we
     * want to resend setDataAllowed or setPreferredDataSubscriptionId
     */
    public void onRadioCapChanged(int phoneId) {
        if (!SubscriptionManager.isValidPhoneId(phoneId)) return;
        Message msg = obtainMessage(EVENT_RADIO_CAPABILITY_CHANGED);
        msg.arg1 = phoneId;
        msg.sendToTarget();
    }

    /**
     * Switch the Default data for the context of an outgoing emergency call.
     *
     * In some cases, we need to try to switch the Default Data subscription before placing the
     * emergency call on DSDS devices. This includes the following situation:
     * - The modem does not support processing GNSS SUPL requests on the non-default data
     * subscription. For some carriers that do not provide a control plane fallback mechanism, the
     * SUPL request will be dropped and we will not be able to get the user's location for the
     * emergency call. In this case, we need to swap default data temporarily.
     * @param phoneId The phone to use to evaluate whether or not the default data should be moved
     *                to this subscription.
     * @param overrideTimeSec The amount of time to override the default data setting for after the
     *                       emergency call ends.
     * @param dataSwitchResult A {@link CompletableFuture} to be called with a {@link Boolean}
     *                         result when the default data switch has either completed (true) or
     *                         failed (false).
     */
    public void overrideDefaultDataForEmergency(int phoneId, int overrideTimeSec,
            CompletableFuture<Boolean> dataSwitchResult) {
        if (!SubscriptionManager.isValidPhoneId(phoneId)) return;
        Message msg = obtainMessage(EVENT_OVERRIDE_DDS_FOR_EMERGENCY);
        EmergencyOverrideRequest request  = new EmergencyOverrideRequest();
        request.mPhoneId = phoneId;
        request.mGnssOverrideTimeMs = overrideTimeSec * 1000;
        request.mOverrideCompleteFuture = dataSwitchResult;
        msg.obj = request;
        msg.sendToTarget();
    }

    protected void sendRilCommands(int phoneId) {
        if (!SubscriptionManager.isValidPhoneId(phoneId)) {
            logl("sendRilCommands: skip dds switch due to invalid phoneId=" + phoneId);
            return;
        }

        Message message = Message.obtain(this, EVENT_MODEM_COMMAND_DONE, phoneId);
        if (mHalCommandToUse == HAL_COMMAND_ALLOW_DATA || mHalCommandToUse == HAL_COMMAND_UNKNOWN) {
            // Skip ALLOW_DATA for single SIM device
            if (mActiveModemCount > 1) {
                PhoneFactory.getPhone(phoneId).mCi.setDataAllowed(isPhoneActive(phoneId), message);
            }
        } else if (phoneId == mPreferredDataPhoneId) {
            // Only setPreferredDataModem if the phoneId equals to current mPreferredDataPhoneId
            logl("sendRilCommands: setPreferredDataModem - phoneId: " + phoneId);
            mRadioConfig.setPreferredDataModem(mPreferredDataPhoneId, message);
        }
    }

    private void onPhoneCapabilityChangedInternal(PhoneCapability capability) {
        int newMaxDataAttachModemCount = TelephonyManager.getDefault()
                .getNumberOfModemsWithSimultaneousDataConnections();
        if (mMaxDataAttachModemCount != newMaxDataAttachModemCount) {
            mMaxDataAttachModemCount = newMaxDataAttachModemCount;
            logl("Max active phones changed to " + mMaxDataAttachModemCount);
            onEvaluate(REQUESTS_UNCHANGED, "phoneCfgChanged");
        }
    }

    private int phoneIdForRequest(TelephonyNetworkRequest networkRequest) {
        NetworkRequest netRequest = networkRequest.getNativeNetworkRequest();
        int subId = getSubIdFromNetworkSpecifier(netRequest.getNetworkSpecifier());

        if (subId == DEFAULT_SUBSCRIPTION_ID) return mPreferredDataPhoneId;
        if (subId == INVALID_SUBSCRIPTION_ID) return INVALID_PHONE_INDEX;

        int preferredDataSubId = (mPreferredDataPhoneId >= 0
                && mPreferredDataPhoneId < mActiveModemCount)
                ? mPhoneSubscriptions[mPreferredDataPhoneId] : INVALID_SUBSCRIPTION_ID;

        // Currently we assume multi-SIM devices will only support one Internet PDN connection. So
        // if Internet PDN is established on the non-preferred phone, it will interrupt
        // Internet connection on the preferred phone. So we only accept Internet request with
        // preferred data subscription or no specified subscription.
        // One exception is, if it's restricted request (doesn't have NET_CAPABILITY_NOT_RESTRICTED)
        // it will be accepted, which is used temporary data usage from system.
        if (netRequest.hasCapability(NetworkCapabilities.NET_CAPABILITY_INTERNET)
                && netRequest.hasCapability(NetworkCapabilities.NET_CAPABILITY_NOT_RESTRICTED)
                && subId != preferredDataSubId && subId != mValidator.getSubIdInValidation()) {
            // Returning INVALID_PHONE_INDEX will result in netRequest not being handled.
            return INVALID_PHONE_INDEX;
        }

        // Try to find matching phone ID. If it doesn't exist, we'll end up returning INVALID.
        int phoneId = INVALID_PHONE_INDEX;
        for (int i = 0; i < mActiveModemCount; i++) {
            if (mPhoneSubscriptions[i] == subId) {
                phoneId = i;
                break;
            }
        }
        return phoneId;
    }

    protected int getSubIdFromNetworkSpecifier(NetworkSpecifier specifier) {
        if (specifier == null) {
            return DEFAULT_SUBSCRIPTION_ID;
        }
        if (specifier instanceof TelephonyNetworkSpecifier) {
            return ((TelephonyNetworkSpecifier) specifier).getSubscriptionId();
        }
        return INVALID_SUBSCRIPTION_ID;
    }

    private boolean isActiveSubId(int subId) {
        if (PhoneFactory.isSubscriptionManagerServiceEnabled()) {
            SubscriptionInfoInternal subInfo = mSubscriptionManagerService
                    .getSubscriptionInfoInternal(subId);
            return subInfo != null && subInfo.isActive();
        } else {
            return mSubscriptionController.isActiveSubId(subId);
        }
    }

    // This updates mPreferredDataPhoneId which decides which phone should handle default network
    // requests.
    protected void updatePreferredDataPhoneId() {
        if (mEmergencyOverride != null && findPhoneById(mEmergencyOverride.mPhoneId) != null) {
            // Override DDS for emergency even if user data is not enabled, since it is an
            // emergency.
            // TODO: Provide a notification to the user that metered data is currently being
            // used during this period.
            logl("updatePreferredDataPhoneId: preferred data overridden for emergency."
                    + " phoneId = " + mEmergencyOverride.mPhoneId);
            mPreferredDataPhoneId = mEmergencyOverride.mPhoneId;
            mLastSwitchPreferredDataReason = DataSwitch.Reason.DATA_SWITCH_REASON_UNKNOWN;
        } else {
            int imsRegTech = mImsRegTechProvider.get(mContext, mPhoneIdInVoiceCall);
            if (isAnyVoiceCallActiveOnDevice() && imsRegTech != REGISTRATION_TECH_IWLAN) {
                if (imsRegTech != REGISTRATION_TECH_CROSS_SIM) {
                    mPreferredDataPhoneId = shouldSwitchDataDueToInCall()
                            ? mPhoneIdInVoiceCall : getFallbackDataPhoneIdForInternetRequests();
                } else {
                    logl("IMS call on cross-SIM, skip switching data to phone "
                            + mPhoneIdInVoiceCall);
                }
            } else {
                mPreferredDataPhoneId = getFallbackDataPhoneIdForInternetRequests();
            }
        }

        mPreferredDataSubId.set(SubscriptionManager.getSubscriptionId(mPreferredDataPhoneId));
    }

    /**
     * @return the default data phone Id (or auto selected phone Id in auto data switch/CBRS case)
     */
    private int getFallbackDataPhoneIdForInternetRequests() {
        int fallbackSubId = isActiveSubId(mAutoSelectedDataSubId)
                ? mAutoSelectedDataSubId : mPrimaryDataSubId;

        if (SubscriptionManager.isUsableSubIdValue(fallbackSubId)) {
            for (int phoneId = 0; phoneId < mActiveModemCount; phoneId++) {
                if (mPhoneSubscriptions[phoneId] == fallbackSubId) {
                    return phoneId;
                }
            }
        }
        return SubscriptionManager.INVALID_PHONE_INDEX;
    }

    /**
     * If a phone is in call and user enabled its mobile data and auto data switch feature, we
     * should switch internet connection to it because the other modem will lose data connection
     * anyway.
     * @return {@code true} if should switch data to the phone in voice call
     */
    private boolean shouldSwitchDataDueToInCall() {
        Phone voicePhone = findPhoneById(mPhoneIdInVoiceCall);
        Phone defaultDataPhone = getPhoneBySubId(mPrimaryDataSubId);
        return defaultDataPhone != null // check user enabled data
                && defaultDataPhone.isUserDataEnabled()
                && voicePhone != null // check user enabled voice during call feature
                && voicePhone.isDataAllowed();
    }

    protected void transitionToEmergencyPhone() {
        if (mActiveModemCount <= 0) {
            logl("No phones: unable to reset preferred phone for emergency");
            return;
        }

        if (mPreferredDataPhoneId != DEFAULT_EMERGENCY_PHONE_ID) {
            logl("No active subscriptions: resetting preferred phone to 0 for emergency");
            mPreferredDataPhoneId = DEFAULT_EMERGENCY_PHONE_ID;
        }

        if (mPreferredDataSubId.get() != INVALID_SUBSCRIPTION_ID) {
            mPreferredDataSubId.set(INVALID_SUBSCRIPTION_ID);
            notifyPreferredDataSubIdChanged();
        }
    }

    private Phone getPhoneBySubId(int subId) {
        if (PhoneFactory.isSubscriptionManagerServiceEnabled()) {
            return findPhoneById(mSubscriptionManagerService.getPhoneId(subId));
        } else {
            return findPhoneById(mSubscriptionController.getPhoneId(subId));
        }
    }

    private Phone findPhoneById(final int phoneId) {
        if (!SubscriptionManager.isValidPhoneId(phoneId)) {
            return null;
        }
        return PhoneFactory.getPhone(phoneId);
    }

    public synchronized boolean shouldApplyNetworkRequest(
            TelephonyNetworkRequest networkRequest, int phoneId) {
        if (!SubscriptionManager.isValidPhoneId(phoneId)) return false;

        int subId = SubscriptionManager.getSubscriptionId(phoneId);

        // In any case, if phone state is inactive, don't apply the network request.
        if (!isPhoneActive(phoneId) || (subId == SubscriptionManager.INVALID_SUBSCRIPTION_ID
                && !isEmergencyNetworkRequest(networkRequest))) {
            return false;
        }

        NetworkRequest netRequest = networkRequest.getNativeNetworkRequest();
        subId = getSubIdFromNetworkSpecifier(netRequest.getNetworkSpecifier());

        //if this phone is an emergency networkRequest
        //and subId is not specified that is invalid or default
        if (isAnyVoiceCallActiveOnDevice() && isEmergencyNetworkRequest(networkRequest)
                && (subId == DEFAULT_SUBSCRIPTION_ID || subId == INVALID_SUBSCRIPTION_ID)) {
            return phoneId == mPhoneIdInVoiceCall;
        }

        int phoneIdToHandle = phoneIdForRequest(networkRequest);
        return phoneId == phoneIdToHandle;
    }

    boolean isEmergencyNetworkRequest(TelephonyNetworkRequest networkRequest) {
        return networkRequest.hasCapability(NetworkCapabilities.NET_CAPABILITY_EIMS);
    }

    @VisibleForTesting
    protected boolean isPhoneActive(int phoneId) {
        if (phoneId >= mActiveModemCount)
            return false;
        return mPhoneStates[phoneId].active;
    }

    /**
     * If preferred phone changes, or phone activation status changes, registrants
     * will be notified.
     */
    public void registerForActivePhoneSwitch(Handler h, int what, Object o) {
        Registrant r = new Registrant(h, what, o);
        mActivePhoneRegistrants.add(r);
        r.notifyRegistrant();
    }

    public void unregisterForActivePhoneSwitch(Handler h) {
        mActivePhoneRegistrants.remove(h);
    }

    /**
     * Set opportunistic data subscription. It's an indication to switch Internet data to this
     * subscription. It has to be an active subscription, and PhoneSwitcher will try to validate
     * it first if needed. If subId is DEFAULT_SUBSCRIPTION_ID, it means we are un-setting
     * opportunistic data sub and switch data back to primary sub.
     *
     * @param subId the opportunistic data subscription to switch to. pass DEFAULT_SUBSCRIPTION_ID
     *              if un-setting it.
     * @param needValidation whether Telephony will wait until the network is validated by
     *              connectivity service before switching data to it. More details see
     *              {@link NetworkCapabilities#NET_CAPABILITY_VALIDATED}.
     * @param callback Callback will be triggered once it succeeds or failed.
     *                 Pass null if don't care about the result.
     */
    private void setOpportunisticDataSubscription(int subId, boolean needValidation,
            ISetOpportunisticDataCallback callback) {
        validate(subId, needValidation,
                DataSwitch.Reason.DATA_SWITCH_REASON_CBRS, callback);
    }

    /**
     * Try setup a new internet connection on the subId that's pending validation. If the validation
     * succeeds, this subId will be evaluated for being the preferred data subId; If fails, nothing
     * happens.
     * Callback will be updated with the validation result.
     *
     * @param subId Sub Id that's pending switch, awaiting validation.
     * @param needValidation {@code false} if switch to the subId even if validation fails.
     * @param switchReason The switch reason for this validation
     * @param callback Optional - specific for external opportunistic sub validation request.
     */
    private void validate(int subId, boolean needValidation, int switchReason,
            @Nullable ISetOpportunisticDataCallback callback) {
        logl("Validate subId " + subId + " due to " + switchReasonToString(switchReason)
                + " needValidation=" + needValidation);
        int subIdToValidate = (subId == SubscriptionManager.DEFAULT_SUBSCRIPTION_ID)
                ? mPrimaryDataSubId : subId;
        if (!isActiveSubId(subIdToValidate)) {
            logl("Can't switch data to inactive subId " + subIdToValidate);
            if (subId == SubscriptionManager.DEFAULT_SUBSCRIPTION_ID) {
                // the default data sub is not selected yet, store the intent of switching to
                // default subId once it becomes available.
                mAutoSelectedDataSubId = SubscriptionManager.DEFAULT_SUBSCRIPTION_ID;
            }
            sendSetOpptCallbackHelper(callback, SET_OPPORTUNISTIC_SUB_INACTIVE_SUBSCRIPTION);
            return;
        }

        if (mValidator.isValidating()) {
            mValidator.stopValidation();
            sendSetOpptCallbackHelper(mSetOpptSubCallback, SET_OPPORTUNISTIC_SUB_VALIDATION_FAILED);
            mSetOpptSubCallback = null;
        }

        // Remove EVENT_NETWORK_VALIDATION_DONE. Don't handle validation result of previous subId
        // if queued.
        removeMessages(EVENT_NETWORK_VALIDATION_DONE);
        removeMessages(EVENT_NETWORK_AVAILABLE);

        mPendingSwitchSubId = INVALID_SUBSCRIPTION_ID;

        if (subIdToValidate == mPreferredDataSubId.get()) {
            sendSetOpptCallbackHelper(callback, SET_OPPORTUNISTIC_SUB_SUCCESS);
            return;
        }

        mLastSwitchPreferredDataReason = switchReason;
        logDataSwitchEvent(subIdToValidate,
                TelephonyEvent.EventState.EVENT_STATE_START,
                switchReason);
        registerDefaultNetworkChangeCallback(subIdToValidate,
                switchReason);

        // If validation feature is not supported, set it directly. Otherwise,
        // start validation on the subscription first.
        if (!mValidator.isValidationFeatureSupported()) {
            setAutoSelectedDataSubIdInternal(subIdToValidate);
            sendSetOpptCallbackHelper(callback, SET_OPPORTUNISTIC_SUB_SUCCESS);
            return;
        }

        // Even if needValidation is false, we still send request to validator. The reason is we
        // want to delay data switch until network is available on the target sub, to have a
        // smoothest transition possible.
        // In this case, even if data connection eventually failed in 2 seconds, we still
        // confirm the switch, to maximally respect the request.
        mPendingSwitchSubId = subIdToValidate;
        mPendingSwitchNeedValidation = needValidation;
        mSetOpptSubCallback = callback;
        long validationTimeout = getValidationTimeout(subIdToValidate, needValidation);
        mValidator.validate(subIdToValidate, validationTimeout, false, mValidationCallback);
    }

    private long getValidationTimeout(int subId, boolean needValidation) {
        if (!needValidation) return DEFAULT_VALIDATION_EXPIRATION_TIME;

        long validationTimeout = DEFAULT_VALIDATION_EXPIRATION_TIME;
        CarrierConfigManager configManager = (CarrierConfigManager)
                mContext.getSystemService(Context.CARRIER_CONFIG_SERVICE);
        if (configManager != null) {
            PersistableBundle b = configManager.getConfigForSubId(subId);
            if (b != null) {
                validationTimeout = b.getLong(KEY_DATA_SWITCH_VALIDATION_TIMEOUT_LONG);
            }
        }
        return validationTimeout;
    }

    private void sendSetOpptCallbackHelper(ISetOpportunisticDataCallback callback, int result) {
        if (callback == null) return;
        try {
            callback.onComplete(result);
        } catch (RemoteException exception) {
            logl("RemoteException " + exception);
        }
    }

    /**
     * Evaluate whether the specified sub Id can be set to be the preferred data sub Id.
     *
     * @param subId The subId that we tried to validate: could possibly be unvalidated if validation
     * feature is not supported.
     */
    private void setAutoSelectedDataSubIdInternal(int subId) {
        if (mAutoSelectedDataSubId != subId) {
            mAutoSelectedDataSubId = subId;
            onEvaluate(REQUESTS_UNCHANGED, switchReasonToString(mLastSwitchPreferredDataReason));
        }
    }

    private void confirmSwitch(int subId, boolean confirm) {
        logl("confirmSwitch: subId " + subId + (confirm ? " confirmed." : " cancelled."));
        int resultForCallBack;
        if (!isActiveSubId(subId)) {
            logl("confirmSwitch: subId " + subId + " is no longer active");
            resultForCallBack = SET_OPPORTUNISTIC_SUB_INACTIVE_SUBSCRIPTION;
            mAutoSwitchRetryFailedCount = 0;
        } else if (!confirm) {
            resultForCallBack = SET_OPPORTUNISTIC_SUB_VALIDATION_FAILED;

            // retry for auto data switch validation failure
            if (mLastSwitchPreferredDataReason == DataSwitch.Reason.DATA_SWITCH_REASON_AUTO) {
                scheduleAutoSwitchRetryEvaluation();
                mAutoSwitchRetryFailedCount++;
            }
        } else {
            if (subId == mPrimaryDataSubId) {
                setAutoSelectedDataSubIdInternal(DEFAULT_SUBSCRIPTION_ID);
            } else {
                setAutoSelectedDataSubIdInternal(subId);
            }
            resultForCallBack = SET_OPPORTUNISTIC_SUB_SUCCESS;
            mAutoSwitchRetryFailedCount = 0;
        }

        // Trigger callback if needed
        sendSetOpptCallbackHelper(mSetOpptSubCallback, resultForCallBack);
        mSetOpptSubCallback = null;
        mPendingSwitchSubId = INVALID_SUBSCRIPTION_ID;
    }

    /**
     * Schedule auto data switch evaluation retry if haven't reached the max retry count.
     */
    private void scheduleAutoSwitchRetryEvaluation() {
        if (mAutoSwitchRetryFailedCount < mAutoDataSwitchValidationMaxRetry) {
            if (!hasMessages(EVENT_EVALUATE_AUTO_SWITCH)) {
                sendMessageDelayed(obtainMessage(EVENT_EVALUATE_AUTO_SWITCH),
                        mAutoDataSwitchAvailabilityStabilityTimeThreshold
                                << mAutoSwitchRetryFailedCount);
            }
        } else {
            logl("scheduleAutoSwitchEvaluation: reached max auto switch retry count "
                    + mAutoDataSwitchValidationMaxRetry);
            mAutoSwitchRetryFailedCount = 0;
        }
    }

    private void onNetworkAvailable(int subId, Network network) {
        log("onNetworkAvailable: on subId " + subId);
        // Do nothing unless pending switch matches target subId and it doesn't require
        // validation pass.
        if (mPendingSwitchSubId == INVALID_SUBSCRIPTION_ID || mPendingSwitchSubId != subId
                || mPendingSwitchNeedValidation) {
            return;
        }
        confirmSwitch(subId, true);
    }

    private void onValidationDone(int subId, boolean passed) {
        logl("onValidationDone: " + (passed ? "passed" : "failed") + " on subId " + subId);
        if (mPendingSwitchSubId == INVALID_SUBSCRIPTION_ID || mPendingSwitchSubId != subId) return;

        // If validation failed and mPendingSwitch.mNeedValidation is false, we still confirm
        // the switch.
        confirmSwitch(subId, passed || !mPendingSwitchNeedValidation);
    }

    /**
     * Notify PhoneSwitcher to try to switch data to an opportunistic subscription.
     *
     * Set opportunistic data subscription. It's an indication to switch Internet data to this
     * subscription. It has to be an active subscription, and PhoneSwitcher will try to validate
     * it first if needed. If subId is DEFAULT_SUBSCRIPTION_ID, it means we are un-setting
     * opportunistic data sub and switch data back to primary sub.
     *
     * @param subId the opportunistic data subscription to switch to. pass DEFAULT_SUBSCRIPTION_ID
     *              if un-setting it.
     * @param needValidation whether Telephony will wait until the network is validated by
     *              connectivity service before switching data to it. More details see
     *              {@link NetworkCapabilities#NET_CAPABILITY_VALIDATED}.
     * @param callback Callback will be triggered once it succeeds or failed.
     *                 Pass null if don't care about the result.
     */
    public void trySetOpportunisticDataSubscription(int subId, boolean needValidation,
            ISetOpportunisticDataCallback callback) {
        logl("Try set opportunistic data subscription to subId " + subId
                + (needValidation ? " with " : " without ") + "validation");
        PhoneSwitcher.this.obtainMessage(EVENT_OPPT_DATA_SUB_CHANGED,
                subId, needValidation ? 1 : 0, callback).sendToTarget();
    }

    protected boolean isPhoneInVoiceCall(Phone phone) {
        if (phone == null) {
            return false;
        }

        // A phone in voice call might trigger data being switched to it.
        return (!phone.getBackgroundCall().isIdle()
                || !phone.getForegroundCall().isIdle());
    }

    private void updateHalCommandToUse() {
        mHalCommandToUse = mRadioConfig.isSetPreferredDataCommandSupported()
                ? HAL_COMMAND_PREFERRED_DATA : HAL_COMMAND_ALLOW_DATA;
    }

    public int getPreferredDataPhoneId() {
        return mPreferredDataPhoneId;
    }

    /**
     * Log debug messages and also log into the local log.
     * @param l debug messages
     */
    @UnsupportedAppUsage(maxTargetSdk = Build.VERSION_CODES.R, trackingBug = 170729553)
    protected void logl(String l) {
        log(l);
        mLocalLog.log(l);
    }

    /**
     * Log debug messages.
     * @param s debug messages
     */
    private void log(@NonNull String s) {
        Rlog.d(LOG_TAG, s);
    }

    /**
     * Log debug error messages.
     * @param s debug messages
     */
    private void loge(@NonNull String s) {
        Rlog.e(LOG_TAG, s);
    }


    /**
     * Convert data switch reason into string.
     *
     * @param reason The switch reason.
     * @return The switch reason in string format.
     */
    private static @NonNull String switchReasonToString(int reason) {
        switch(reason) {
            case TelephonyEvent.DataSwitch.Reason.DATA_SWITCH_REASON_UNKNOWN:
                return "UNKNOWN";
            case TelephonyEvent.DataSwitch.Reason.DATA_SWITCH_REASON_MANUAL:
                return "MANUAL";
            case TelephonyEvent.DataSwitch.Reason.DATA_SWITCH_REASON_IN_CALL:
                return "IN_CALL";
            case TelephonyEvent.DataSwitch.Reason.DATA_SWITCH_REASON_CBRS:
                return "CBRS";
            case TelephonyEvent.DataSwitch.Reason.DATA_SWITCH_REASON_AUTO:
                return "AUTO";
            default: return "UNKNOWN(" + reason + ")";
        }
    }

    /**
     * Concert switching state to string
     *
     * @param state The switching state.
     * @return The switching state in string format.
     */
    private static @NonNull String switchStateToString(int state) {
        switch(state) {
            case TelephonyEvent.EventState.EVENT_STATE_UNKNOWN:
                return "UNKNOWN";
            case TelephonyEvent.EventState.EVENT_STATE_START:
                return "START";
            case TelephonyEvent.EventState.EVENT_STATE_END:
                return "END";
            default: return "UNKNOWN(" + state + ")";
        }
    }

    /**
     * Log data switch event
     *
     * @param subId Subscription index.
     * @param state The switching state.
     * @param reason The switching reason.
     */
    private void logDataSwitchEvent(int subId, int state, int reason) {
        logl("Data switch state=" + switchStateToString(state) + " due to reason="
                + switchReasonToString(reason) + " on subId " + subId);
        DataSwitch dataSwitch = new DataSwitch();
        dataSwitch.state = state;
        dataSwitch.reason = reason;
        TelephonyMetrics.getInstance().writeDataSwitch(subId, dataSwitch);
    }

    /**
     * See {@link PhoneStateListener#LISTEN_ACTIVE_DATA_SUBSCRIPTION_ID_CHANGE}.
     */
    protected void notifyPreferredDataSubIdChanged() {
        TelephonyRegistryManager telephonyRegistryManager = (TelephonyRegistryManager) mContext
                .getSystemService(Context.TELEPHONY_REGISTRY_SERVICE);
        logl("notifyPreferredDataSubIdChanged to " + mPreferredDataSubId.get());
        telephonyRegistryManager.notifyActiveDataSubIdChanged(mPreferredDataSubId.get());
    }

    /**
     * @return The active data subscription id
     */
    public int getActiveDataSubId() {
        return mPreferredDataSubId.get();
    }

    /**
     * @return The auto selected data subscription id.
     */
    public int getAutoSelectedDataSubId() {
        return mAutoSelectedDataSubId;
    }

    // TODO (b/148396668): add an internal callback method to monitor phone capability change,
    // and hook this call to that callback.
    private void onPhoneCapabilityChanged(PhoneCapability capability) {
        onPhoneCapabilityChangedInternal(capability);
    }

    public void dump(FileDescriptor fd, PrintWriter writer, String[] args) {
        final IndentingPrintWriter pw = new IndentingPrintWriter(writer, "  ");
        pw.println("PhoneSwitcher:");
        pw.increaseIndent();
        Calendar c = Calendar.getInstance();
        for (int i = 0; i < mActiveModemCount; i++) {
            PhoneState ps = mPhoneStates[i];
            c.setTimeInMillis(ps.lastRequested);
            pw.println("PhoneId(" + i + ") active=" + ps.active + ", dataRegState="
                    + NetworkRegistrationInfo.registrationStateToString(ps.dataRegState)
                    + ", lastRequest="
                    + (ps.lastRequested == 0 ? "never" :
                     String.format("%tm-%td %tH:%tM:%tS.%tL", c, c, c, c, c, c)));
        }
        pw.println("mPreferredDataPhoneId=" + mPreferredDataPhoneId);
        pw.println("mPreferredDataSubId=" + mPreferredDataSubId.get());
        if (PhoneFactory.isSubscriptionManagerServiceEnabled()) {
            pw.println("DefaultDataSubId=" + mSubscriptionManagerService.getDefaultDataSubId());
            pw.println("DefaultDataPhoneId=" + mSubscriptionManagerService.getPhoneId(
                    mSubscriptionManagerService.getDefaultDataSubId()));
        } else {
            pw.println("DefaultDataSubId=" + mSubscriptionController.getDefaultDataSubId());
            pw.println("DefaultDataPhoneId=" + mSubscriptionController.getPhoneId(
                    mSubscriptionController.getDefaultDataSubId()));
        }
        pw.println("mPrimaryDataSubId=" + mPrimaryDataSubId);
        pw.println("mAutoSelectedDataSubId=" + mAutoSelectedDataSubId);
        pw.println("mIsRegisteredForImsRadioTechChange=" + mIsRegisteredForImsRadioTechChange);
        pw.println("mPendingSwitchNeedValidation=" + mPendingSwitchNeedValidation);
        pw.println("mMaxDataAttachModemCount=" + mMaxDataAttachModemCount);
        pw.println("mActiveModemCount=" + mActiveModemCount);
        pw.println("mPhoneIdInVoiceCall=" + mPhoneIdInVoiceCall);
        pw.println("mCurrentDdsSwitchFailure=" + mCurrentDdsSwitchFailure);
        pw.println("mAutoDataSwitchAvailabilityStabilityTimeThreshold="
                + mAutoDataSwitchAvailabilityStabilityTimeThreshold);
        pw.println("mAutoDataSwitchValidationMaxRetry=" + mAutoDataSwitchValidationMaxRetry);
        pw.println("mRequirePingTestBeforeDataSwitch=" + mRequirePingTestBeforeDataSwitch);
        pw.println("mLastSwitchPreferredDataReason="
                + switchReasonToString(mLastSwitchPreferredDataReason));
        pw.println("mDisplayedAutoSwitchNotification=" + mDisplayedAutoSwitchNotification);
        pw.println("Local logs:");
        pw.increaseIndent();
        mLocalLog.dump(fd, pw, args);
        pw.decreaseIndent();
        pw.decreaseIndent();
    }

    private boolean isAnyVoiceCallActiveOnDevice() {
        boolean ret = mPhoneIdInVoiceCall != SubscriptionManager.INVALID_PHONE_INDEX;
        if (VDBG) log("isAnyVoiceCallActiveOnDevice: " + ret);
        return ret;
    }

    private void onDdsSwitchResponse(AsyncResult ar) {
        boolean commandSuccess = ar != null && ar.exception == null;
        int phoneId = (int) ar.userObj;
        if (mEmergencyOverride != null) {
            logl("Emergency override result sent = " + commandSuccess);
            mEmergencyOverride.sendOverrideCompleteCallbackResultAndClear(commandSuccess);
            // Do not retry , as we do not allow changes in onEvaluate during an emergency
            // call. When the call ends, we will start the countdown to remove the override.
        } else if (!commandSuccess) {
            logl("onDdsSwitchResponse: DDS switch failed. with exception " + ar.exception);
            if (ar.exception instanceof CommandException) {
                CommandException.Error error = ((CommandException)
                        (ar.exception)).getCommandError();
                mCurrentDdsSwitchFailure.get(phoneId).add(error);
                if (error == CommandException.Error.OP_NOT_ALLOWED_DURING_VOICE_CALL) {
                    logl("onDdsSwitchResponse: Wait for call end indication");
                    return;
                } else if (error == CommandException.Error.INVALID_SIM_STATE) {
                    /* If there is a attach failure due to sim not ready then
                    hold the retry until sim gets ready */
                    logl("onDdsSwitchResponse: Wait for SIM to get READY");
                    return;
                }
            }
            logl("onDdsSwitchResponse: Scheduling DDS switch retry");
            sendMessageDelayed(Message.obtain(this, EVENT_MODEM_COMMAND_RETRY,
                        phoneId), MODEM_COMMAND_RETRY_PERIOD_MS);
            return;
        }
        if (commandSuccess) logl("onDdsSwitchResponse: DDS switch success on phoneId = " + phoneId);
        mCurrentDdsSwitchFailure.get(phoneId).clear();
        // Notify all registrants
        mActivePhoneRegistrants.notifyRegistrants();
        notifyPreferredDataSubIdChanged();
        displayAutoDataSwitchNotification();
    }

    /**
     * Display a notification the first time auto data switch occurs.
     */
    private void displayAutoDataSwitchNotification() {
        NotificationManager notificationManager = (NotificationManager)
                mContext.getSystemService(Context.NOTIFICATION_SERVICE);

        if (mDisplayedAutoSwitchNotification) {
            // cancel posted notification if any exist
            log("displayAutoDataSwitchNotification: canceling any notifications for subId "
                    + mAutoSelectedDataSubId);
            notificationManager.cancel(AUTO_DATA_SWITCH_NOTIFICATION_TAG,
                    AUTO_DATA_SWITCH_NOTIFICATION_ID);
            return;
        }
        // proceed only the first time auto data switch occurs, which includes data during call
        if (mLastSwitchPreferredDataReason != DataSwitch.Reason.DATA_SWITCH_REASON_AUTO) {
            log("displayAutoDataSwitchNotification: Ignore DDS switch due to "
                    + switchReasonToString(mLastSwitchPreferredDataReason));
            return;
        }
        SubscriptionInfo subInfo;
        if (PhoneFactory.isSubscriptionManagerServiceEnabled()) {
            subInfo = mSubscriptionManagerService.getSubscriptionInfo(mAutoSelectedDataSubId);
        } else {
            subInfo = mSubscriptionController.getSubscriptionInfo(mAutoSelectedDataSubId);
        }
        if (subInfo == null || subInfo.isOpportunistic()) {
            loge("displayAutoDataSwitchNotification: mAutoSelectedDataSubId="
                    + mAutoSelectedDataSubId + " unexpected subInfo " + subInfo);
            return;
        }
        logl("displayAutoDataSwitchNotification: display for subId=" + mAutoSelectedDataSubId);
        // "Mobile network settings" screen / dialog
        Intent intent = new Intent(Settings.ACTION_NETWORK_OPERATOR_SETTINGS);
        final Bundle fragmentArgs = new Bundle();
        // Special contract for Settings to highlight permission row
        fragmentArgs.putString(SETTINGS_EXTRA_FRAGMENT_ARG_KEY, AUTO_DATA_SWITCH_SETTING_R_ID);
        intent.putExtra(Settings.EXTRA_SUB_ID, mAutoSelectedDataSubId);
        intent.putExtra(SETTINGS_EXTRA_SHOW_FRAGMENT_ARGUMENTS, fragmentArgs);
        PendingIntent contentIntent = PendingIntent.getActivity(
                mContext, mAutoSelectedDataSubId, intent, PendingIntent.FLAG_IMMUTABLE);

        CharSequence activeCarrierName = subInfo.getDisplayName();
        CharSequence contentTitle = mContext.getString(
                com.android.internal.R.string.auto_data_switch_title, activeCarrierName);
        CharSequence contentText = mContext.getText(
                com.android.internal.R.string.auto_data_switch_content);

        final Notification notif = new Notification.Builder(mContext)
                .setContentTitle(contentTitle)
                .setContentText(contentText)
                .setSmallIcon(android.R.drawable.stat_sys_warning)
                .setColor(mContext.getResources().getColor(
                        com.android.internal.R.color.system_notification_accent_color))
                .setChannelId(NotificationChannelController.CHANNEL_ID_MOBILE_DATA_STATUS)
                .setContentIntent(contentIntent)
                .setStyle(new Notification.BigTextStyle().bigText(contentText))
                .build();
        notificationManager.notify(AUTO_DATA_SWITCH_NOTIFICATION_TAG,
                AUTO_DATA_SWITCH_NOTIFICATION_ID, notif);
        mDisplayedAutoSwitchNotification = true;
    }

    private boolean isPhoneIdValidForRetry(int phoneId) {
        int ddsPhoneId;
        if (PhoneFactory.isSubscriptionManagerServiceEnabled()) {
            ddsPhoneId = mSubscriptionManagerService.getPhoneId(
                    mSubscriptionManagerService.getDefaultDataSubId());
        } else {
            ddsPhoneId = mSubscriptionController.getPhoneId(
                    mSubscriptionController.getDefaultDataSubId());
        }
        if (ddsPhoneId != INVALID_PHONE_INDEX && ddsPhoneId == phoneId) {
            return true;
        } else {
            if (mNetworkRequestList.isEmpty()) return false;
            for (TelephonyNetworkRequest networkRequest : mNetworkRequestList) {
                if (phoneIdForRequest(networkRequest) == phoneId) {
                    return true;
                }
            }
        }
        return false;
    }
}<|MERGE_RESOLUTION|>--- conflicted
+++ resolved
@@ -931,31 +931,6 @@
      * Read the default device config from any default phone because the resource config are per
      * device. No need to register callback for the same reason.
      */
-<<<<<<< HEAD
-    private void registerConfigChange() {
-        Phone phone = getPhoneBySubId(mPrimaryDataSubId);
-        if (phone != null) {
-            DataConfigManager dataConfig = phone.getDataNetworkController().getDataConfigManager();
-            dataConfig.registerCallback(mDataConfigManagerCallback);
-            updateCarrierConfig();
-            sendEmptyMessage(EVENT_EVALUATE_AUTO_SWITCH);
-        }
-    }
-
-    /**
-     * Update carrier config.
-     */
-    private void updateCarrierConfig() {
-        Phone phone = getPhoneBySubId(mPrimaryDataSubId);
-        if (phone != null) {
-            DataConfigManager dataConfig = phone.getDataNetworkController().getDataConfigManager();
-            mRequirePingTestBeforeDataSwitch = dataConfig.requirePingTestBeforeDataSwitch();
-            mAutoDataSwitchAvailabilityStabilityTimeThreshold =
-                    dataConfig.getAutoDataSwitchAvailabilityStabilityTimeThreshold();
-            mAutoDataSwitchValidationMaxRetry =
-                    dataConfig.getAutoDataSwitchValidationMaxRetry();
-        }
-=======
     private void readDeviceResourceConfig() {
         Phone phone = PhoneFactory.getDefaultPhone();
         DataConfigManager dataConfig = phone.getDataNetworkController().getDataConfigManager();
@@ -964,7 +939,6 @@
                 dataConfig.getAutoDataSwitchAvailabilityStabilityTimeThreshold();
         mAutoDataSwitchValidationMaxRetry =
                 dataConfig.getAutoDataSwitchValidationMaxRetry();
->>>>>>> baf70cac
     }
 
     private synchronized void onMultiSimConfigChanged(int activeModemCount) {
