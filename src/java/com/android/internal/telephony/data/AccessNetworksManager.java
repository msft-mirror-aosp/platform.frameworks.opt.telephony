--- conflicted
+++ resolved
@@ -19,18 +19,11 @@
 import android.annotation.CallbackExecutor;
 import android.annotation.NonNull;
 import android.annotation.Nullable;
-<<<<<<< HEAD
-import android.annotation.StringDef;
-=======
->>>>>>> b0184374
 import android.content.ComponentName;
 import android.content.Context;
 import android.content.Intent;
 import android.content.ServiceConnection;
-<<<<<<< HEAD
-=======
 import android.os.AsyncResult;
->>>>>>> b0184374
 import android.os.Handler;
 import android.os.IBinder;
 import android.os.Looper;
@@ -39,10 +32,6 @@
 import android.os.Registrant;
 import android.os.RegistrantList;
 import android.os.RemoteException;
-<<<<<<< HEAD
-import android.os.SystemProperties;
-=======
->>>>>>> b0184374
 import android.telephony.AccessNetworkConstants;
 import android.telephony.AccessNetworkConstants.AccessNetworkType;
 import android.telephony.AccessNetworkConstants.RadioAccessNetworkType;
@@ -355,38 +344,6 @@
                 Context.CARRIER_CONFIG_SERVICE);
         mLogTag = "ANM-" + mPhone.getPhoneId();
         mApnTypeToQnsChangeNetworkCounter = new SparseArray<>();
-<<<<<<< HEAD
-
-        if (isInLegacyMode()) {
-            log("operates in legacy mode.");
-            // For legacy mode, WWAN is the only transport to handle all data connections, even
-            // the IWLAN ones.
-            mAvailableTransports = new int[]{AccessNetworkConstants.TRANSPORT_TYPE_WWAN};
-        } else {
-            log("operates in AP-assisted mode.");
-            mAvailableTransports = new int[]{AccessNetworkConstants.TRANSPORT_TYPE_WWAN,
-                    AccessNetworkConstants.TRANSPORT_TYPE_WLAN};
-
-            // bindQualifiedNetworksService posts real work to handler thread. So here we can
-            // let the callback execute in binder thread to avoid post twice.
-            mCarrierConfigManager.registerCarrierConfigChangeListener(Runnable::run,
-                    (slotIndex, subId, carrierId, specificCarrierId) -> {
-                        if (slotIndex != mPhone.getPhoneId()) return;
-                        // We should wait for carrier config changed event because the target
-                        // binding
-                        // package name can come from the carrier config. Note that we still get
-                        // this
-                        // event even when SIM is absent.
-                        if (DBG) {
-                            log(
-                                    "Carrier config changed. Try to bind qualified network "
-                                            + "service.");
-                        }
-                        bindQualifiedNetworksService();
-                    });
-            bindQualifiedNetworksService();
-        }
-=======
         mAvailableTransports = new int[]{AccessNetworkConstants.TRANSPORT_TYPE_WWAN,
                 AccessNetworkConstants.TRANSPORT_TYPE_WLAN};
 
@@ -402,7 +359,6 @@
                     bindQualifiedNetworksService();
                 });
         bindQualifiedNetworksService();
->>>>>>> b0184374
 
         // Using post to delay the registering because data retry manager and data config
         // manager instances are created later than access networks manager.
