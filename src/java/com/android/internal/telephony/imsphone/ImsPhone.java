--- conflicted
+++ resolved
@@ -16,6 +16,7 @@
 
 package com.android.internal.telephony.imsphone;
 
+import static android.provider.Telephony.SimInfo.COLUMN_PHONE_NUMBER_SOURCE_IMS;
 import static android.telephony.ims.ImsManager.EXTRA_WFC_REGISTRATION_FAILURE_MESSAGE;
 import static android.telephony.ims.ImsManager.EXTRA_WFC_REGISTRATION_FAILURE_TITLE;
 
@@ -70,6 +71,7 @@
 import android.telephony.NetworkRegistrationInfo;
 import android.telephony.PhoneNumberUtils;
 import android.telephony.ServiceState;
+import android.telephony.SubscriptionInfo;
 import android.telephony.SubscriptionManager;
 import android.telephony.TelephonyManager;
 import android.telephony.UssdResponse;
@@ -95,6 +97,7 @@
 import com.android.internal.telephony.CallForwardInfo;
 import com.android.internal.telephony.CallStateException;
 import com.android.internal.telephony.CallTracker;
+import com.android.internal.telephony.CarrierPrivilegesTracker;
 import com.android.internal.telephony.CommandException;
 import com.android.internal.telephony.CommandsInterface;
 import com.android.internal.telephony.Connection;
@@ -104,6 +107,7 @@
 import com.android.internal.telephony.PhoneConstants;
 import com.android.internal.telephony.PhoneNotifier;
 import com.android.internal.telephony.ServiceStateTracker;
+import com.android.internal.telephony.SubscriptionController;
 import com.android.internal.telephony.TelephonyComponentFactory;
 import com.android.internal.telephony.TelephonyIntents;
 import com.android.internal.telephony.dataconnection.TransportManager;
@@ -115,13 +119,16 @@
 import com.android.internal.telephony.nano.TelephonyProto.ImsConnectionState;
 import com.android.internal.telephony.uicc.IccRecords;
 import com.android.internal.telephony.util.NotificationChannelController;
+import com.android.internal.telephony.util.TelephonyUtils;
 import com.android.internal.util.IndentingPrintWriter;
 import com.android.telephony.Rlog;
 
 import java.io.FileDescriptor;
 import java.io.PrintWriter;
 import java.util.ArrayList;
+import java.util.Arrays;
 import java.util.List;
+import java.util.concurrent.Executor;
 import java.util.function.Consumer;
 
 /**
@@ -266,7 +273,7 @@
 
     private final RegistrantList mSilentRedialRegistrants = new RegistrantList();
 
-    private final LocalLog mRegLocalLog = new LocalLog(100);
+    private final LocalLog mRegLocalLog = new LocalLog(64);
     private TelephonyMetrics mMetrics;
 
     // The helper class to receive and store the MmTel registration status updated.
@@ -517,7 +524,7 @@
     @UnsupportedAppUsage(maxTargetSdk = Build.VERSION_CODES.R, trackingBug = 170729553)
     @Override
     public ServiceState getServiceState() {
-        return mSS;
+        return new ServiceState(mSS);
     }
 
     @UnsupportedAppUsage(maxTargetSdk = Build.VERSION_CODES.R, trackingBug = 170729553)
@@ -629,6 +636,11 @@
     @Override
     public boolean isImsAvailable() {
         return mCT.isImsServiceReady();
+    }
+
+    @Override
+    public CarrierPrivilegesTracker getCarrierPrivilegesTracker() {
+        return mDefaultPhone.getCarrierPrivilegesTracker();
     }
 
     /**
@@ -1963,17 +1975,22 @@
      * Listen to the IMS ECBM state change
      */
     private ImsEcbmStateListener mImsEcbmStateListener =
-            new ImsEcbmStateListener() {
+            new ImsEcbmStateListener(mContext.getMainExecutor()) {
                 @Override
-                public void onECBMEntered() {
+                public void onECBMEntered(Executor executor) {
                     if (DBG) logd("onECBMEntered");
-                    handleEnterEmergencyCallbackMode();
+
+                    TelephonyUtils.runWithCleanCallingIdentity(()->
+                            handleEnterEmergencyCallbackMode(), executor);
                 }
 
+
+
                 @Override
-                public void onECBMExited() {
+                public void onECBMExited(Executor executor) {
                     if (DBG) logd("onECBMExited");
-                    handleExitEmergencyCallbackMode();
+                    TelephonyUtils.runWithCleanCallingIdentity(()->
+                            handleExitEmergencyCallbackMode(), executor);
                 }
             };
 
@@ -2483,11 +2500,10 @@
         public void handleImsSubscriberAssociatedUriChanged(Uri[] uris) {
             if (DBG) logd("handleImsSubscriberAssociatedUriChanged");
             setCurrentSubscriberUris(uris);
+            setPhoneNumberForSourceIms(uris);
         }
     };
 
-<<<<<<< HEAD
-=======
     /** Sets the IMS phone number from IMS associated URIs, if any found. */
     @VisibleForTesting
     public void setPhoneNumberForSourceIms(Uri[] uris) {
@@ -2547,7 +2563,6 @@
                 .orElse(null);
     }
 
->>>>>>> 11d011cd
     public IccRecords getIccRecords() {
         return mDefaultPhone.getIccRecords();
     }
