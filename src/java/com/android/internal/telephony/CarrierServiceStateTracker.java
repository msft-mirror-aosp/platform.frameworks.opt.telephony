--- conflicted
+++ resolved
@@ -206,16 +206,10 @@
             CarrierConfigManager carrierConfigManager = (CarrierConfigManager)
                     context.getSystemService(Context.CARRIER_CONFIG_SERVICE);
             PersistableBundle b = carrierConfigManager.getConfigForSubId(mPhone.getSubId());
-<<<<<<< HEAD
-            mDelay = b.getInt(CarrierConfigManager.KEY_PREF_NETWORK_NOTIFICATION_DELAY_INT);
-            Rlog.i(LOG_TAG, "reading time to delay notification: " + mDelay);
-=======
-
             for (Map.Entry<Integer, NotificationType> entry : mNotificationTypeMap.entrySet()) {
                 NotificationType notificationType = entry.getValue();
                 notificationType.setDelay(b);
             }
->>>>>>> 66128c65
             handleConfigChanges();
         }
     };
