/*
 * Copyright (C) 2006 The Android Open Source Project
 *
 * Licensed under the Apache License, Version 2.0 (the "License");
 * you may not use this file except in compliance with the License.
 * You may obtain a copy of the License at
 *
 *      http://www.apache.org/licenses/LICENSE-2.0
 *
 * Unless required by applicable law or agreed to in writing, software
 * distributed under the License is distributed on an "AS IS" BASIS,
 * WITHOUT WARRANTIES OR CONDITIONS OF ANY KIND, either express or implied.
 * See the License for the specific language governing permissions and
 * limitations under the License.
 */

package com.android.internal.telephony.dataconnection;

import static android.Manifest.permission.READ_PRIVILEGED_PHONE_STATE;
import static android.telephony.TelephonyManager.NETWORK_TYPE_LTE;
import static android.telephony.TelephonyManager.NETWORK_TYPE_NR;
import static android.telephony.data.ApnSetting.PROTOCOL_IPV4V6;
import static android.telephony.data.ApnSetting.TYPE_DEFAULT;

import static com.android.internal.telephony.RILConstants.DATA_PROFILE_DEFAULT;
import static com.android.internal.telephony.RILConstants.DATA_PROFILE_INVALID;

import android.annotation.IntDef;
import android.annotation.NonNull;
import android.annotation.Nullable;
import android.app.AlarmManager;
import android.app.PendingIntent;
import android.app.ProgressDialog;
import android.content.ActivityNotFoundException;
import android.content.BroadcastReceiver;
import android.content.ContentResolver;
import android.content.ContentValues;
import android.content.Context;
import android.content.Intent;
import android.content.IntentFilter;
import android.content.SharedPreferences;
import android.content.res.Resources;
import android.database.ContentObserver;
import android.database.Cursor;
import android.net.ConnectivityManager;
import android.net.LinkProperties;
import android.net.NetworkAgent;
import android.net.NetworkCapabilities;
import android.net.NetworkPolicyManager;
import android.net.NetworkRequest;
import android.net.ProxyInfo;
import android.net.TrafficStats;
import android.net.Uri;
import android.os.AsyncResult;
import android.os.Bundle;
import android.os.Handler;
import android.os.HandlerThread;
import android.os.Message;
import android.os.PersistableBundle;
import android.os.RegistrantList;
import android.os.SystemClock;
import android.os.SystemProperties;
import android.preference.PreferenceManager;
import android.provider.Settings;
import android.provider.Settings.SettingNotFoundException;
import android.provider.Telephony;
import android.telephony.AccessNetworkConstants;
import android.telephony.AccessNetworkConstants.TransportType;
import android.telephony.Annotation.ApnType;
import android.telephony.Annotation.DataFailureCause;
import android.telephony.Annotation.NetworkType;
import android.telephony.CarrierConfigManager;
import android.telephony.CellLocation;
import android.telephony.DataFailCause;
import android.telephony.DisplayInfo;
import android.telephony.NetworkRegistrationInfo;
import android.telephony.PcoData;
import android.telephony.PreciseDataConnectionState;
import android.telephony.ServiceState;
import android.telephony.ServiceState.RilRadioTechnology;
import android.telephony.SubscriptionManager;
import android.telephony.SubscriptionManager.OnSubscriptionsChangedListener;
import android.telephony.SubscriptionPlan;
import android.telephony.TelephonyFrameworkInitializer;
import android.telephony.TelephonyManager;
import android.telephony.cdma.CdmaCellLocation;
import android.telephony.data.ApnSetting;
import android.telephony.data.DataProfile;
import android.telephony.gsm.GsmCellLocation;
import android.text.TextUtils;
import android.util.EventLog;
import android.util.LocalLog;
import android.util.Pair;
import android.util.SparseArray;
import android.view.WindowManager;

import com.android.internal.annotations.VisibleForTesting;
import com.android.internal.telephony.DctConstants;
import com.android.internal.telephony.EventLogTags;
import com.android.internal.telephony.GsmCdmaPhone;
import com.android.internal.telephony.ITelephony;
import com.android.internal.telephony.Phone;
import com.android.internal.telephony.PhoneConstants;
import com.android.internal.telephony.PhoneFactory;
import com.android.internal.telephony.PhoneSwitcher;
import com.android.internal.telephony.RILConstants;
import com.android.internal.telephony.SettingsObserver;
import com.android.internal.telephony.dataconnection.DataConnectionReasons.DataAllowedReasonType;
import com.android.internal.telephony.dataconnection.DataConnectionReasons.DataDisallowedReasonType;
import com.android.internal.telephony.dataconnection.DataEnabledSettings.DataEnabledChangedReason;
import com.android.internal.telephony.metrics.TelephonyMetrics;
import com.android.internal.telephony.uicc.IccRecords;
import com.android.internal.telephony.uicc.UiccController;
import com.android.internal.telephony.util.ArrayUtils;
import com.android.internal.telephony.util.TelephonyUtils;
import com.android.internal.util.AsyncChannel;
import com.android.telephony.Rlog;

import java.io.FileDescriptor;
import java.io.PrintWriter;
import java.lang.annotation.Retention;
import java.lang.annotation.RetentionPolicy;
import java.util.ArrayList;
import java.util.Arrays;
import java.util.Collection;
import java.util.Comparator;
import java.util.HashMap;
import java.util.List;
import java.util.Map;
import java.util.Map.Entry;
import java.util.PriorityQueue;
import java.util.Set;
import java.util.concurrent.ConcurrentHashMap;
import java.util.concurrent.atomic.AtomicBoolean;
import java.util.concurrent.atomic.AtomicInteger;
import java.util.concurrent.atomic.AtomicReference;
import java.util.regex.Matcher;
import java.util.regex.Pattern;
import java.util.stream.IntStream;

/**
 * {@hide}
 */
public class DcTracker extends Handler {
    private static final boolean DBG = true;
    private static final boolean VDBG = false; // STOPSHIP if true
    private static final boolean VDBG_STALL = false; // STOPSHIP if true
    private static final boolean RADIO_TESTS = false;

    @IntDef(value = {
            REQUEST_TYPE_NORMAL,
            REQUEST_TYPE_HANDOVER,
    })
    @Retention(RetentionPolicy.SOURCE)
    public @interface RequestNetworkType {}

    /**
     * Normal request for {@link #requestNetwork(NetworkRequest, int, Message)}. For request
     * network, this adds the request to the {@link ApnContext}. If there were no network request
     * attached to the {@link ApnContext} earlier, this request setups a data connection.
     */
    public static final int REQUEST_TYPE_NORMAL = 1;

    /**
     * Handover request for {@link #requestNetwork(NetworkRequest, int, Message)} or
     * {@link #releaseNetwork(NetworkRequest, int)}. For request network, this
     * initiates the handover data setup process. The existing data connection will be seamlessly
     * handover to the new network. For release network, this performs a data connection softly
     * clean up at the underlying layer (versus normal data release).
     */
    public static final int REQUEST_TYPE_HANDOVER = 2;

    @IntDef(value = {
            RELEASE_TYPE_NORMAL,
            RELEASE_TYPE_DETACH,
            RELEASE_TYPE_HANDOVER,
    })
    @Retention(RetentionPolicy.SOURCE)
    public @interface ReleaseNetworkType {}

    /**
     * For release network, this is just removing the network request from the {@link ApnContext}.
     * Note this does not tear down the physical data connection. Normally the data connection is
     * torn down by connectivity service directly calling {@link NetworkAgent#unwanted()}.
     */
    public static final int RELEASE_TYPE_NORMAL = 1;

    /**
     * Detach request for {@link #releaseNetwork(NetworkRequest, int)} only. This
     * forces the APN context detach from the data connection. If this {@link ApnContext} is the
     * last one attached to the data connection, the data connection will be torn down, otherwise
     * the data connection remains active.
     */
    public static final int RELEASE_TYPE_DETACH = 2;

    /**
     * Handover request for {@link #releaseNetwork(NetworkRequest, int)}. For release
     * network, this performs a data connection softly clean up at the underlying layer (versus
     * normal data release).
     */
    public static final int RELEASE_TYPE_HANDOVER = 3;

    /** The extras for request network completion message */
    static final String DATA_COMPLETE_MSG_EXTRA_NETWORK_REQUEST = "extra_network_request";
    static final String DATA_COMPLETE_MSG_EXTRA_TRANSPORT_TYPE = "extra_transport_type";
    static final String DATA_COMPLETE_MSG_EXTRA_REQUEST_TYPE = "extra_request_type";
    static final String DATA_COMPLETE_MSG_EXTRA_SUCCESS = "extra_success";
    /**
     * The flag indicates whether after handover failure, the data connection should remain on the
     * original transport.
     */
    static final String DATA_COMPLETE_MSG_EXTRA_HANDOVER_FAILURE_FALLBACK =
            "extra_handover_failure_fallback";

    private final String mLogTag;

    public AtomicBoolean isCleanupRequired = new AtomicBoolean(false);

    private final TelephonyManager mTelephonyManager;

    private final AlarmManager mAlarmManager;

    /* Currently requested APN type (TODO: This should probably be a parameter not a member) */
    private int mRequestedApnType = ApnSetting.TYPE_DEFAULT;

    // All data enabling/disabling related settings
    private final DataEnabledSettings mDataEnabledSettings;

    /**
     * After detecting a potential connection problem, this is the max number
     * of subsequent polls before attempting recovery.
     */
    // 1 sec. default polling interval when screen is on.
    private static final int POLL_NETSTAT_MILLIS = 1000;
    // 10 min. default polling interval when screen is off.
    private static final int POLL_NETSTAT_SCREEN_OFF_MILLIS = 1000*60*10;
    // Default sent packets without ack which triggers initial recovery steps
    private static final int NUMBER_SENT_PACKETS_OF_HANG = 10;

    // Default for the data stall alarm while non-aggressive stall detection
    private static final int DATA_STALL_ALARM_NON_AGGRESSIVE_DELAY_IN_MS_DEFAULT = 1000 * 60 * 6;
    // Default for the data stall alarm for aggressive stall detection
    private static final int DATA_STALL_ALARM_AGGRESSIVE_DELAY_IN_MS_DEFAULT = 1000 * 60;

    private static final boolean DATA_STALL_SUSPECTED = true;
    private static final boolean DATA_STALL_NOT_SUSPECTED = false;

    private static final String INTENT_DATA_STALL_ALARM =
            "com.android.internal.telephony.data-stall";
    // Tag for tracking stale alarms
    private static final String INTENT_DATA_STALL_ALARM_EXTRA_TAG = "data_stall_alarm_extra_tag";
    private static final String INTENT_DATA_STALL_ALARM_EXTRA_TRANSPORT_TYPE =
            "data_stall_alarm_extra_transport_type";

    /** The higher index has higher priority. */
    private static final DctConstants.State[] DATA_CONNECTION_STATE_PRIORITIES = {
            DctConstants.State.IDLE,
            DctConstants.State.DISCONNECTING,
            DctConstants.State.CONNECTING,
            DctConstants.State.CONNECTED,
    };

    private DcTesterFailBringUpAll mDcTesterFailBringUpAll;
    private DcController mDcc;

    /** kept in sync with mApnContexts
     * Higher numbers are higher priority and sorted so highest priority is first */
    private final PriorityQueue<ApnContext>mPrioritySortedApnContexts =
            new PriorityQueue<ApnContext>(5,
            new Comparator<ApnContext>() {
                public int compare(ApnContext c1, ApnContext c2) {
                    return c2.getPriority() - c1.getPriority();
                }
            } );

    /** all APN settings applicable to the current carrier */
    private ArrayList<ApnSetting> mAllApnSettings = new ArrayList<>();

    /** preferred apn */
    private ApnSetting mPreferredApn = null;

    /** Is packet service restricted by network */
    private boolean mIsPsRestricted = false;

    /** emergency apn Setting*/
    private ApnSetting mEmergencyApn = null;

    /* Once disposed dont handle any messages */
    private boolean mIsDisposed = false;

    private ContentResolver mResolver;

    /* Set to true with CMD_ENABLE_MOBILE_PROVISIONING */
    private boolean mIsProvisioning = false;

    /* The Url passed as object parameter in CMD_ENABLE_MOBILE_PROVISIONING */
    private String mProvisioningUrl = null;

    /* Indicating data service is bound or not */
    private boolean mDataServiceBound = false;

    /* Intent for the provisioning apn alarm */
    private static final String INTENT_PROVISIONING_APN_ALARM =
            "com.android.internal.telephony.provisioning_apn_alarm";

    /* Tag for tracking stale alarms */
    private static final String PROVISIONING_APN_ALARM_TAG_EXTRA = "provisioning.apn.alarm.tag";

    /* Debug property for overriding the PROVISIONING_APN_ALARM_DELAY_IN_MS */
    private static final String DEBUG_PROV_APN_ALARM = "persist.debug.prov_apn_alarm";

    /* Default for the provisioning apn alarm timeout */
    private static final int PROVISIONING_APN_ALARM_DELAY_IN_MS_DEFAULT = 1000 * 60 * 15;

    /* The provision apn alarm intent used to disable the provisioning apn */
    private PendingIntent mProvisioningApnAlarmIntent = null;

    /* Used to track stale provisioning apn alarms */
    private int mProvisioningApnAlarmTag = (int) SystemClock.elapsedRealtime();

    private AsyncChannel mReplyAc = new AsyncChannel();

    private final LocalLog mDataRoamingLeakageLog = new LocalLog(50);
    private final LocalLog mApnSettingsInitializationLog = new LocalLog(50);

    /* Default for 5G connection reevaluation alarm durations */
    private long mHysteresisTimeMs = 0;
    private long mWatchdogTimeMs = 1000 * 60 * 60;

    /* Used to check whether 5G timers are currently active and waiting to go off */
    private boolean mHysteresis = false;
    private boolean mWatchdog = false;

    /* List of SubscriptionPlans, updated on SubscriptionManager.setSubscriptionPlans */
    private List<SubscriptionPlan> mSubscriptionPlans = null;

    /* Used to check whether phone was recently connected to 5G. */
    private boolean m5GWasConnected = false;

    /* Used to determine DisplayInfo to send to SysUI. */
    private DisplayInfo mDisplayInfo = null;
    private final Map<String, Integer> m5GIconMapping = new HashMap<>();
    private String mDataIconPattern = "";

    private final BroadcastReceiver mIntentReceiver = new BroadcastReceiver () {
        @Override
        public void onReceive(Context context, Intent intent) {
            String action = intent.getAction();

            if (action.equals(Intent.ACTION_SCREEN_ON)) {
                // TODO: Evaluate hooking this up with DeviceStateMonitor
                if (DBG) log("screen on");
                mIsScreenOn = true;
                stopNetStatPoll();
                startNetStatPoll();
                restartDataStallAlarm();
            } else if (action.equals(Intent.ACTION_SCREEN_OFF)) {
                if (DBG) log("screen off");
                mIsScreenOn = false;
                stopNetStatPoll();
                startNetStatPoll();
                restartDataStallAlarm();
            } else if (action.equals(INTENT_DATA_STALL_ALARM)) {
                onActionIntentDataStallAlarm(intent);
            } else if (action.equals(INTENT_PROVISIONING_APN_ALARM)) {
                if (DBG) log("Provisioning apn alarm");
                onActionIntentProvisioningApnAlarm(intent);
            } else if (action.equals(CarrierConfigManager.ACTION_CARRIER_CONFIG_CHANGED)) {
                if (DBG) log("received carrier config change");
                if (mIccRecords.get() != null && mIccRecords.get().getRecordsLoaded()) {
                    setDefaultDataRoamingEnabled();
                }
                CarrierConfigManager configManager = (CarrierConfigManager) mPhone.getContext()
                        .getSystemService(Context.CARRIER_CONFIG_SERVICE);
                if (configManager != null) {
                    PersistableBundle b = configManager.getConfigForSubId(mPhone.getSubId());
                    if (b != null) {
                        String nr5GIconConfiguration = b.getString(
                                CarrierConfigManager.KEY_5G_ICON_CONFIGURATION_STRING);
                        if (nr5GIconConfiguration == null) {
                            nr5GIconConfiguration =
                                    CarrierConfigManager.getDefaultConfig().getString(
                                    CarrierConfigManager.KEY_5G_ICON_CONFIGURATION_STRING);
                        }
                        process5GIconMapping(nr5GIconConfiguration);
                        mDataIconPattern = b.getString(
                                CarrierConfigManager.KEY_SHOW_CARRIER_DATA_ICON_PATTERN_STRING);
                        if (mDataIconPattern == null) {
                            mDataIconPattern = CarrierConfigManager.getDefaultConfig().getString(
                                    CarrierConfigManager.KEY_SHOW_CARRIER_DATA_ICON_PATTERN_STRING);
                        }
                        mHysteresisTimeMs = b.getLong(
                                CarrierConfigManager.KEY_5G_ICON_DISPLAY_GRACE_PERIOD_SEC_INT);
                        mWatchdogTimeMs = b.getLong(
                                CarrierConfigManager.KEY_5G_WATCHDOG_TIME_MS_LONG);
                    }
                }
            } else {
                if (DBG) log("onReceive: Unknown action=" + action);
            }
        }
    };

    private void process5GIconMapping(String config) {
        m5GIconMapping.clear();
        for (String pair : config.trim().split(",")) {
            String[] kv = (pair.trim().toLowerCase()).split(":");
            if (kv.length != 2) {
                if (DBG) log("Invalid 5G icon configuration, config = " + pair);
                continue;
            }
            int value = DisplayInfo.OVERRIDE_NETWORK_TYPE_NONE;
            if (kv[1].equals("5g")) {
                value = DisplayInfo.OVERRIDE_NETWORK_TYPE_NR_NSA;
            } else if (kv[1].equals("5g_plus")) {
                value = DisplayInfo.OVERRIDE_NETWORK_TYPE_NR_NSA_MMWAVE;
            }
            m5GIconMapping.put(kv[0], value);
        }
    }

    private final Runnable mPollNetStat = new Runnable() {
        @Override
        public void run() {
            updateDataActivity();

            if (mIsScreenOn) {
                mNetStatPollPeriod = Settings.Global.getInt(mResolver,
                        Settings.Global.PDP_WATCHDOG_POLL_INTERVAL_MS, POLL_NETSTAT_MILLIS);
            } else {
                mNetStatPollPeriod = Settings.Global.getInt(mResolver,
                        Settings.Global.PDP_WATCHDOG_LONG_POLL_INTERVAL_MS,
                        POLL_NETSTAT_SCREEN_OFF_MILLIS);
            }

            if (mNetStatPollEnabled) {
                mDataConnectionTracker.postDelayed(this, mNetStatPollPeriod);
            }
        }
    };

    private SubscriptionManager mSubscriptionManager;
    private final DctOnSubscriptionsChangedListener
            mOnSubscriptionsChangedListener = new DctOnSubscriptionsChangedListener();

    private class DctOnSubscriptionsChangedListener extends OnSubscriptionsChangedListener {
        public final AtomicInteger mPreviousSubId =
                new AtomicInteger(SubscriptionManager.INVALID_SUBSCRIPTION_ID);

        /**
         * Callback invoked when there is any change to any SubscriptionInfo. Typically
         * this method invokes {@link SubscriptionManager#getActiveSubscriptionInfoList}
         */
        @Override
        public void onSubscriptionsChanged() {
            if (DBG) log("SubscriptionListener.onSubscriptionInfoChanged");
            // Set the network type, in case the radio does not restore it.
            int subId = mPhone.getSubId();
            if (SubscriptionManager.isValidSubscriptionId(subId)) {
                registerSettingsObserver();
            }
            if (SubscriptionManager.isValidSubscriptionId(subId) &&
                    mPreviousSubId.getAndSet(subId) != subId) {
                onRecordsLoadedOrSubIdChanged();
            }
        }
    };

    private NetworkPolicyManager mNetworkPolicyManager;
    private final NetworkPolicyManager.SubscriptionCallback mSubscriptionCallback =
            new NetworkPolicyManager.SubscriptionCallback() {
        @Override
        public void onSubscriptionOverride(int subId, int overrideMask, int overrideValue) {
            if (mPhone == null || mPhone.getSubId() != subId) return;

            for (DataConnection dataConnection : mDataConnections.values()) {
                dataConnection.onSubscriptionOverride(overrideMask, overrideValue);
            }
        }

        @Override
        public void onSubscriptionPlansChanged(int subId, SubscriptionPlan[] plans) {
            if (mPhone == null || mPhone.getSubId() != subId) return;

            mSubscriptionPlans = plans == null ? null : Arrays.asList(plans);
            reevaluateUnmeteredConnections();
        }
    };

    private final SettingsObserver mSettingsObserver;

    private void registerSettingsObserver() {
        mSettingsObserver.unobserve();
        String simSuffix = "";
        if (TelephonyManager.getDefault().getSimCount() > 1) {
            simSuffix = Integer.toString(mPhone.getSubId());
        }

        mSettingsObserver.observe(
                Settings.Global.getUriFor(Settings.Global.DATA_ROAMING + simSuffix),
                DctConstants.EVENT_ROAMING_SETTING_CHANGE);
        mSettingsObserver.observe(
                Settings.Global.getUriFor(Settings.Global.DEVICE_PROVISIONED),
                DctConstants.EVENT_DEVICE_PROVISIONED_CHANGE);
    }

    /**
     * Maintain the sum of transmit and receive packets.
     *
     * The packet counts are initialized and reset to -1 and
     * remain -1 until they can be updated.
     */
    public static class TxRxSum {
        public long txPkts;
        public long rxPkts;

        public TxRxSum() {
            reset();
        }

        public TxRxSum(long txPkts, long rxPkts) {
            this.txPkts = txPkts;
            this.rxPkts = rxPkts;
        }

        public TxRxSum(TxRxSum sum) {
            txPkts = sum.txPkts;
            rxPkts = sum.rxPkts;
        }

        public void reset() {
            txPkts = -1;
            rxPkts = -1;
        }

        @Override
        public String toString() {
            return "{txSum=" + txPkts + " rxSum=" + rxPkts + "}";
        }

        /**
         * Get total Tx/Rx packet count from TrafficStats
         */
        public void updateTotalTxRxSum() {
            this.txPkts = TrafficStats.getMobileTxPackets();
            this.rxPkts = TrafficStats.getMobileRxPackets();
        }
    }

    private void onDataReconnect(ApnContext apnContextforRetry, int subId) {
        int phoneSubId = mPhone.getSubId();
        String apnType = apnContextforRetry.getApnType();
        String reason =  apnContextforRetry.getReason();

        if (!SubscriptionManager.isValidSubscriptionId(subId) || (subId != phoneSubId)) {
            log("onDataReconnect: invalid subId");
            return;
        }

        ApnContext apnContext = mApnContexts.get(apnType);

        if (DBG) {
            log("onDataReconnect: mState=" + mState + " reason=" + reason + " apnType=" + apnType
                    + " apnContext=" + apnContext);
        }

        if ((apnContext != null) && (apnContext.isEnabled())) {
            apnContext.setReason(reason);
            DctConstants.State apnContextState = apnContext.getState();
            if (DBG) {
                log("onDataReconnect: apnContext state=" + apnContextState);
            }
            if ((apnContextState == DctConstants.State.FAILED)
                    || (apnContextState == DctConstants.State.IDLE)) {
                if (DBG) {
                    log("onDataReconnect: state is FAILED|IDLE, disassociate");
                }
                apnContext.releaseDataConnection("");
            } else {
                if (DBG) log("onDataReconnect: keep associated");
            }
            // TODO: IF already associated should we send the EVENT_TRY_SETUP_DATA???
            sendMessage(obtainMessage(DctConstants.EVENT_TRY_SETUP_DATA, apnContext));
        }
    }

    private void onActionIntentDataStallAlarm(Intent intent) {
        if (VDBG_STALL) log("onActionIntentDataStallAlarm: action=" + intent.getAction());

        int subId = intent.getIntExtra(PhoneConstants.SUBSCRIPTION_KEY,
                SubscriptionManager.INVALID_SUBSCRIPTION_ID);
        if (!SubscriptionManager.isValidSubscriptionId(subId) || (subId != mPhone.getSubId())) {
            return;
        }

        int transportType = intent.getIntExtra(INTENT_DATA_STALL_ALARM_EXTRA_TRANSPORT_TYPE, 0);
        if (transportType != mTransportType) {
            return;
        }

        Message msg = obtainMessage(DctConstants.EVENT_DATA_STALL_ALARM,
                intent.getAction());
        msg.arg1 = intent.getIntExtra(INTENT_DATA_STALL_ALARM_EXTRA_TAG, 0);
        sendMessage(msg);
    }

    private RegistrantList mAllDataDisconnectedRegistrants = new RegistrantList();

    // member variables
    protected final Phone mPhone;
    private final UiccController mUiccController;
    protected final AtomicReference<IccRecords> mIccRecords = new AtomicReference<IccRecords>();
    private DctConstants.Activity mActivity = DctConstants.Activity.NONE;
    private DctConstants.State mState = DctConstants.State.IDLE;
    private final Handler mDataConnectionTracker;

    private long mTxPkts;
    private long mRxPkts;
    private int mNetStatPollPeriod;
    private boolean mNetStatPollEnabled = false;

    private TxRxSum mDataStallTxRxSum = new TxRxSum(0, 0);
    // Used to track stale data stall alarms.
    private int mDataStallAlarmTag = (int) SystemClock.elapsedRealtime();
    // The current data stall alarm intent
    private PendingIntent mDataStallAlarmIntent = null;
    // Number of packets sent since the last received packet
    private long mSentSinceLastRecv;
    // Controls when a simple recovery attempt it to be tried
    private int mNoRecvPollCount = 0;
    // Reference counter for enabling fail fast
    private static int sEnableFailFastRefCounter = 0;
    // True if data stall detection is enabled
    private volatile boolean mDataStallNoRxEnabled = true;

    private volatile boolean mFailFast = false;

    // True when in voice call
    private boolean mInVoiceCall = false;

    /** Intent sent when the reconnect alarm fires. */
    private PendingIntent mReconnectIntent = null;

    // When false we will not auto attach and manually attaching is required.
    protected boolean mAutoAttachOnCreationConfig = false;
    private AtomicBoolean mAutoAttachEnabled = new AtomicBoolean(false);

    // State of screen
    // (TODO: Reconsider tying directly to screen, maybe this is
    //        really a lower power mode")
    private boolean mIsScreenOn = true;

    /** Allows the generation of unique Id's for DataConnection objects */
    private AtomicInteger mUniqueIdGenerator = new AtomicInteger(0);

    /** The data connections. */
    private HashMap<Integer, DataConnection> mDataConnections =
            new HashMap<Integer, DataConnection>();

    /** Convert an ApnType string to Id (TODO: Use "enumeration" instead of String for ApnType) */
    private HashMap<String, Integer> mApnToDataConnectionId = new HashMap<String, Integer>();

    /** Phone.APN_TYPE_* ===> ApnContext */
    private final ConcurrentHashMap<String, ApnContext> mApnContexts =
            new ConcurrentHashMap<String, ApnContext>();

    private final SparseArray<ApnContext> mApnContextsByType = new SparseArray<ApnContext>();

    private int mDisconnectPendingCount = 0;

    private ArrayList<DataProfile> mLastDataProfileList = new ArrayList<>();

    /**
     * Handles changes to the APN db.
     */
    private class ApnChangeObserver extends ContentObserver {
        public ApnChangeObserver () {
            super(mDataConnectionTracker);
        }

        @Override
        public void onChange(boolean selfChange) {
            sendMessage(obtainMessage(DctConstants.EVENT_APN_CHANGED));
        }
    }

    //***** Instance Variables

    private boolean mReregisterOnReconnectFailure = false;


    //***** Constants

    private static final int PROVISIONING_SPINNER_TIMEOUT_MILLIS = 120 * 1000;

    static final Uri PREFERAPN_NO_UPDATE_URI_USING_SUBID =
                        Uri.parse("content://telephony/carriers/preferapn_no_update/subId/");
    static final String APN_ID = "apn_id";

    private boolean mCanSetPreferApn = false;

    private AtomicBoolean mAttached = new AtomicBoolean(false);

    /** Watches for changes to the APN db. */
    private ApnChangeObserver mApnObserver;

    private final String mProvisionActionName;
    private BroadcastReceiver mProvisionBroadcastReceiver;
    private ProgressDialog mProvisioningSpinner;

    private final DataServiceManager mDataServiceManager;

    private final int mTransportType;

    private DataStallRecoveryHandler mDsRecoveryHandler;

    /**
     * Request network completion message map. Key is the APN type, value is the list of completion
     * messages to be sent. Using a list because there might be multiple network requests for
     * the same APN type.
     */
    private final Map<Integer, List<Message>> mRequestNetworkCompletionMsgs = new HashMap<>();

    //***** Constructor
    public DcTracker(Phone phone, @TransportType int transportType) {
        super();
        mPhone = phone;
        if (DBG) log("DCT.constructor");
        mTelephonyManager = TelephonyManager.from(phone.getContext())
                .createForSubscriptionId(phone.getSubId());
        // The 'C' in tag indicates cellular, and 'I' indicates IWLAN. This is to distinguish
        // between two DcTrackers, one for each.
        String tagSuffix = "-" + ((transportType == AccessNetworkConstants.TRANSPORT_TYPE_WWAN)
                ? "C" : "I");
        tagSuffix += "-" + mPhone.getPhoneId();
        mLogTag = "DCT" + tagSuffix;

        mTransportType = transportType;
        mDataServiceManager = new DataServiceManager(phone, transportType, tagSuffix);

        mResolver = mPhone.getContext().getContentResolver();
        mUiccController = UiccController.getInstance();
        mUiccController.registerForIccChanged(this, DctConstants.EVENT_ICC_CHANGED, null);
        mAlarmManager =
                (AlarmManager) mPhone.getContext().getSystemService(Context.ALARM_SERVICE);

        mDsRecoveryHandler = new DataStallRecoveryHandler();

        IntentFilter filter = new IntentFilter();
        filter.addAction(Intent.ACTION_SCREEN_ON);
        filter.addAction(Intent.ACTION_SCREEN_OFF);
        filter.addAction(INTENT_DATA_STALL_ALARM);
        filter.addAction(INTENT_PROVISIONING_APN_ALARM);
        filter.addAction(CarrierConfigManager.ACTION_CARRIER_CONFIG_CHANGED);

        mDataEnabledSettings = mPhone.getDataEnabledSettings();

        mDataEnabledSettings.registerForDataEnabledChanged(this,
                DctConstants.EVENT_DATA_ENABLED_CHANGED, null);
        mDataEnabledSettings.registerForDataEnabledOverrideChanged(this,
                DctConstants.EVENT_DATA_ENABLED_OVERRIDE_RULES_CHANGED);

        mPhone.getContext().registerReceiver(mIntentReceiver, filter, null, mPhone);

        SharedPreferences sp = PreferenceManager.getDefaultSharedPreferences(mPhone.getContext());
        mAutoAttachEnabled.set(sp.getBoolean(Phone.DATA_DISABLED_ON_BOOT_KEY, false));

        mSubscriptionManager = SubscriptionManager.from(mPhone.getContext());
        mSubscriptionManager.addOnSubscriptionsChangedListener(mOnSubscriptionsChangedListener);

        mNetworkPolicyManager = (NetworkPolicyManager) mPhone.getContext()
                .getSystemService(Context.NETWORK_POLICY_SERVICE);
        mNetworkPolicyManager.registerSubscriptionCallback(mSubscriptionCallback);

        HandlerThread dcHandlerThread = new HandlerThread("DcHandlerThread");
        dcHandlerThread.start();
        Handler dcHandler = new Handler(dcHandlerThread.getLooper());
        mDcc = DcController.makeDcc(mPhone, this, mDataServiceManager, dcHandler, tagSuffix);
        mDcTesterFailBringUpAll = new DcTesterFailBringUpAll(mPhone, dcHandler);

        mDataConnectionTracker = this;
        registerForAllEvents();
        update();
        mApnObserver = new ApnChangeObserver();
        phone.getContext().getContentResolver().registerContentObserver(
                Telephony.Carriers.CONTENT_URI, true, mApnObserver);

        initApnContexts();

        initEmergencyApnSetting();
        addEmergencyApnSetting();

        mProvisionActionName = "com.android.internal.telephony.PROVISION" + phone.getPhoneId();

        mSettingsObserver = new SettingsObserver(mPhone.getContext(), this);
        registerSettingsObserver();
    }

    @VisibleForTesting
    public DcTracker() {
        mLogTag = "DCT";
        mTelephonyManager = null;
        mAlarmManager = null;
        mPhone = null;
        mUiccController = null;
        mDataConnectionTracker = null;
        mProvisionActionName = null;
        mSettingsObserver = new SettingsObserver(null, this);
        mDataEnabledSettings = null;
        mTransportType = 0;
        mDataServiceManager = null;
    }

    public void registerServiceStateTrackerEvents() {
        mPhone.getServiceStateTracker().registerForDataConnectionAttached(mTransportType, this,
                DctConstants.EVENT_DATA_CONNECTION_ATTACHED, null);
        mPhone.getServiceStateTracker().registerForDataConnectionDetached(mTransportType, this,
                DctConstants.EVENT_DATA_CONNECTION_DETACHED, null);
        mPhone.getServiceStateTracker().registerForDataRoamingOn(this,
                DctConstants.EVENT_ROAMING_ON, null);
        mPhone.getServiceStateTracker().registerForDataRoamingOff(this,
                DctConstants.EVENT_ROAMING_OFF, null, true);
        mPhone.getServiceStateTracker().registerForPsRestrictedEnabled(this,
                DctConstants.EVENT_PS_RESTRICT_ENABLED, null);
        mPhone.getServiceStateTracker().registerForPsRestrictedDisabled(this,
                DctConstants.EVENT_PS_RESTRICT_DISABLED, null);
        mPhone.getServiceStateTracker().registerForDataRegStateOrRatChanged(mTransportType, this,
                DctConstants.EVENT_DATA_RAT_CHANGED, null);
        // listens for PhysicalChannelConfig changes
        mPhone.registerForServiceStateChanged(this, DctConstants.EVENT_SERVICE_STATE_CHANGED, null);
    }

    public void unregisterServiceStateTrackerEvents() {
        mPhone.getServiceStateTracker().unregisterForDataConnectionAttached(mTransportType, this);
        mPhone.getServiceStateTracker().unregisterForDataConnectionDetached(mTransportType, this);
        mPhone.getServiceStateTracker().unregisterForDataRoamingOn(this);
        mPhone.getServiceStateTracker().unregisterForDataRoamingOff(this);
        mPhone.getServiceStateTracker().unregisterForPsRestrictedEnabled(this);
        mPhone.getServiceStateTracker().unregisterForPsRestrictedDisabled(this);
        mPhone.getServiceStateTracker().unregisterForDataRegStateOrRatChanged(mTransportType,
                this);
        mPhone.unregisterForServiceStateChanged(this);
    }

    private void registerForAllEvents() {
        if (mTransportType == AccessNetworkConstants.TRANSPORT_TYPE_WWAN) {
            mPhone.mCi.registerForAvailable(this, DctConstants.EVENT_RADIO_AVAILABLE, null);
            mPhone.mCi.registerForOffOrNotAvailable(this,
                    DctConstants.EVENT_RADIO_OFF_OR_NOT_AVAILABLE, null);
            mPhone.mCi.registerForPcoData(this, DctConstants.EVENT_PCO_DATA_RECEIVED, null);
        }

        // Note, this is fragile - the Phone is now presenting a merged picture
        // of PS (volte) & CS and by diving into its internals you're just seeing
        // the CS data.  This works well for the purposes this is currently used for
        // but that may not always be the case.  Should probably be redesigned to
        // accurately reflect what we're really interested in (registerForCSVoiceCallEnded).
        mPhone.getCallTracker().registerForVoiceCallEnded(this,
                DctConstants.EVENT_VOICE_CALL_ENDED, null);
        mPhone.getCallTracker().registerForVoiceCallStarted(this,
                DctConstants.EVENT_VOICE_CALL_STARTED, null);
        registerServiceStateTrackerEvents();
        mDataServiceManager.registerForServiceBindingChanged(this,
                DctConstants.EVENT_DATA_SERVICE_BINDING_CHANGED, null);
    }

    public void dispose() {
        if (DBG) log("DCT.dispose");

        if (mProvisionBroadcastReceiver != null) {
            mPhone.getContext().unregisterReceiver(mProvisionBroadcastReceiver);
            mProvisionBroadcastReceiver = null;
        }
        if (mProvisioningSpinner != null) {
            mProvisioningSpinner.dismiss();
            mProvisioningSpinner = null;
        }

        cleanUpAllConnectionsInternal(true, null);

        mIsDisposed = true;
        mPhone.getContext().unregisterReceiver(mIntentReceiver);
        mUiccController.unregisterForIccChanged(this);
        mSettingsObserver.unobserve();

        mSubscriptionManager
                .removeOnSubscriptionsChangedListener(mOnSubscriptionsChangedListener);
        mNetworkPolicyManager.unregisterSubscriptionCallback(mSubscriptionCallback);
        mDcc.dispose();
        mDcTesterFailBringUpAll.dispose();

        mPhone.getContext().getContentResolver().unregisterContentObserver(mApnObserver);
        mApnContexts.clear();
        mApnContextsByType.clear();
        mPrioritySortedApnContexts.clear();
        unregisterForAllEvents();

        destroyDataConnections();
    }

    private void unregisterForAllEvents() {
         //Unregister for all events
        if (mTransportType == AccessNetworkConstants.TRANSPORT_TYPE_WWAN) {
            mPhone.mCi.unregisterForAvailable(this);
            mPhone.mCi.unregisterForOffOrNotAvailable(this);
            mPhone.mCi.unregisterForPcoData(this);
        }

        IccRecords r = mIccRecords.get();
        if (r != null) {
            r.unregisterForRecordsLoaded(this);
            mIccRecords.set(null);
        }
        mPhone.getCallTracker().unregisterForVoiceCallEnded(this);
        mPhone.getCallTracker().unregisterForVoiceCallStarted(this);
        unregisterServiceStateTrackerEvents();
        mDataServiceManager.unregisterForServiceBindingChanged(this);

        mDataEnabledSettings.unregisterForDataEnabledChanged(this);
        mDataEnabledSettings.unregisterForDataEnabledOverrideChanged(this);
    }

    /**
     * Reevaluate existing data connections when conditions change.
     *
     * For example, handle reverting restricted networks back to unrestricted. If we're changing
     * user data to enabled and this makes data truly enabled (not disabled by other factors) we
     * need to reevaluate and possibly add NET_CAPABILITY_NOT_RESTRICTED capability to the data
     * connection. This allows non-privilege apps to use the network.
     *
     * Or when we brought up a unmetered data connection while data is off, we only limit this
     * data connection for unmetered use only. When data is turned back on, we need to tear that
     * down so a full capable data connection can be re-established.
     */
    private void reevaluateDataConnections() {
        for (DataConnection dataConnection : mDataConnections.values()) {
            dataConnection.reevaluateRestrictedState();
        }
    }

    public long getSubId() {
        return mPhone.getSubId();
    }

    public DctConstants.Activity getActivity() {
        return mActivity;
    }

    private void setActivity(DctConstants.Activity activity) {
        log("setActivity = " + activity);
        mActivity = activity;
        mPhone.notifyDataActivity();
        updateDisplayInfo();
    }

    public void requestNetwork(NetworkRequest networkRequest, @RequestNetworkType int type,
                               Message onCompleteMsg) {
        final int apnType = ApnContext.getApnTypeFromNetworkRequest(networkRequest);
        final ApnContext apnContext = mApnContextsByType.get(apnType);
        if (apnContext != null) {
            apnContext.requestNetwork(networkRequest, type, onCompleteMsg);
        }
    }

    public void releaseNetwork(NetworkRequest networkRequest, @ReleaseNetworkType int type) {
        final int apnType = ApnContext.getApnTypeFromNetworkRequest(networkRequest);
        final ApnContext apnContext = mApnContextsByType.get(apnType);
        if (apnContext != null) {
            apnContext.releaseNetwork(networkRequest, type);
        }
    }

    // Turn telephony radio on or off.
    private void setRadio(boolean on) {
        final ITelephony phone = ITelephony.Stub.asInterface(
                TelephonyFrameworkInitializer
                        .getTelephonyServiceManager()
                        .getTelephonyServiceRegisterer()
                        .get());
        try {
            phone.setRadio(on);
        } catch (Exception e) {
            // Ignore.
        }
    }

    // Class to handle Intent dispatched with user selects the "Sign-in to network"
    // notification.
    private class ProvisionNotificationBroadcastReceiver extends BroadcastReceiver {
        private final String mNetworkOperator;
        // Mobile provisioning URL.  Valid while provisioning notification is up.
        // Set prior to notification being posted as URL contains ICCID which
        // disappears when radio is off (which is the case when notification is up).
        private final String mProvisionUrl;

        public ProvisionNotificationBroadcastReceiver(String provisionUrl, String networkOperator) {
            mNetworkOperator = networkOperator;
            mProvisionUrl = provisionUrl;
        }

        private void setEnableFailFastMobileData(int enabled) {
            sendMessage(obtainMessage(DctConstants.CMD_SET_ENABLE_FAIL_FAST_MOBILE_DATA, enabled, 0));
        }

        private void enableMobileProvisioning() {
            final Message msg = obtainMessage(DctConstants.CMD_ENABLE_MOBILE_PROVISIONING);
            Bundle bundle = new Bundle(1);
            bundle.putString(DctConstants.PROVISIONING_URL_KEY, mProvisionUrl);
            msg.setData(bundle);
            sendMessage(msg);
        }

        @Override
        public void onReceive(Context context, Intent intent) {
            // Turning back on the radio can take time on the order of a minute, so show user a
            // spinner so they know something is going on.
            log("onReceive : ProvisionNotificationBroadcastReceiver");
            mProvisioningSpinner = new ProgressDialog(context);
            mProvisioningSpinner.setTitle(mNetworkOperator);
            mProvisioningSpinner.setMessage(
                    // TODO: Don't borrow "Connecting..." i18n string; give Telephony a version.
                    context.getText(com.android.internal.R.string.media_route_status_connecting));
            mProvisioningSpinner.setIndeterminate(true);
            mProvisioningSpinner.setCancelable(true);
            // Allow non-Activity Service Context to create a View.
            mProvisioningSpinner.getWindow().setType(
                    WindowManager.LayoutParams.TYPE_KEYGUARD_DIALOG);
            mProvisioningSpinner.show();
            // After timeout, hide spinner so user can at least use their device.
            // TODO: Indicate to user that it is taking an unusually long time to connect?
            sendMessageDelayed(obtainMessage(DctConstants.CMD_CLEAR_PROVISIONING_SPINNER,
                    mProvisioningSpinner), PROVISIONING_SPINNER_TIMEOUT_MILLIS);
            // This code is almost identical to the old
            // ConnectivityService.handleMobileProvisioningAction code.
            setRadio(true);
            setEnableFailFastMobileData(DctConstants.ENABLED);
            enableMobileProvisioning();
        }
    }

    @Override
    protected void finalize() {
        if(DBG && mPhone != null) log("finalize");
    }

    private void initApnContexts() {
        if (!mTelephonyManager.isDataCapable()) {
            log("initApnContexts: isDataCapable == false.  No Apn Contexts loaded");
            return;
        }

        log("initApnContexts: E");
        // Load device network attributes from resources
        final Collection<ApnConfigType> types = ApnConfigTypeRepository.getDefault().getTypes();
        for (ApnConfigType apnConfigType : types) {
            addApnContext(apnConfigType);
            log("initApnContexts: apnContext=" + ApnSetting.getApnTypeString(
                    apnConfigType.getType()));
        }
        if (VDBG) log("initApnContexts: X mApnContexts=" + mApnContexts);
    }

    private void addApnContext(ApnConfigType apnContextType) {
        ApnContext apnContext = new ApnContext(mPhone, apnContextType.getType(), mLogTag, this,
                apnContextType.getPriority());
        mApnContexts.put(apnContext.getApnType(), apnContext);
        mApnContextsByType.put(ApnSetting.getApnTypesBitmaskFromString(apnContext.getApnType()),
                apnContext);
        mPrioritySortedApnContexts.add(apnContext);
    }

    public LinkProperties getLinkProperties(String apnType) {
        ApnContext apnContext = mApnContexts.get(apnType);
        if (apnContext != null) {
            DataConnection dataConnection = apnContext.getDataConnection();
            if (dataConnection != null) {
                if (DBG) log("return link properties for " + apnType);
                return dataConnection.getLinkProperties();
            }
        }
        if (DBG) log("return new LinkProperties");
        return new LinkProperties();
    }

    public NetworkCapabilities getNetworkCapabilities(String apnType) {
        ApnContext apnContext = mApnContexts.get(apnType);
        if (apnContext!=null) {
            DataConnection dataConnection = apnContext.getDataConnection();
            if (dataConnection != null) {
                if (DBG) {
                    log("get active pdp is not null, return NetworkCapabilities for " + apnType);
                }
                return dataConnection.getNetworkCapabilities();
            }
        }
        if (DBG) log("return new NetworkCapabilities");
        return new NetworkCapabilities();
    }

    // Return all active apn types
    public String[] getActiveApnTypes() {
        if (DBG) log("get all active apn types");
        ArrayList<String> result = new ArrayList<String>();

        for (ApnContext apnContext : mApnContexts.values()) {
            if (mAttached.get() && apnContext.isReady()) {
                result.add(apnContext.getApnType());
            }
        }

        return result.toArray(new String[0]);
    }

    @VisibleForTesting
    public Collection<ApnContext> getApnContexts() {
        return mApnContexts.values();
    }

    /** Return active ApnSetting of a specific apnType */
    public ApnSetting getActiveApnSetting(String apnType) {
        if (VDBG) log("get active ApnSetting for type:" + apnType);
        ApnContext apnContext = mApnContexts.get(apnType);
        return (apnContext != null) ? apnContext.getApnSetting() : null;
    }

    // Return active apn of specific apn type
    public String getActiveApnString(String apnType) {
        if (VDBG) log( "get active apn string for type:" + apnType);
        ApnSetting setting = getActiveApnSetting(apnType);
        return (setting != null) ? setting.getApnName() : null;
    }

    /**
     * Returns {@link DctConstants.State} based on the state of the {@link DataConnection} that
     * contains a {@link ApnSetting} that supported the given apn type {@code anpType}.
     *
     * <p>
     * Assumes there is less than one {@link ApnSetting} can support the given apn type.
     */
    public DctConstants.State getState(String apnType) {
        DctConstants.State state = DctConstants.State.IDLE;
        final int apnTypeBitmask = ApnSetting.getApnTypesBitmaskFromString(apnType);
        for (DataConnection dc : mDataConnections.values()) {
            ApnSetting apnSetting = dc.getApnSetting();
            if (apnSetting != null && apnSetting.canHandleType(apnTypeBitmask)) {
                if (dc.isActive()) {
                    state = getBetterConnectionState(state, DctConstants.State.CONNECTED);
                } else if (dc.isActivating()) {
                    state = getBetterConnectionState(state, DctConstants.State.CONNECTING);
                } else if (dc.isInactive()) {
                    state = getBetterConnectionState(state, DctConstants.State.IDLE);
                } else if (dc.isDisconnecting()) {
                    state = getBetterConnectionState(state, DctConstants.State.DISCONNECTING);
                }
            }
        }
        return state;
    }

    /** Convert the internal DctConstants enum state to the TelephonyManager DATA_*  state.
     * @param state the DctConstants.State
     * @return a corresponding TelephonyManager.DataState
     */
    @TelephonyManager.DataState
    public static int convertDctStateToTelephonyDataState(DctConstants.State state) {
        switch(state) {
            case CONNECTING: // fall through
            case RETRYING:
                return TelephonyManager.DATA_CONNECTING;
            case CONNECTED:
                return TelephonyManager.DATA_CONNECTED;
            case DISCONNECTING:
                return TelephonyManager.DATA_DISCONNECTING;
            case IDLE: // fall through
            case FAILED: // fall through
            default:
                return TelephonyManager.DATA_DISCONNECTED;
        }
    }

    /** Return the Precise Data Connection State information */
    public @NonNull PreciseDataConnectionState getPreciseDataConnectionState(
            String apnType, boolean isSuspended, int networkType) {

        int telState = convertDctStateToTelephonyDataState(getState(apnType));
        // Since suspended isn't actually reported by the DCT, do a fixup based on current
        // voice call state and device + rat capability
        if ((telState == TelephonyManager.DATA_CONNECTED
                || telState == TelephonyManager.DATA_DISCONNECTING)
                && isSuspended) {
            telState = TelephonyManager.DATA_SUSPENDED;
        }

        ApnSetting apnSetting = getActiveApnSetting(apnType);
        int apnTypesBitmask = ApnSetting.getApnTypesBitmaskFromString(apnType);

        // TODO: should the data fail cause be populated?
        return new PreciseDataConnectionState(
                telState, networkType, apnTypesBitmask, apnType,
                getLinkProperties(apnType),
                DataFailCause.NONE, apnSetting);
    }

    /**
     * Return a better connection state between {@code stateA} and {@code stateB}. Check
     * {@link #DATA_CONNECTION_STATE_PRIORITIES} for the details.
     * @return the better connection state between {@code stateA} and {@code stateB}.
     */
    private static DctConstants.State getBetterConnectionState(
            DctConstants.State stateA, DctConstants.State stateB) {
        int idxA = ArrayUtils.indexOf(DATA_CONNECTION_STATE_PRIORITIES, stateA);
        int idxB = ArrayUtils.indexOf(DATA_CONNECTION_STATE_PRIORITIES, stateB);
        return idxA >= idxB ? stateA : stateB;
    }

    // Return if apn type is a provisioning apn.
    private boolean isProvisioningApn(String apnType) {
        ApnContext apnContext = mApnContexts.get(apnType);
        if (apnContext != null) {
            return apnContext.isProvisioningApn();
        }
        return false;
    }

    // Return state of overall
    public DctConstants.State getOverallState() {
        boolean isConnecting = false;
        boolean isFailed = true; // All enabled Apns should be FAILED.
        boolean isAnyEnabled = false;

        for (ApnContext apnContext : mApnContexts.values()) {
            if (apnContext.isEnabled()) {
                isAnyEnabled = true;
                switch (apnContext.getState()) {
                    case CONNECTED:
                    case DISCONNECTING:
                        if (VDBG) log("overall state is CONNECTED");
                        return DctConstants.State.CONNECTED;
                    case CONNECTING:
                        isConnecting = true;
                        isFailed = false;
                        break;
                    case IDLE:
                    case RETRYING:
                        isFailed = false;
                        break;
                    default:
                        isAnyEnabled = true;
                        break;
                }
            }
        }

        if (!isAnyEnabled) { // Nothing enabled. return IDLE.
            if (VDBG) log( "overall state is IDLE");
            return DctConstants.State.IDLE;
        }

        if (isConnecting) {
            if (VDBG) log( "overall state is CONNECTING");
            return DctConstants.State.CONNECTING;
        } else if (!isFailed) {
            if (VDBG) log( "overall state is IDLE");
            return DctConstants.State.IDLE;
        } else {
            if (VDBG) log( "overall state is FAILED");
            return DctConstants.State.FAILED;
        }
    }

    //****** Called from ServiceStateTracker
    /**
     * Invoked when ServiceStateTracker observes a transition from GPRS
     * attach to detach.
     */
    private void onDataConnectionDetached() {
        /*
         * We presently believe it is unnecessary to tear down the PDP context
         * when GPRS detaches, but we should stop the network polling.
         */
        if (DBG) log ("onDataConnectionDetached: stop polling and notify detached");
        stopNetStatPoll();
        stopDataStallAlarm();
        mPhone.notifyAllActiveDataConnections();
        mAttached.set(false);
    }

    private void onDataConnectionAttached() {
        if (DBG) log("onDataConnectionAttached");
        mAttached.set(true);
        if (getOverallState() == DctConstants.State.CONNECTED) {
            if (DBG) log("onDataConnectionAttached: start polling notify attached");
            startNetStatPoll();
            startDataStallAlarm(DATA_STALL_NOT_SUSPECTED);
            mPhone.notifyAllActiveDataConnections();
        }
        if (mAutoAttachOnCreationConfig) {
            mAutoAttachEnabled.set(true);
        }
        setupDataOnAllConnectableApns(Phone.REASON_DATA_ATTACHED, RetryFailures.ALWAYS);
    }

    /**
     * Check if it is allowed to make a data connection (without checking APN context specific
     * conditions).
     *
     * @param dataConnectionReasons Data connection allowed or disallowed reasons as the output
     *                              param. It's okay to pass null here and no reasons will be
     *                              provided.
     * @return True if data connection is allowed, otherwise false.
     */
    public boolean isDataAllowed(DataConnectionReasons dataConnectionReasons) {
        return isDataAllowed(null, REQUEST_TYPE_NORMAL, dataConnectionReasons);
    }

    /**
     * Check if it is allowed to make a data connection for a given APN type.
     *
     * @param apnContext APN context. If passing null, then will only check general but not APN
     *                   specific conditions (e.g. APN state, metered/unmetered APN).
     * @param requestType Setup data request type.
     * @param dataConnectionReasons Data connection allowed or disallowed reasons as the output
     *                              param. It's okay to pass null here and no reasons will be
     *                              provided.
     * @return True if data connection is allowed, otherwise false.
     */
    public boolean isDataAllowed(ApnContext apnContext, @RequestNetworkType int requestType,
                                 DataConnectionReasons dataConnectionReasons) {
        // Step 1: Get all environment conditions.
        // Step 2: Special handling for emergency APN.
        // Step 3. Build disallowed reasons.
        // Step 4: Determine if data should be allowed in some special conditions.

        DataConnectionReasons reasons = new DataConnectionReasons();

        // Step 1: Get all environment conditions.
        final boolean internalDataEnabled = mDataEnabledSettings.isInternalDataEnabled();
        boolean attachedState = mAttached.get();
        boolean desiredPowerState = mPhone.getServiceStateTracker().getDesiredPowerState();
        boolean radioStateFromCarrier = mPhone.getServiceStateTracker().getPowerStateFromCarrier();
        // TODO: Remove this hack added by ag/641832.
        int dataRat = getDataRat();
        if (dataRat == ServiceState.RIL_RADIO_TECHNOLOGY_IWLAN) {
            desiredPowerState = true;
            radioStateFromCarrier = true;
        }

        boolean recordsLoaded = mIccRecords.get() != null && mIccRecords.get().getRecordsLoaded();

        boolean defaultDataSelected = SubscriptionManager.isValidSubscriptionId(
                SubscriptionManager.getDefaultDataSubscriptionId());

        boolean isMeteredApnType = apnContext == null
                || ApnSettingUtils.isMeteredApnType(ApnSetting.getApnTypesBitmaskFromString(
                        apnContext.getApnType()) , mPhone);

        PhoneConstants.State phoneState = PhoneConstants.State.IDLE;
        // Note this is explicitly not using mPhone.getState.  See b/19090488.
        // mPhone.getState reports the merge of CS and PS (volte) voice call state
        // but we only care about CS calls here for data/voice concurrency issues.
        // Calling getCallTracker currently gives you just the CS side where the
        // ImsCallTracker is held internally where applicable.
        // This should be redesigned to ask explicitly what we want:
        // voiceCallStateAllowDataCall, or dataCallAllowed or something similar.
        if (mPhone.getCallTracker() != null) {
            phoneState = mPhone.getCallTracker().getState();
        }

        // Step 2: Special handling for emergency APN.
        if (apnContext != null
                && apnContext.getApnType().equals(PhoneConstants.APN_TYPE_EMERGENCY)
                && apnContext.isConnectable()) {
            // If this is an emergency APN, as long as the APN is connectable, we
            // should allow it.
            if (dataConnectionReasons != null) {
                dataConnectionReasons.add(DataAllowedReasonType.EMERGENCY_APN);
            }
            // Bail out without further checks.
            return true;
        }

        // Step 3. Build disallowed reasons.
        if (apnContext != null && !apnContext.isConnectable()) {
            reasons.add(DataDisallowedReasonType.APN_NOT_CONNECTABLE);
        }

        // In legacy mode, if RAT is IWLAN then don't allow default/IA PDP at all.
        // Rest of APN types can be evaluated for remaining conditions.
        if ((apnContext != null && (apnContext.getApnType().equals(PhoneConstants.APN_TYPE_DEFAULT)
                || apnContext.getApnType().equals(PhoneConstants.APN_TYPE_IA)))
                && mPhone.getTransportManager().isInLegacyMode()
                && dataRat == ServiceState.RIL_RADIO_TECHNOLOGY_IWLAN) {
            reasons.add(DataDisallowedReasonType.ON_IWLAN);
        }

        if (shouldRestrictDataForEcbm() || mPhone.isInEmergencyCall()) {
            reasons.add(DataDisallowedReasonType.IN_ECBM);
        }

        if (!attachedState && !shouldAutoAttach() && requestType != REQUEST_TYPE_HANDOVER) {
            reasons.add(DataDisallowedReasonType.NOT_ATTACHED);
        }
        if (!recordsLoaded) {
            reasons.add(DataDisallowedReasonType.RECORD_NOT_LOADED);
        }
        if (phoneState != PhoneConstants.State.IDLE
                && !mPhone.getServiceStateTracker().isConcurrentVoiceAndDataAllowed()) {
            reasons.add(DataDisallowedReasonType.INVALID_PHONE_STATE);
            reasons.add(DataDisallowedReasonType.CONCURRENT_VOICE_DATA_NOT_ALLOWED);
        }
        if (!internalDataEnabled) {
            reasons.add(DataDisallowedReasonType.INTERNAL_DATA_DISABLED);
        }
        if (!defaultDataSelected) {
            reasons.add(DataDisallowedReasonType.DEFAULT_DATA_UNSELECTED);
        }
        if (mPhone.getServiceState().getDataRoaming() && !getDataRoamingEnabled()) {
            reasons.add(DataDisallowedReasonType.ROAMING_DISABLED);
        }
        if (mIsPsRestricted) {
            reasons.add(DataDisallowedReasonType.PS_RESTRICTED);
        }
        if (!desiredPowerState) {
            reasons.add(DataDisallowedReasonType.UNDESIRED_POWER_STATE);
        }
        if (!radioStateFromCarrier) {
            reasons.add(DataDisallowedReasonType.RADIO_DISABLED_BY_CARRIER);
        }

        if (apnContext != null) {
            // If the transport has been already switched to the other transport, we should not
            // allow the data setup. The only exception is the handover case, where we setup
            // handover data connection before switching the transport.
            if (mTransportType != mPhone.getTransportManager().getCurrentTransport(
                    apnContext.getApnTypeBitmask()) && requestType != REQUEST_TYPE_HANDOVER) {
                reasons.add(DataDisallowedReasonType.ON_OTHER_TRANSPORT);
            }
        }

        boolean isDataEnabled = apnContext == null ? mDataEnabledSettings.isDataEnabled()
                : mDataEnabledSettings.isDataEnabled(apnContext.getApnTypeBitmask());

        if (!isDataEnabled) {
            reasons.add(DataDisallowedReasonType.DATA_DISABLED);
        }

        // If there are hard disallowed reasons, we should not allow data connection no matter what.
        if (reasons.containsHardDisallowedReasons()) {
            if (dataConnectionReasons != null) {
                dataConnectionReasons.copyFrom(reasons);
            }
            return false;
        }

        // Step 4: Determine if data should be allowed in some special conditions.

        // At this point, if data is not allowed, it must be because of the soft reasons. We
        // should start to check some special conditions that data will be allowed.
        if (!reasons.allowed()) {
            // Check if the transport is WLAN ie wifi (for AP-assisted mode devices)
            if (mTransportType == AccessNetworkConstants.TRANSPORT_TYPE_WLAN) {
                reasons.add(DataAllowedReasonType.UNMETERED_APN);
            // Or if the data is on cellular, and the APN type is determined unmetered by the
            // configuration.
            } else if (mTransportType == AccessNetworkConstants.TRANSPORT_TYPE_WWAN
                    && !isMeteredApnType) {
                reasons.add(DataAllowedReasonType.UNMETERED_APN);
            }

            // If the request is restricted and there are only soft disallowed reasons (e.g. data
            // disabled, data roaming disabled) existing, we should allow the data.
            if (apnContext != null
                    && apnContext.hasRestrictedRequests(true)
                    && !reasons.allowed()) {
                reasons.add(DataAllowedReasonType.RESTRICTED_REQUEST);
            }
        } else {
            // If there is no disallowed reasons, then we should allow the data request with
            // normal reason.
            reasons.add(DataAllowedReasonType.NORMAL);
        }

        if (dataConnectionReasons != null) {
            dataConnectionReasons.copyFrom(reasons);
        }

        return reasons.allowed();
    }

    // arg for setupDataOnAllConnectableApns
    protected enum RetryFailures {
        // retry failed networks always (the old default)
        ALWAYS,
        // retry only when a substantial change has occurred.  Either:
        // 1) we were restricted by voice/data concurrency and aren't anymore
        // 2) our apn list has change
        ONLY_ON_CHANGE
    };

    protected void setupDataOnAllConnectableApns(String reason, RetryFailures retryFailures) {
        if (VDBG) log("setupDataOnAllConnectableApns: " + reason);

        if (DBG && !VDBG) {
            StringBuilder sb = new StringBuilder(120);
            for (ApnContext apnContext : mPrioritySortedApnContexts) {
                sb.append(apnContext.getApnType());
                sb.append(":[state=");
                sb.append(apnContext.getState());
                sb.append(",enabled=");
                sb.append(apnContext.isEnabled());
                sb.append("] ");
            }
            log("setupDataOnAllConnectableApns: " + reason + " " + sb);
        }

        for (ApnContext apnContext : mPrioritySortedApnContexts) {
            setupDataOnConnectableApn(apnContext, reason, retryFailures);
        }
    }

    private void setupDataOnConnectableApn(ApnContext apnContext, String reason,
            RetryFailures retryFailures) {
        if (VDBG) log("setupDataOnAllConnectableApns: apnContext " + apnContext);

        if (apnContext.getState() == DctConstants.State.FAILED
                || apnContext.getState() == DctConstants.State.RETRYING) {
            if (retryFailures == RetryFailures.ALWAYS) {
                apnContext.releaseDataConnection(reason);
            } else if (!apnContext.isConcurrentVoiceAndDataAllowed()
                    && mPhone.getServiceStateTracker().isConcurrentVoiceAndDataAllowed()) {
                // RetryFailures.ONLY_ON_CHANGE - check if voice concurrency has changed
                apnContext.releaseDataConnection(reason);
            }
        }
        if (apnContext.isConnectable()) {
            log("isConnectable() call trySetupData");
            apnContext.setReason(reason);
            trySetupData(apnContext, REQUEST_TYPE_NORMAL);
        }
    }

    private boolean shouldRestrictDataForEcbm() {
        boolean isInEcm = mPhone.isInEcm();
        boolean isInImsEcm = mPhone.getImsPhone() != null && mPhone.getImsPhone().isInImsEcm();
        log("shouldRestrictDataForEcbm: isInEcm=" + isInEcm + " isInImsEcm=" + isInImsEcm);
        return isInEcm && !isInImsEcm;
    }

    private boolean trySetupData(ApnContext apnContext, @RequestNetworkType int requestType) {

        if (mPhone.getSimulatedRadioControl() != null) {
            // Assume data is connected on the simulator
            // FIXME  this can be improved
            apnContext.setState(DctConstants.State.CONNECTED);
            mPhone.notifyDataConnection(apnContext.getApnType());

            log("trySetupData: X We're on the simulator; assuming connected retValue=true");
            return true;
        }

        DataConnectionReasons dataConnectionReasons = new DataConnectionReasons();
        boolean isDataAllowed = isDataAllowed(apnContext, requestType, dataConnectionReasons);
        String logStr = "trySetupData for APN type " + apnContext.getApnType() + ", reason: "
                + apnContext.getReason() + ", requestType=" + requestTypeToString(requestType)
                + ". " + dataConnectionReasons.toString();
        if (DBG) log(logStr);
        apnContext.requestLog(logStr);
        if (isDataAllowed) {
            if (apnContext.getState() == DctConstants.State.FAILED) {
                String str = "trySetupData: make a FAILED ApnContext IDLE so its reusable";
                if (DBG) log(str);
                apnContext.requestLog(str);
                apnContext.setState(DctConstants.State.IDLE);
            }
            int radioTech = getDataRat();
            if (radioTech == ServiceState.RIL_RADIO_TECHNOLOGY_UNKNOWN && mPhone.getServiceState()
                    .getState() == ServiceState.STATE_IN_SERVICE) {
                radioTech = getVoiceRat();
            }
            log("service state=" + mPhone.getServiceState());
            apnContext.setConcurrentVoiceAndDataAllowed(mPhone.getServiceStateTracker()
                    .isConcurrentVoiceAndDataAllowed());
            if (apnContext.getState() == DctConstants.State.IDLE) {
                ArrayList<ApnSetting> waitingApns =
                        buildWaitingApns(apnContext.getApnType(), radioTech);
                if (waitingApns.isEmpty()) {
                    ApnSetting apn = apnContext != null ? apnContext.getApnSetting() : null;
                    mPhone.notifyDataConnectionFailed(apnContext.getApnType(),
                            apn != null ? apn.getApnName() : null,
                            DataFailCause.MISSING_UNKNOWN_APN);
                    String str = "trySetupData: X No APN found retValue=false";
                    if (DBG) log(str);
                    apnContext.requestLog(str);
                    return false;
                } else {
                    apnContext.setWaitingApns(waitingApns);
                    if (DBG) {
                        log ("trySetupData: Create from mAllApnSettings : "
                                    + apnListToString(mAllApnSettings));
                    }
                }
            }

            boolean retValue = setupData(apnContext, radioTech, requestType);

            if (DBG) log("trySetupData: X retValue=" + retValue);
            return retValue;
        } else {
            StringBuilder str = new StringBuilder();

            str.append("trySetupData failed. apnContext = [type=" + apnContext.getApnType()
                    + ", mState=" + apnContext.getState() + ", apnEnabled="
                    + apnContext.isEnabled() + ", mDependencyMet="
                    + apnContext.isDependencyMet() + "] ");

            if (!mDataEnabledSettings.isDataEnabled()) {
                str.append("isDataEnabled() = false. " + mDataEnabledSettings);
            }

            // If this is a data retry, we should set the APN state to FAILED so it won't stay
            // in RETRYING forever.
            if (apnContext.getState() == DctConstants.State.RETRYING) {
                apnContext.setState(DctConstants.State.FAILED);
                str.append(" Stop retrying.");
            }

            if (DBG) log(str.toString());
            apnContext.requestLog(str.toString());
            return false;
        }
    }

    /**
     * Clean up all data connections. Note this is just detach the APN context from the data
     * connection. After all APN contexts are detached from the data connection, the data
     * connection will be torn down.
     *
     * @param reason Reason for the clean up.
     */
    public void cleanUpAllConnections(String reason) {
        log("cleanUpAllConnections");
        Message msg = obtainMessage(DctConstants.EVENT_CLEAN_UP_ALL_CONNECTIONS);
        msg.obj = reason;
        sendMessage(msg);
    }

    /**
     * Clean up all data connections by detaching the APN contexts from the data connections, which
     * eventually tearing down all data connections after all APN contexts are detached from the
     * data connections.
     *
     * @param detach {@code true} if detaching APN context from the underlying data connection (when
     * no other APN context is attached to the data connection, the data connection will be torn
     * down.) {@code false} to only reset the data connection's state machine.
     *
     * @param reason reason for the clean up.
     * @return boolean - true if we did cleanup any connections, false if they
     *                   were already all disconnected.
     */
    private boolean cleanUpAllConnectionsInternal(boolean detach, String reason) {
        if (DBG) log("cleanUpAllConnectionsInternal: detach=" + detach + " reason=" + reason);
        boolean didDisconnect = false;
        boolean disableMeteredOnly = false;

        // reasons that only metered apn will be torn down
        if (!TextUtils.isEmpty(reason)) {
            disableMeteredOnly = reason.equals(Phone.REASON_DATA_SPECIFIC_DISABLED) ||
                    reason.equals(Phone.REASON_ROAMING_ON) ||
                    reason.equals(Phone.REASON_CARRIER_ACTION_DISABLE_METERED_APN);
        }

        for (ApnContext apnContext : mApnContexts.values()) {
            // Exclude the IMS APN from single data connection case.
            if (reason.equals(Phone.REASON_SINGLE_PDN_ARBITRATION)
                    && apnContext.getApnType().equals(PhoneConstants.APN_TYPE_IMS)) {
                continue;
            }

            if (shouldCleanUpConnection(apnContext, disableMeteredOnly)) {
                // TODO - only do cleanup if not disconnected
                if (apnContext.isDisconnected() == false) didDisconnect = true;
                apnContext.setReason(reason);
                cleanUpConnectionInternal(detach, RELEASE_TYPE_DETACH, apnContext);
            } else if (DBG) {
                log("cleanUpAllConnectionsInternal: APN type " + apnContext.getApnType()
                        + " shouldn't be cleaned up.");
            }
        }

        stopNetStatPoll();
        stopDataStallAlarm();

        // TODO: Do we need mRequestedApnType?
        mRequestedApnType = ApnSetting.TYPE_DEFAULT;

        log("cleanUpAllConnectionsInternal: mDisconnectPendingCount = "
                + mDisconnectPendingCount);
        if (detach && mDisconnectPendingCount == 0) {
            notifyAllDataDisconnected();
        }

        return didDisconnect;
    }

    boolean shouldCleanUpConnection(ApnContext apnContext, boolean disableMeteredOnly) {
        if (apnContext == null) return false;

        // If meteredOnly is false, clean up all connections.
        if (!disableMeteredOnly) return true;

        // If meteredOnly is true, and apnSetting is null or it's un-metered, no need to clean up.
        ApnSetting apnSetting = apnContext.getApnSetting();
        if (apnSetting == null || !ApnSettingUtils.isMetered(apnSetting, mPhone)) return false;

        boolean isRoaming = mPhone.getServiceState().getDataRoaming();
        boolean isDataRoamingDisabled = !getDataRoamingEnabled();
        boolean isDataDisabled = !mDataEnabledSettings.isDataEnabled(
                apnSetting.getApnTypeBitmask());

        // Should clean up if its data is disabled, or data roaming is disabled while roaming.
        return isDataDisabled || (isRoaming && isDataRoamingDisabled);
    }

    /**
     * Detach the APN context from the associated data connection. This data connection might be
     * torn down if no other APN context is attached to it.
     *
     * @param apnContext The APN context to be detached
     */
    void cleanUpConnection(ApnContext apnContext) {
        if (DBG) log("cleanUpConnection: apnContext=" + apnContext);
        Message msg = obtainMessage(DctConstants.EVENT_CLEAN_UP_CONNECTION);
        msg.arg2 = 0;
        msg.obj = apnContext;
        sendMessage(msg);
    }

    /**
     * Detach the APN context from the associated data connection. This data connection will be
     * torn down if no other APN context is attached to it.
     *
     * @param detach {@code true} if detaching APN context from the underlying data connection (when
     * no other APN context is attached to the data connection, the data connection will be torn
     * down.) {@code false} to only reset the data connection's state machine.
     * @param releaseType Data release type.
     * @param apnContext The APN context to be detached.
     */
    private void cleanUpConnectionInternal(boolean detach, @ReleaseNetworkType int releaseType,
                                           ApnContext apnContext) {
        if (apnContext == null) {
            if (DBG) log("cleanUpConnectionInternal: apn context is null");
            return;
        }

        DataConnection dataConnection = apnContext.getDataConnection();
        String str = "cleanUpConnectionInternal: detach=" + detach + " reason="
                + apnContext.getReason();
        if (VDBG) log(str + " apnContext=" + apnContext);
        apnContext.requestLog(str);
        if (detach) {
            if (apnContext.isDisconnected()) {
                // The request is detach and but ApnContext is not connected.
                // If apnContext is not enabled anymore, break the linkage to the data connection.
                apnContext.releaseDataConnection("");
            } else {
                // Connection is still there. Try to clean up.
                if (dataConnection != null) {
                    if (apnContext.getState() != DctConstants.State.DISCONNECTING) {
                        boolean disconnectAll = false;
                        if (PhoneConstants.APN_TYPE_DUN.equals(apnContext.getApnType())
                                && ServiceState.isCdma(getDataRat())) {
                            if (DBG) {
                                log("cleanUpConnectionInternal: disconnectAll DUN connection");
                            }
                            // For CDMA DUN, we need to tear it down immediately. A new data
                            // connection will be reestablished with correct profile id.
                            disconnectAll = true;
                        }
                        final int generation = apnContext.getConnectionGeneration();
                        str = "cleanUpConnectionInternal: tearing down"
                                + (disconnectAll ? " all" : "") + " using gen#" + generation;
                        if (DBG) log(str + "apnContext=" + apnContext);
                        apnContext.requestLog(str);
                        Pair<ApnContext, Integer> pair = new Pair<>(apnContext, generation);
                        Message msg = obtainMessage(DctConstants.EVENT_DISCONNECT_DONE, pair);

                        if (disconnectAll || releaseType == RELEASE_TYPE_HANDOVER) {
                            dataConnection.tearDownAll(apnContext.getReason(), releaseType, msg);
                        } else {
                            dataConnection.tearDown(apnContext, apnContext.getReason(), msg);
                        }

                        apnContext.setState(DctConstants.State.DISCONNECTING);
                        mDisconnectPendingCount++;
                    }
                } else {
                    // apn is connected but no reference to the data connection.
                    // Should not be happen, but reset the state in case.
                    apnContext.setState(DctConstants.State.IDLE);
                    apnContext.requestLog("cleanUpConnectionInternal: connected, bug no dc");
                    mPhone.notifyDataConnection(apnContext.getApnType());
                }
            }
        } else {
            // force clean up the data connection.
            if (dataConnection != null) dataConnection.reset();
            apnContext.setState(DctConstants.State.IDLE);
            mPhone.notifyDataConnection(apnContext.getApnType());
            apnContext.setDataConnection(null);
        }

        // Make sure reconnection alarm is cleaned up if there is no ApnContext
        // associated to the connection.
        if (dataConnection != null) {
            cancelReconnect(apnContext);
        }
        str = "cleanUpConnectionInternal: X detach=" + detach + " reason="
                + apnContext.getReason();
        if (DBG) log(str + " apnContext=" + apnContext + " dc=" + apnContext.getDataConnection());
    }

    /**
     * Fetch the DUN apns
     * @return a list of DUN ApnSetting objects
     */
    @VisibleForTesting
    public @NonNull ArrayList<ApnSetting> fetchDunApns() {
        int bearer = getDataRat();
        ArrayList<ApnSetting> dunCandidates = new ArrayList<ApnSetting>();
        ArrayList<ApnSetting> retDunSettings = new ArrayList<ApnSetting>();

        // Places to look for tether APN in order: TETHER_DUN_APN setting (to be deprecated soon),
        // APN database
        String apnData = Settings.Global.getString(mResolver, Settings.Global.TETHER_DUN_APN);
        if (!TextUtils.isEmpty(apnData)) {
            dunCandidates.addAll(ApnSetting.arrayFromString(apnData));
            if (VDBG) log("fetchDunApns: dunCandidates from Setting: " + dunCandidates);
        }

        if (dunCandidates.isEmpty()) {
            if (!ArrayUtils.isEmpty(mAllApnSettings)) {
                for (ApnSetting apn : mAllApnSettings) {
                    if (apn.canHandleType(ApnSetting.TYPE_DUN)) {
                        dunCandidates.add(apn);
                    }
                }
                if (VDBG) log("fetchDunApns: dunCandidates from database: " + dunCandidates);
            }
        }

        for (ApnSetting dunSetting : dunCandidates) {
            if (!dunSetting.canSupportNetworkType(
                    ServiceState.rilRadioTechnologyToNetworkType(bearer))) {
                continue;
            }
            retDunSettings.add(dunSetting);
        }

        if (VDBG) log("fetchDunApns: dunSettings=" + retDunSettings);
        return retDunSettings;
    }

    private int getPreferredApnSetId() {
        Cursor c = mPhone.getContext().getContentResolver()
                .query(Uri.withAppendedPath(Telephony.Carriers.CONTENT_URI,
                    "preferapnset/subId/" + mPhone.getSubId()),
                        new String[] {Telephony.Carriers.APN_SET_ID}, null, null, null);
        if (c == null) {
            loge("getPreferredApnSetId: cursor is null");
            return Telephony.Carriers.NO_APN_SET_ID;
        }

        int setId;
        if (c.getCount() < 1) {
            loge("getPreferredApnSetId: no APNs found");
            setId = Telephony.Carriers.NO_APN_SET_ID;
        } else {
            c.moveToFirst();
            setId = c.getInt(0 /* index of Telephony.Carriers.APN_SET_ID */);
        }

        if (!c.isClosed()) {
            c.close();
        }
        return setId;
    }

    public boolean hasMatchedTetherApnSetting() {
        ArrayList<ApnSetting> matches = fetchDunApns();
        log("hasMatchedTetherApnSetting: APNs=" + matches);
        return matches.size() > 0;
    }

    /**
     * @return the {@link DataConnection} with the given context id {@code cid}.
     */
    public DataConnection getDataConnectionByContextId(int cid) {
        return mDcc.getActiveDcByCid(cid);
    }

    /**
     * @return the {@link DataConnection} with the given APN context. Null if no data connection
     * is found.
     */
    public @Nullable DataConnection getDataConnectionByApnType(String apnType) {
        // TODO: Clean up all APN type in string usage
        ApnContext apnContext = mApnContexts.get(apnType);
        if (apnContext != null) {
            return apnContext.getDataConnection();
        }
        return null;
    }

    boolean isPermanentFailure(@DataFailureCause int dcFailCause) {
        return (DataFailCause.isPermanentFailure(mPhone.getContext(), dcFailCause,
                mPhone.getSubId())
                && (mAttached.get() == false || dcFailCause != DataFailCause.SIGNAL_LOST));
    }

    private DataConnection findFreeDataConnection() {
        for (DataConnection dataConnection : mDataConnections.values()) {
            boolean inUse = false;
            for (ApnContext apnContext : mApnContexts.values()) {
                if (apnContext.getDataConnection() == dataConnection) {
                    inUse = true;
                    break;
                }
            }
            if (!inUse) {
                if (DBG) {
                    log("findFreeDataConnection: found free DataConnection=" + dataConnection);
                }
                return dataConnection;
            }
        }
        log("findFreeDataConnection: NO free DataConnection");
        return null;
    }

    /**
     * Setup a data connection based on given APN type.
     *
     * @param apnContext APN context
     * @param radioTech RAT of the data connection
     * @param requestType Data request type
     * @return True if successful, otherwise false.
     */
    private boolean setupData(ApnContext apnContext, int radioTech,
                              @RequestNetworkType int requestType) {
        if (DBG) {
            log("setupData: apnContext=" + apnContext + ", requestType="
                    + requestTypeToString(requestType));
        }
        apnContext.requestLog("setupData. requestType=" + requestTypeToString(requestType));
        ApnSetting apnSetting;
        DataConnection dataConnection = null;

        apnSetting = apnContext.getNextApnSetting();

        if (apnSetting == null) {
            if (DBG) log("setupData: return for no apn found!");
            return false;
        }

        // profile id is only meaningful when the profile is persistent on the modem.
        int profileId = DATA_PROFILE_INVALID;
        if (apnSetting.isPersistent()) {
            profileId = apnSetting.getProfileId();
            if (profileId == DATA_PROFILE_DEFAULT) {
                profileId = getApnProfileID(apnContext.getApnType());
            }
        }

        // On CDMA, if we're explicitly asking for DUN, we need have
        // a dun-profiled connection so we can't share an existing one
        // On GSM/LTE we can share existing apn connections provided they support
        // this type.
        if (!apnContext.getApnType().equals(PhoneConstants.APN_TYPE_DUN)
                || ServiceState.isGsm(getDataRat())) {
            dataConnection = checkForCompatibleDataConnection(apnContext);
            if (dataConnection != null) {
                // Get the apn setting used by the data connection
                ApnSetting dataConnectionApnSetting = dataConnection.getApnSetting();
                if (dataConnectionApnSetting != null) {
                    // Setting is good, so use it.
                    apnSetting = dataConnectionApnSetting;
                }
            }
        }
        if (dataConnection == null) {
            if (isOnlySingleDcAllowed(radioTech)) {
                if (isHigherPriorityApnContextActive(apnContext)) {
                    if (DBG) {
                        log("setupData: Higher priority ApnContext active.  Ignoring call");
                    }
                    return false;
                }

                // Should not start cleanUp if the setupData is for IMS APN
                // or retry of same APN(State==RETRYING).
                if (!apnContext.getApnType().equals(PhoneConstants.APN_TYPE_IMS)
                        && (apnContext.getState() != DctConstants.State.RETRYING)) {
                    // Only lower priority calls left.  Disconnect them all in this single PDP case
                    // so that we can bring up the requested higher priority call (once we receive
                    // response for deactivate request for the calls we are about to disconnect
                    if (cleanUpAllConnectionsInternal(true, Phone.REASON_SINGLE_PDN_ARBITRATION)) {
                        // If any call actually requested to be disconnected, means we can't
                        // bring up this connection yet as we need to wait for those data calls
                        // to be disconnected.
                        if (DBG) log("setupData: Some calls are disconnecting first."
                                + " Wait and retry");
                        return false;
                    }
                }

                // No other calls are active, so proceed
                if (DBG) log("setupData: Single pdp. Continue setting up data call.");
            }

            dataConnection = findFreeDataConnection();

            if (dataConnection == null) {
                dataConnection = createDataConnection();
            }

            if (dataConnection == null) {
                if (DBG) log("setupData: No free DataConnection and couldn't create one, WEIRD");
                return false;
            }
        }
        final int generation = apnContext.incAndGetConnectionGeneration();
        if (DBG) {
            log("setupData: dc=" + dataConnection + " apnSetting=" + apnSetting + " gen#="
                    + generation);
        }

        apnContext.setDataConnection(dataConnection);
        apnContext.setApnSetting(apnSetting);
        apnContext.setState(DctConstants.State.CONNECTING);
        mPhone.notifyDataConnection(apnContext.getApnType());

        Message msg = obtainMessage();
        msg.what = DctConstants.EVENT_DATA_SETUP_COMPLETE;
        msg.obj = new Pair<ApnContext, Integer>(apnContext, generation);
        dataConnection.bringUp(apnContext, profileId, radioTech, msg, generation, requestType,
                mPhone.getSubId());

        if (DBG) log("setupData: initing!");
        return true;
    }

    protected void setInitialAttachApn() {
        ApnSetting iaApnSetting = null;
        ApnSetting defaultApnSetting = null;
        ApnSetting firstNonEmergencyApnSetting = null;

        log("setInitialApn: E mPreferredApn=" + mPreferredApn);

        if (mPreferredApn != null && mPreferredApn.canHandleType(ApnSetting.TYPE_IA)) {
              iaApnSetting = mPreferredApn;
        } else if (!mAllApnSettings.isEmpty()) {
            // Search for Initial APN setting and the first apn that can handle default
            for (ApnSetting apn : mAllApnSettings) {
                if (firstNonEmergencyApnSetting == null
                        && !apn.isEmergencyApn()) {
                    firstNonEmergencyApnSetting = apn;
                    log("setInitialApn: firstNonEmergencyApnSetting="
                            + firstNonEmergencyApnSetting);
                }
                if (apn.canHandleType(ApnSetting.TYPE_IA)) {
                    // The Initial Attach APN is highest priority so use it if there is one
                    log("setInitialApn: iaApnSetting=" + apn);
                    iaApnSetting = apn;
                    break;
                } else if ((defaultApnSetting == null)
                        && (apn.canHandleType(ApnSetting.TYPE_DEFAULT))) {
                    // Use the first default apn if no better choice
                    log("setInitialApn: defaultApnSetting=" + apn);
                    defaultApnSetting = apn;
                }
            }
        }

        if ((iaApnSetting == null) && (defaultApnSetting == null) &&
                !allowInitialAttachForOperator()) {
            log("Abort Initial attach");
            return;
        }

        // The priority of apn candidates from highest to lowest is:
        //   1) APN_TYPE_IA (Initial Attach)
        //   2) mPreferredApn, i.e. the current preferred apn
        //   3) The first apn that than handle APN_TYPE_DEFAULT
        //   4) The first APN we can find.

        ApnSetting initialAttachApnSetting = null;
        if (iaApnSetting != null) {
            if (DBG) log("setInitialAttachApn: using iaApnSetting");
            initialAttachApnSetting = iaApnSetting;
        } else if (mPreferredApn != null) {
            if (DBG) log("setInitialAttachApn: using mPreferredApn");
            initialAttachApnSetting = mPreferredApn;
        } else if (defaultApnSetting != null) {
            if (DBG) log("setInitialAttachApn: using defaultApnSetting");
            initialAttachApnSetting = defaultApnSetting;
        } else if (firstNonEmergencyApnSetting != null) {
            if (DBG) log("setInitialAttachApn: using firstNonEmergencyApnSetting");
            initialAttachApnSetting = firstNonEmergencyApnSetting;
        }

        if (initialAttachApnSetting == null) {
            if (DBG) log("setInitialAttachApn: X There in no available apn");
        } else {
            if (DBG) log("setInitialAttachApn: X selected Apn=" + initialAttachApnSetting);

            mDataServiceManager.setInitialAttachApn(createDataProfile(initialAttachApnSetting,
                            initialAttachApnSetting.equals(getPreferredApn())),
                    mPhone.getServiceState().getDataRoamingFromRegistration(), null);
        }
    }

    protected boolean allowInitialAttachForOperator() {
        return true;
    }

    /**
     * Handles changes to the APN database.
     */
    private void onApnChanged() {
        DctConstants.State overallState = getOverallState();
        boolean isDisconnected = (overallState == DctConstants.State.IDLE ||
                overallState == DctConstants.State.FAILED);

        if (mPhone instanceof GsmCdmaPhone) {
            // The "current" may no longer be valid.  MMS depends on this to send properly. TBD
            ((GsmCdmaPhone)mPhone).updateCurrentCarrierInProvider();
        }

        // TODO: It'd be nice to only do this if the changed entrie(s)
        // match the current operator.
        if (DBG) log("onApnChanged: createAllApnList and cleanUpAllConnections");
        createAllApnList();
        setDataProfilesAsNeeded();
        setInitialAttachApn();
        cleanUpConnectionsOnUpdatedApns(!isDisconnected, Phone.REASON_APN_CHANGED);

        // FIXME: See bug 17426028 maybe no conditional is needed.
        if (mPhone.getSubId() == SubscriptionManager.getDefaultDataSubscriptionId()) {
            setupDataOnAllConnectableApns(Phone.REASON_APN_CHANGED, RetryFailures.ALWAYS);
        }
    }

    /**
     * "Active" here means ApnContext isEnabled() and not in FAILED state
     * @param apnContext to compare with
     * @return true if higher priority active apn found
     */
    private boolean isHigherPriorityApnContextActive(ApnContext apnContext) {
        if (apnContext.getApnType().equals(PhoneConstants.APN_TYPE_IMS)) {
            return false;
        }

        for (ApnContext otherContext : mPrioritySortedApnContexts) {
            if (otherContext.getApnType().equals(PhoneConstants.APN_TYPE_IMS)) {
                continue;
            }
            if (apnContext.getApnType().equalsIgnoreCase(otherContext.getApnType())) return false;
            if (otherContext.isEnabled() && otherContext.getState() != DctConstants.State.FAILED) {
                return true;
            }
        }
        return false;
    }

    /**
     * Reports if we support multiple connections or not.
     * This is a combination of factors, based on carrier and RAT.
     * @param rilRadioTech the RIL Radio Tech currently in use
     * @return true if only single DataConnection is allowed
     */
    private boolean isOnlySingleDcAllowed(int rilRadioTech) {
        // Default single dc rats with no knowledge of carrier
        int[] singleDcRats = null;
        // get the carrier specific value, if it exists, from CarrierConfigManager.
        // generally configManager and bundle should not be null, but if they are it should be okay
        // to leave singleDcRats null as well
        CarrierConfigManager configManager = (CarrierConfigManager)
                mPhone.getContext().getSystemService(Context.CARRIER_CONFIG_SERVICE);
        if (configManager != null) {
            PersistableBundle bundle = configManager.getConfigForSubId(mPhone.getSubId());
            if (bundle != null) {
                singleDcRats = bundle.getIntArray(
                        CarrierConfigManager.KEY_ONLY_SINGLE_DC_ALLOWED_INT_ARRAY);
            }
        }
        boolean onlySingleDcAllowed = false;
        if (TelephonyUtils.IS_DEBUGGABLE
                && SystemProperties.getBoolean("persist.telephony.test.singleDc", false)) {
            onlySingleDcAllowed = true;
        }
        if (singleDcRats != null) {
            for (int i=0; i < singleDcRats.length && onlySingleDcAllowed == false; i++) {
                if (rilRadioTech == singleDcRats[i]) onlySingleDcAllowed = true;
            }
        }

        if (DBG) log("isOnlySingleDcAllowed(" + rilRadioTech + "): " + onlySingleDcAllowed);
        return onlySingleDcAllowed;
    }

    void sendRestartRadio() {
        if (DBG)log("sendRestartRadio:");
        Message msg = obtainMessage(DctConstants.EVENT_RESTART_RADIO);
        sendMessage(msg);
    }

    private void restartRadio() {
        if (DBG) log("restartRadio: ************TURN OFF RADIO**************");
        cleanUpAllConnectionsInternal(true, Phone.REASON_RADIO_TURNED_OFF);
        mPhone.getServiceStateTracker().powerOffRadioSafely();
        /* Note: no need to call setRadioPower(true).  Assuming the desired
         * radio power state is still ON (as tracked by ServiceStateTracker),
         * ServiceStateTracker will call setRadioPower when it receives the
         * RADIO_STATE_CHANGED notification for the power off.  And if the
         * desired power state has changed in the interim, we don't want to
         * override it with an unconditional power on.
         */
    }

    /**
     * Return true if data connection need to be setup after disconnected due to
     * reason.
     *
     * @param apnContext APN context
     * @return true if try setup data connection is need for this reason
     */
    private boolean retryAfterDisconnected(ApnContext apnContext) {
        boolean retry = true;
        String reason = apnContext.getReason();

        if (Phone.REASON_RADIO_TURNED_OFF.equals(reason) || (isOnlySingleDcAllowed(getDataRat())
                && isHigherPriorityApnContextActive(apnContext))) {
            retry = false;
        }
        return retry;
    }

    private void startReconnect(long delay, ApnContext apnContext) {
        Message msg = obtainMessage(DctConstants.EVENT_DATA_RECONNECT,
                       mPhone.getSubId(), mTransportType, apnContext);
        cancelReconnect(apnContext);
        sendMessageDelayed(msg, delay);

        if (DBG) {
            log("startReconnect: delay=" + delay + " apn="
                    + apnContext + "reason: " + apnContext.getReason()
                    + " subId: " + mPhone.getSubId());
        }
    }

    /**
     * Cancels the alarm associated with apnContext.
     *
     * @param apnContext on which the alarm should be stopped.
     */
    private void cancelReconnect(ApnContext apnContext) {
        if (apnContext == null) return;

        if (DBG) {
            log("cancelReconnect: apn=" + apnContext);
        }
        removeMessages(DctConstants.EVENT_DATA_RECONNECT, apnContext);
    }

    protected void onRecordsLoadedOrSubIdChanged() {
        if (DBG) log("onRecordsLoadedOrSubIdChanged: createAllApnList");
        if (mTransportType == AccessNetworkConstants.TRANSPORT_TYPE_WWAN) {
            // Auto attach is for cellular only.
            mAutoAttachOnCreationConfig = mPhone.getContext().getResources()
                    .getBoolean(com.android.internal.R.bool.config_auto_attach_data_on_creation);
        }

        createAllApnList();
        setDataProfilesAsNeeded();
        setInitialAttachApn();
        mPhone.notifyAllActiveDataConnections();
        setupDataOnAllConnectableApns(Phone.REASON_SIM_LOADED, RetryFailures.ALWAYS);
    }

    private void onSimNotReady() {
        if (DBG) log("onSimNotReady");

        cleanUpAllConnectionsInternal(true, Phone.REASON_SIM_NOT_READY);
        mAllApnSettings.clear();
        mAutoAttachOnCreationConfig = false;
        // Clear auto attach as modem is expected to do a new attach once SIM is ready
        mAutoAttachEnabled.set(false);
        mOnSubscriptionsChangedListener.mPreviousSubId.set(
                SubscriptionManager.INVALID_SUBSCRIPTION_ID);
        // In no-sim case, we should still send the emergency APN to the modem, if there is any.
        createAllApnList();
        setDataProfilesAsNeeded();
    }

    private DataConnection checkForCompatibleDataConnection(ApnContext apnContext) {
        int apnType = apnContext.getApnTypeBitmask();
        ArrayList<ApnSetting> dunSettings = null;

        if (ApnSetting.TYPE_DUN == apnType) {
            dunSettings = sortApnListByPreferred(fetchDunApns());
        }
        if (DBG) {
            log("checkForCompatibleDataConnection: apnContext=" + apnContext);
        }

        DataConnection potentialDc = null;
        for (DataConnection curDc : mDataConnections.values()) {
            if (curDc != null) {
                ApnSetting apnSetting = curDc.getApnSetting();
                log("apnSetting: " + apnSetting);
                if (dunSettings != null && dunSettings.size() > 0) {
                    for (ApnSetting dunSetting : dunSettings) {
                        if (dunSetting.equals(apnSetting)) {
                            if (curDc.isActive()) {
                                if (DBG) {
                                    log("checkForCompatibleDataConnection:"
                                            + " found dun conn=" + curDc);
                                }
                                return curDc;
                            } else if (curDc.isActivating()) {
                                potentialDc = curDc;
                            }
                        }
                    }
                } else if (apnSetting != null && apnSetting.canHandleType(apnType)) {
                    if (curDc.isActive()) {
                        if (DBG) {
                            log("checkForCompatibleDataConnection:"
                                    + " found canHandle conn=" + curDc);
                        }
                        return curDc;
                    } else if (curDc.isActivating()) {
                        potentialDc = curDc;
                    }
                }
            }
        }

        if (DBG) {
            log("checkForCompatibleDataConnection: potential dc=" + potentialDc);
        }
        return potentialDc;
    }

    private void addRequestNetworkCompleteMsg(Message onCompleteMsg,
                                              @ApnType int apnType) {
        if (onCompleteMsg != null) {
            List<Message> messageList = mRequestNetworkCompletionMsgs.get(apnType);
            if (messageList == null) messageList = new ArrayList<>();
            messageList.add(onCompleteMsg);
            mRequestNetworkCompletionMsgs.put(apnType, messageList);
        }
    }

    private void sendRequestNetworkCompleteMsg(Message message, boolean success,
                                               @TransportType int transport,
                                               @RequestNetworkType int requestType,
                                               @DataFailureCause int cause) {
        if (message == null) return;

        Bundle b = message.getData();
        b.putBoolean(DATA_COMPLETE_MSG_EXTRA_SUCCESS, success);
        b.putInt(DATA_COMPLETE_MSG_EXTRA_REQUEST_TYPE, requestType);
        b.putInt(DATA_COMPLETE_MSG_EXTRA_TRANSPORT_TYPE, transport);
        // TODO: For now this is the only fail cause that we know modem keeps data connection on
        // original transport. Might add more complicated logic or mapping in the future.
        b.putBoolean(DATA_COMPLETE_MSG_EXTRA_HANDOVER_FAILURE_FALLBACK,
                (requestType == REQUEST_TYPE_HANDOVER
                        && cause == DataFailCause.HANDOFF_PREFERENCE_CHANGED));
        message.sendToTarget();
    }

    public void enableApn(@ApnType int apnType, @RequestNetworkType int requestType,
                          Message onCompleteMsg) {
        sendMessage(obtainMessage(DctConstants.EVENT_ENABLE_APN, apnType, requestType,
                onCompleteMsg));
    }

    private void onEnableApn(@ApnType int apnType, @RequestNetworkType int requestType,
                             Message onCompleteMsg) {
        ApnContext apnContext = mApnContextsByType.get(apnType);
        if (apnContext == null) {
            loge("onEnableApn(" + apnType + "): NO ApnContext");
            sendRequestNetworkCompleteMsg(onCompleteMsg, false, mTransportType, requestType,
                    DataFailCause.NONE);
            return;
        }

        String str = "onEnableApn: apnType=" + ApnSetting.getApnTypeString(apnType)
                + ", request type=" + requestTypeToString(requestType);
        if (DBG) log(str);
        apnContext.requestLog(str);

        if (!apnContext.isDependencyMet()) {
            apnContext.setReason(Phone.REASON_DATA_DEPENDENCY_UNMET);
            apnContext.setEnabled(true);
            str = "onEnableApn: dependency is not met.";
            if (DBG) log(str);
            apnContext.requestLog(str);
            sendRequestNetworkCompleteMsg(onCompleteMsg, false, mTransportType, requestType,
                    DataFailCause.NONE);
            return;
        }

        if (apnContext.isReady()) {
            DctConstants.State state = apnContext.getState();
            switch(state) {
                case CONNECTING:
                    if (DBG) log("onEnableApn: 'CONNECTING' so return");
                    apnContext.requestLog("onEnableApn state=CONNECTING, so return");
                    addRequestNetworkCompleteMsg(onCompleteMsg, apnType);
                    return;
                case CONNECTED:
                    if (DBG) log("onEnableApn: 'CONNECTED' so return");
                    // Don't add to local log since this is so common
                    sendRequestNetworkCompleteMsg(onCompleteMsg, true, mTransportType,
                            requestType, DataFailCause.NONE);
                    return;
                case DISCONNECTING:
                    if (DBG) log("onEnableApn: 'DISCONNECTING' so return");
                    apnContext.requestLog("onEnableApn state=DISCONNECTING, so return");
                    sendRequestNetworkCompleteMsg(onCompleteMsg, false, mTransportType,
                            requestType, DataFailCause.NONE);
                    return;
                case IDLE:
                    // fall through: this is unexpected but if it happens cleanup and try setup
                case FAILED:
                case RETRYING:
                    // We're "READY" but not active so disconnect (cleanup = true) and
                    // connect (trySetup = true) to be sure we retry the connection.
                    apnContext.setReason(Phone.REASON_DATA_ENABLED);
                    break;
            }
        } else {
            if (apnContext.isEnabled()) {
                apnContext.setReason(Phone.REASON_DATA_DEPENDENCY_MET);
            } else {
                apnContext.setReason(Phone.REASON_DATA_ENABLED);
            }
            if (apnContext.getState() == DctConstants.State.FAILED) {
                apnContext.setState(DctConstants.State.IDLE);
            }
        }
        apnContext.setEnabled(true);
        apnContext.resetErrorCodeRetries();
        if (trySetupData(apnContext, requestType)) {
            addRequestNetworkCompleteMsg(onCompleteMsg, apnType);
        } else {
            sendRequestNetworkCompleteMsg(onCompleteMsg, false, mTransportType,
                    requestType, DataFailCause.NONE);
        }
    }

    public void disableApn(@ApnType int apnType, @ReleaseNetworkType int releaseType) {
        sendMessage(obtainMessage(DctConstants.EVENT_DISABLE_APN, apnType, releaseType));
    }

    private void onDisableApn(@ApnType int apnType,
                              @ReleaseNetworkType int releaseType) {
        ApnContext apnContext = mApnContextsByType.get(apnType);
        if (apnContext == null) {
            loge("disableApn(" + apnType + "): NO ApnContext");
            return;
        }

        boolean cleanup = false;
        String str = "onDisableApn: apnType=" + ApnSetting.getApnTypeString(apnType)
                + ", release type=" + releaseTypeToString(releaseType);
        if (DBG) log(str);
        apnContext.requestLog(str);

        if (apnContext.isReady()) {
            cleanup = (releaseType == RELEASE_TYPE_DETACH
                    || releaseType == RELEASE_TYPE_HANDOVER);
            if (apnContext.isDependencyMet()) {
                apnContext.setReason(Phone.REASON_DATA_DISABLED_INTERNAL);
                // If ConnectivityService has disabled this network, stop trying to bring
                // it up, but do not tear it down - ConnectivityService will do that
                // directly by talking with the DataConnection.
                //
                // This doesn't apply to DUN. When the user disable tethering, we would like to
                // detach the APN context from the data connection so the data connection can be
                // torn down if no other APN context attached to it.
                if (PhoneConstants.APN_TYPE_DUN.equals(apnContext.getApnType())
                        || apnContext.getState() != DctConstants.State.CONNECTED) {
                    str = "Clean up the connection. Apn type = " + apnContext.getApnType()
                            + ", state = " + apnContext.getState();
                    if (DBG) log(str);
                    apnContext.requestLog(str);
                    cleanup = true;
                }
            } else {
                apnContext.setReason(Phone.REASON_DATA_DEPENDENCY_UNMET);
            }
        }

        apnContext.setEnabled(false);
        if (cleanup) {
            cleanUpConnectionInternal(true, releaseType, apnContext);
        }

        if (isOnlySingleDcAllowed(getDataRat()) && !isHigherPriorityApnContextActive(apnContext)) {
            if (DBG) log("disableApn:isOnlySingleDcAllowed true & higher priority APN disabled");
            // If the highest priority APN is disabled and only single
            // data call is allowed, try to setup data call on other connectable APN.
            setupDataOnAllConnectableApns(Phone.REASON_SINGLE_PDN_ARBITRATION,
                    RetryFailures.ALWAYS);
        }
    }

    /**
     * Modify {@link android.provider.Settings.Global#DATA_ROAMING} value for user modification only
     */
    public void setDataRoamingEnabledByUser(boolean enabled) {
        mDataEnabledSettings.setDataRoamingEnabled(enabled);
        setDataRoamingFromUserAction(true);
        if (DBG) {
            log("setDataRoamingEnabledByUser: set phoneSubId=" + mPhone.getSubId()
                    + " isRoaming=" + enabled);
        }
    }

    /**
     * Return current {@link android.provider.Settings.Global#DATA_ROAMING} value.
     */
    public boolean getDataRoamingEnabled() {
        boolean isDataRoamingEnabled = mDataEnabledSettings.getDataRoamingEnabled();

        if (VDBG) {
            log("getDataRoamingEnabled: phoneSubId=" + mPhone.getSubId()
                    + " isDataRoamingEnabled=" + isDataRoamingEnabled);
        }
        return isDataRoamingEnabled;
    }

    /**
     * Set default value for {@link android.provider.Settings.Global#DATA_ROAMING}
     * if the setting is not from user actions. default value is based on carrier config and system
     * properties.
     */
    private void setDefaultDataRoamingEnabled() {
        // For single SIM phones, this is a per phone property.
        String setting = Settings.Global.DATA_ROAMING;
        boolean useCarrierSpecificDefault = false;
        if (mTelephonyManager.getSimCount() != 1) {
            setting = setting + mPhone.getSubId();
            try {
                Settings.Global.getInt(mResolver, setting);
            } catch (SettingNotFoundException ex) {
                // For msim, update to carrier default if uninitialized.
                useCarrierSpecificDefault = true;
            }
        } else if (!isDataRoamingFromUserAction()) {
            // for single sim device, update to carrier default if user action is not set
            useCarrierSpecificDefault = true;
        }
        log("setDefaultDataRoamingEnabled: useCarrierSpecificDefault "
                + useCarrierSpecificDefault);
        if (useCarrierSpecificDefault) {
            boolean defaultVal = mDataEnabledSettings.getDefaultDataRoamingEnabled();
            mDataEnabledSettings.setDataRoamingEnabled(defaultVal);
        }
    }

    private boolean isDataRoamingFromUserAction() {
        final SharedPreferences sp = PreferenceManager
                .getDefaultSharedPreferences(mPhone.getContext());
        // since we don't want to unset user preference from system update, pass true as the default
        // value if shared pref does not exist and set shared pref to false explicitly from factory
        // reset.
        if (!sp.contains(Phone.DATA_ROAMING_IS_USER_SETTING_KEY)
                && Settings.Global.getInt(mResolver, Settings.Global.DEVICE_PROVISIONED, 0) == 0) {
            sp.edit().putBoolean(Phone.DATA_ROAMING_IS_USER_SETTING_KEY, false).commit();
        }
        return sp.getBoolean(Phone.DATA_ROAMING_IS_USER_SETTING_KEY, true);
    }

    private void setDataRoamingFromUserAction(boolean isUserAction) {
        final SharedPreferences.Editor sp = PreferenceManager
                .getDefaultSharedPreferences(mPhone.getContext()).edit();
        sp.putBoolean(Phone.DATA_ROAMING_IS_USER_SETTING_KEY, isUserAction).commit();
    }

    // When the data roaming status changes from roaming to non-roaming.
    private void onDataRoamingOff() {
        if (DBG) log("onDataRoamingOff");

        reevaluateDataConnections();

        if (!getDataRoamingEnabled()) {
            // TODO: Remove this once all old vendor RILs are gone. We don't need to set initial apn
            // attach and send the data profile again as the modem should have both roaming and
            // non-roaming protocol in place. Modem should choose the right protocol based on the
            // roaming condition.
            setDataProfilesAsNeeded();
            setInitialAttachApn();

            // If the user did not enable data roaming, now when we transit from roaming to
            // non-roaming, we should try to reestablish the data connection.

            setupDataOnAllConnectableApns(Phone.REASON_ROAMING_OFF, RetryFailures.ALWAYS);
        } else {
            mPhone.notifyAllActiveDataConnections();
        }
    }

    // This method is called
    // 1. When the data roaming status changes from non-roaming to roaming.
    // 2. When allowed data roaming settings is changed by the user.
    private void onDataRoamingOnOrSettingsChanged(int messageType) {
        if (DBG) log("onDataRoamingOnOrSettingsChanged");
        // Used to differentiate data roaming turned on vs settings changed.
        boolean settingChanged = (messageType == DctConstants.EVENT_ROAMING_SETTING_CHANGE);

        // Check if the device is actually data roaming
        if (!mPhone.getServiceState().getDataRoaming()) {
            if (DBG) log("device is not roaming. ignored the request.");
            return;
        }

        checkDataRoamingStatus(settingChanged);

        if (getDataRoamingEnabled()) {
            // If the restricted data was brought up when data roaming is disabled, and now users
            // enable data roaming, we need to re-evaluate the conditions and possibly change the
            // network's capability.
            if (settingChanged) {
                reevaluateDataConnections();
            }

            if (DBG) log("onDataRoamingOnOrSettingsChanged: setup data on roaming");

            setupDataOnAllConnectableApns(Phone.REASON_ROAMING_ON, RetryFailures.ALWAYS);
            mPhone.notifyAllActiveDataConnections();
        } else {
            // If the user does not turn on data roaming, when we transit from non-roaming to
            // roaming, we need to tear down the data connection otherwise the user might be
            // charged for data roaming usage.
            if (DBG) log("onDataRoamingOnOrSettingsChanged: Tear down data connection on roaming.");
            cleanUpAllConnectionsInternal(true, Phone.REASON_ROAMING_ON);
        }
    }

    // We want to track possible roaming data leakage. Which is, if roaming setting
    // is disabled, yet we still setup a roaming data connection or have a connected ApnContext
    // switched to roaming. When this happens, we log it in a local log.
    private void checkDataRoamingStatus(boolean settingChanged) {
        if (!settingChanged && !getDataRoamingEnabled()
                && mPhone.getServiceState().getDataRoaming()) {
            for (ApnContext apnContext : mApnContexts.values()) {
                if (apnContext.getState() == DctConstants.State.CONNECTED) {
                    mDataRoamingLeakageLog.log("PossibleRoamingLeakage "
                            + " connection params: " + (apnContext.getDataConnection() != null
                            ? apnContext.getDataConnection().getConnectionParams() : ""));
                }
            }
        }
    }

    private void onRadioAvailable() {
        if (DBG) log("onRadioAvailable");
        if (mPhone.getSimulatedRadioControl() != null) {
            // Assume data is connected on the simulator
            // FIXME  this can be improved
            // setState(DctConstants.State.CONNECTED);
            mPhone.notifyAllActiveDataConnections();

            log("onRadioAvailable: We're on the simulator; assuming data is connected");
        }

        if (getOverallState() != DctConstants.State.IDLE) {
            cleanUpConnectionInternal(true, RELEASE_TYPE_DETACH, null);
        }
    }

    private void onRadioOffOrNotAvailable() {
        // Make sure our reconnect delay starts at the initial value
        // next time the radio comes on

        mReregisterOnReconnectFailure = false;

        // Clear auto attach as modem is expected to do a new attach
        mAutoAttachEnabled.set(false);

        if (mPhone.getSimulatedRadioControl() != null) {
            // Assume data is connected on the simulator
            // FIXME  this can be improved
            log("We're on the simulator; assuming radio off is meaningless");
        } else {
            if (DBG) log("onRadioOffOrNotAvailable: is off and clean up all connections");
            cleanUpAllConnectionsInternal(false, Phone.REASON_RADIO_TURNED_OFF);
        }
    }

    private void completeConnection(ApnContext apnContext, @RequestNetworkType int type) {

        if (DBG) log("completeConnection: successful, notify the world apnContext=" + apnContext);

        if (mIsProvisioning && !TextUtils.isEmpty(mProvisioningUrl)) {
            if (DBG) {
                log("completeConnection: MOBILE_PROVISIONING_ACTION url="
                        + mProvisioningUrl);
            }
            Intent newIntent = Intent.makeMainSelectorActivity(Intent.ACTION_MAIN,
                    Intent.CATEGORY_APP_BROWSER);
            newIntent.setData(Uri.parse(mProvisioningUrl));
            newIntent.setFlags(Intent.FLAG_ACTIVITY_BROUGHT_TO_FRONT |
                    Intent.FLAG_ACTIVITY_NEW_TASK);
            try {
                mPhone.getContext().startActivity(newIntent);
            } catch (ActivityNotFoundException e) {
                loge("completeConnection: startActivityAsUser failed" + e);
            }
        }
        mIsProvisioning = false;
        mProvisioningUrl = null;
        if (mProvisioningSpinner != null) {
            sendMessage(obtainMessage(DctConstants.CMD_CLEAR_PROVISIONING_SPINNER,
                    mProvisioningSpinner));
        }

        mPhone.notifyDataConnection(apnContext.getApnType());

        startNetStatPoll();
        startDataStallAlarm(DATA_STALL_NOT_SUSPECTED);
    }

    /**
     * A SETUP (aka bringUp) has completed, possibly with an error. If
     * there is an error this method will call {@link #onDataSetupCompleteError}.
     */
    private void onDataSetupComplete(ApnContext apnContext, boolean success, int cause,
                                     @RequestNetworkType int requestType) {
        int apnType = ApnSetting.getApnTypesBitmaskFromString(apnContext.getApnType());
        List<Message> messageList = mRequestNetworkCompletionMsgs.get(apnType);
        if (messageList != null) {
            for (Message msg : messageList) {
                sendRequestNetworkCompleteMsg(msg, success, mTransportType, requestType, cause);
            }
            messageList.clear();
        }

        if (success) {
            DataConnection dataConnection = apnContext.getDataConnection();

            if (RADIO_TESTS) {
                // Note: To change radio.test.onDSC.null.dcac from command line you need to
                // adb root and adb remount and from the command line you can only change the
                // value to 1 once. To change it a second time you can reboot or execute
                // adb shell stop and then adb shell start. The command line to set the value is:
                // adb shell sqlite3 /data/data/com.android.providers.settings/databases/settings.db "insert into system (name,value) values ('radio.test.onDSC.null.dcac', '1');"
                ContentResolver cr = mPhone.getContext().getContentResolver();
                String radioTestProperty = "radio.test.onDSC.null.dcac";
                if (Settings.System.getInt(cr, radioTestProperty, 0) == 1) {
                    log("onDataSetupComplete: " + radioTestProperty +
                            " is true, set dcac to null and reset property to false");
                    dataConnection = null;
                    Settings.System.putInt(cr, radioTestProperty, 0);
                    log("onDataSetupComplete: " + radioTestProperty + "=" +
                            Settings.System.getInt(mPhone.getContext().getContentResolver(),
                                    radioTestProperty, -1));
                }
            }
            if (dataConnection == null) {
                log("onDataSetupComplete: no connection to DC, handle as error");
                onDataSetupCompleteError(apnContext, requestType);
            } else {
                ApnSetting apn = apnContext.getApnSetting();
                if (DBG) {
                    log("onDataSetupComplete: success apn=" + (apn == null ? "unknown"
                            : apn.getApnName()));
                }
                if (apn != null && !TextUtils.isEmpty(apn.getProxyAddressAsString())) {
                    try {
                        int port = apn.getProxyPort();
                        if (port == -1) {
                            port = 8080;
                        }
                        ProxyInfo proxy = ProxyInfo.buildDirectProxy(
                                apn.getProxyAddressAsString(), port);
                        dataConnection.setLinkPropertiesHttpProxy(proxy);
                    } catch (NumberFormatException e) {
                        loge("onDataSetupComplete: NumberFormatException making ProxyProperties ("
                                + apn.getProxyPort() + "): " + e);
                    }
                }

                // everything is setup
                if (TextUtils.equals(apnContext.getApnType(), PhoneConstants.APN_TYPE_DEFAULT)
                        && mCanSetPreferApn && mPreferredApn == null) {
                    if (DBG) log("onDataSetupComplete: PREFERRED APN is null");
                    mPreferredApn = apn;
                    if (mPreferredApn != null) {
                        setPreferredApn(mPreferredApn.getId());
                    }
                }

                // A connection is setup
                apnContext.setState(DctConstants.State.CONNECTED);

                checkDataRoamingStatus(false);

                boolean isProvApn = apnContext.isProvisioningApn();
                final ConnectivityManager cm = (ConnectivityManager) mPhone.getContext()
                        .getSystemService(Context.CONNECTIVITY_SERVICE);
                if (mProvisionBroadcastReceiver != null) {
                    mPhone.getContext().unregisterReceiver(mProvisionBroadcastReceiver);
                    mProvisionBroadcastReceiver = null;
                }
                if ((!isProvApn) || mIsProvisioning) {
                    // Hide any provisioning notification.
                    cm.setProvisioningNotificationVisible(false, ConnectivityManager.TYPE_MOBILE,
                            mProvisionActionName);
                    // Complete the connection normally notifying the world we're connected.
                    // We do this if this isn't a special provisioning apn or if we've been
                    // told its time to provision.
                    completeConnection(apnContext, requestType);
                } else {
                    // This is a provisioning APN that we're reporting as connected. Later
                    // when the user desires to upgrade this to a "default" connection,
                    // mIsProvisioning == true, we'll go through the code path above.
                    // mIsProvisioning becomes true when CMD_ENABLE_MOBILE_PROVISIONING
                    // is sent to the DCT.
                    if (DBG) {
                        log("onDataSetupComplete: successful, BUT send connected to prov apn as"
                                + " mIsProvisioning:" + mIsProvisioning + " == false"
                                + " && (isProvisioningApn:" + isProvApn + " == true");
                    }

                    // While radio is up, grab provisioning URL.  The URL contains ICCID which
                    // disappears when radio is off.
                    mProvisionBroadcastReceiver = new ProvisionNotificationBroadcastReceiver(
                            cm.getMobileProvisioningUrl(),
                            mTelephonyManager.getNetworkOperatorName());
                    mPhone.getContext().registerReceiver(mProvisionBroadcastReceiver,
                            new IntentFilter(mProvisionActionName));
                    // Put up user notification that sign-in is required.
                    cm.setProvisioningNotificationVisible(true, ConnectivityManager.TYPE_MOBILE,
                            mProvisionActionName);
                    // Turn off radio to save battery and avoid wasting carrier resources.
                    // The network isn't usable and network validation will just fail anyhow.
                    setRadio(false);
                }
                if (DBG) {
                    log("onDataSetupComplete: SETUP complete type=" + apnContext.getApnType());
                }
                if (TelephonyUtils.IS_DEBUGGABLE) {
                    // adb shell setprop persist.radio.test.pco [pco_val]
                    String radioTestProperty = "persist.radio.test.pco";
                    int pcoVal = SystemProperties.getInt(radioTestProperty, -1);
                    if (pcoVal != -1) {
                        log("PCO testing: read pco value from persist.radio.test.pco " + pcoVal);
                        final byte[] value = new byte[1];
                        value[0] = (byte) pcoVal;
                        final Intent intent =
                                new Intent(TelephonyManager.ACTION_CARRIER_SIGNAL_PCO_VALUE);
                        intent.putExtra(TelephonyManager.EXTRA_APN_TYPE, "default");
                        intent.putExtra(TelephonyManager.EXTRA_APN_TYPE_INT, TYPE_DEFAULT);
                        intent.putExtra(TelephonyManager.EXTRA_APN_PROTOCOL, "IPV4V6");
                        intent.putExtra(TelephonyManager.EXTRA_APN_PROTOCOL_INT, PROTOCOL_IPV4V6);
                        intent.putExtra(TelephonyManager.EXTRA_PCO_ID, 0xFF00);
                        intent.putExtra(TelephonyManager.EXTRA_PCO_VALUE, value);
                        mPhone.getCarrierSignalAgent().notifyCarrierSignalReceivers(intent);
                    }
                }
            }
        } else {
            if (DBG) {
                ApnSetting apn = apnContext.getApnSetting();
                log("onDataSetupComplete: error apn=" + apn.getApnName() + ", cause=" + cause
                        + ", requestType=" + requestTypeToString(requestType));
            }
            if (DataFailCause.isEventLoggable(cause)) {
                // Log this failure to the Event Logs.
                int cid = getCellLocationId();
                EventLog.writeEvent(EventLogTags.PDP_SETUP_FAIL,
                        cause, cid, mTelephonyManager.getNetworkType());
            }
            ApnSetting apn = apnContext.getApnSetting();
            mPhone.notifyDataConnectionFailed(apnContext.getApnType(),
                    apn != null ? apn.getApnName() : null, cause);

            // Compose broadcast intent send to the specific carrier signaling receivers
            Intent intent = new Intent(TelephonyManager
                    .ACTION_CARRIER_SIGNAL_REQUEST_NETWORK_FAILED);
            intent.putExtra(TelephonyManager.EXTRA_ERROR_CODE, cause);
            intent.putExtra(TelephonyManager.EXTRA_APN_TYPE, apnContext.getApnType());
            intent.putExtra(TelephonyManager.EXTRA_APN_TYPE_INT,
                    ApnSetting.getApnTypesBitmaskFromString(apnContext.getApnType()));
            mPhone.getCarrierSignalAgent().notifyCarrierSignalReceivers(intent);

            if (DataFailCause.isRadioRestartFailure(mPhone.getContext(), cause, mPhone.getSubId())
                    || apnContext.restartOnError(cause)) {
                if (DBG) log("Modem restarted.");
                sendRestartRadio();
            }

            // If the data call failure cause is a permanent failure, we mark the APN as permanent
            // failed.
            if (isPermanentFailure(cause)) {
                log("cause = " + cause + ", mark apn as permanent failed. apn = " + apn);
                apnContext.markApnPermanentFailed(apn);
            }
            onDataSetupCompleteError(apnContext, requestType);
        }
    }

    /**
     * Error has occurred during the SETUP {aka bringUP} request and the DCT
     * should either try the next waiting APN or start over from the
     * beginning if the list is empty. Between each SETUP request there will
     * be a delay defined by {@link #getApnDelay()}.
     */
    private void onDataSetupCompleteError(ApnContext apnContext,
                                          @RequestNetworkType int requestType) {
        long delay = apnContext.getDelayForNextApn(mFailFast);

        // Check if we need to retry or not.
        // TODO: We should support handover retry in the future.
        if (delay >= 0) {
            if (DBG) log("onDataSetupCompleteError: Try next APN. delay = " + delay);
            apnContext.setState(DctConstants.State.RETRYING);
            // Wait a bit before trying the next APN, so that
            // we're not tying up the RIL command channel

            startReconnect(delay, apnContext);
        } else {
            // If we are not going to retry any APN, set this APN context to failed state.
            // This would be the final state of a data connection.
            apnContext.setState(DctConstants.State.FAILED);
            mPhone.notifyDataConnection(apnContext.getApnType());
            apnContext.setDataConnection(null);
            log("onDataSetupCompleteError: Stop retrying APNs. delay=" + delay
                    + ", requestType=" + requestTypeToString(requestType));
        }
    }

    /**
     * Called when EVENT_NETWORK_STATUS_CHANGED is received.
     *
     * @param status One of {@code NetworkAgent.VALID_NETWORK} or
     * {@code NetworkAgent.INVALID_NETWORK}.
     * @param cid context id {@code cid}
     * @param redirectUrl If the Internet probe was redirected, this
     * is the destination it was redirected to, otherwise {@code null}
     */
    private void onNetworkStatusChanged(int status, int cid, String redirectUrl) {
        if (!TextUtils.isEmpty(redirectUrl)) {
            Intent intent = new Intent(TelephonyManager.ACTION_CARRIER_SIGNAL_REDIRECTED);
            intent.putExtra(TelephonyManager.EXTRA_REDIRECTION_URL, redirectUrl);
            mPhone.getCarrierSignalAgent().notifyCarrierSignalReceivers(intent);
            log("Notify carrier signal receivers with redirectUrl: " + redirectUrl);
        } else {
            final boolean isValid = status == NetworkAgent.VALIDATION_STATUS_VALID;
            final DataConnection dc = getDataConnectionByContextId(cid);
            if (!mDsRecoveryHandler.isRecoveryOnBadNetworkEnabled()) {
                if (DBG) log("Skip data stall recovery on network status change with in threshold");
                return;
            }
            if (mTransportType != AccessNetworkConstants.TRANSPORT_TYPE_WWAN) {
                if (DBG) log("Skip data stall recovery on non WWAN");
                return;
            }
            if (dc != null && dc.isValidationRequired()) {
                mDsRecoveryHandler.processNetworkStatusChanged(isValid);
            }
        }
    }

    /**
     * Called when EVENT_DISCONNECT_DONE is received.
     */
    private void onDisconnectDone(ApnContext apnContext) {
        if(DBG) log("onDisconnectDone: EVENT_DISCONNECT_DONE apnContext=" + apnContext);
        apnContext.setState(DctConstants.State.IDLE);
        final DataConnection dc = apnContext.getDataConnection();
        // when data connection is gone and not for handover, notify all apn types which
        // this data connection can handle. Note, this might not work if one apn type served for
        // multiple data connection.
        if (dc != null && dc.isInactive() && !dc.hasBeenTransferred()) {
            String[] types = ApnSetting.getApnTypesStringFromBitmask(
                    apnContext.getApnSetting().getApnTypeBitmask()).split(",");
            for (String type : types) {
                mPhone.notifyDataConnection(type);
            }
        }
        // if all data connection are gone, check whether Airplane mode request was
        // pending.
        if (isDisconnected()) {
            if (mPhone.getServiceStateTracker().processPendingRadioPowerOffAfterDataOff()) {
                if (DBG) log("onDisconnectDone: radio will be turned off, no retries");
                // Radio will be turned off. No need to retry data setup
                apnContext.setApnSetting(null);
                apnContext.setDataConnection(null);

                // Need to notify disconnect as well, in the case of switching Airplane mode.
                // Otherwise, it would cause 30s delayed to turn on Airplane mode.
                if (mDisconnectPendingCount > 0) {
                    mDisconnectPendingCount--;
                }

                if (mDisconnectPendingCount == 0) {
                    notifyAllDataDisconnected();
                }
                return;
            }
        }
        // If APN is still enabled, try to bring it back up automatically
        if (mAttached.get() && apnContext.isReady() && retryAfterDisconnected(apnContext)) {
            // Wait a bit before trying the next APN, so that
            // we're not tying up the RIL command channel.
            // This also helps in any external dependency to turn off the context.
            if (DBG) log("onDisconnectDone: attached, ready and retry after disconnect");
            long delay = apnContext.getRetryAfterDisconnectDelay();
            if (delay > 0) {
                // Data connection is in IDLE state, so when we reconnect later, we'll rebuild
                // the waiting APN list, which will also reset/reconfigure the retry manager.
                startReconnect(delay, apnContext);
            }
        } else {
            boolean restartRadioAfterProvisioning = mPhone.getContext().getResources().getBoolean(
                    com.android.internal.R.bool.config_restartRadioAfterProvisioning);

            if (apnContext.isProvisioningApn() && restartRadioAfterProvisioning) {
                log("onDisconnectDone: restartRadio after provisioning");
                restartRadio();
            }
            apnContext.setApnSetting(null);
            apnContext.setDataConnection(null);
            if (isOnlySingleDcAllowed(getDataRat())) {
                if(DBG) log("onDisconnectDone: isOnlySigneDcAllowed true so setup single apn");
                setupDataOnAllConnectableApns(Phone.REASON_SINGLE_PDN_ARBITRATION,
                        RetryFailures.ALWAYS);
            } else {
                if(DBG) log("onDisconnectDone: not retrying");
            }
        }

        if (mDisconnectPendingCount > 0)
            mDisconnectPendingCount--;

        if (mDisconnectPendingCount == 0) {
            apnContext.setConcurrentVoiceAndDataAllowed(
                    mPhone.getServiceStateTracker().isConcurrentVoiceAndDataAllowed());
            notifyAllDataDisconnected();
        }

    }

    private void onVoiceCallStarted() {
        if (DBG) log("onVoiceCallStarted");
        mInVoiceCall = true;
        if (isConnected() && ! mPhone.getServiceStateTracker().isConcurrentVoiceAndDataAllowed()) {
            if (DBG) log("onVoiceCallStarted stop polling");
            stopNetStatPoll();
            stopDataStallAlarm();
            mPhone.notifyAllActiveDataConnections();
        }
    }

    private void onVoiceCallEnded() {
        if (DBG) log("onVoiceCallEnded");
        mInVoiceCall = false;
        if (isConnected()) {
            if (!mPhone.getServiceStateTracker().isConcurrentVoiceAndDataAllowed()) {
                startNetStatPoll();
                startDataStallAlarm(DATA_STALL_NOT_SUSPECTED);
                mPhone.notifyAllActiveDataConnections();
            } else {
                // clean slate after call end.
                resetPollStats();
            }
        }
        // reset reconnect timer
        setupDataOnAllConnectableApns(Phone.REASON_VOICE_CALL_ENDED, RetryFailures.ALWAYS);
    }

    private boolean isConnected() {
        for (ApnContext apnContext : mApnContexts.values()) {
            if (apnContext.getState() == DctConstants.State.CONNECTED) {
                // At least one context is connected, return true
                return true;
            }
        }
        // There are not any contexts connected, return false
        return false;
    }

    public boolean isDisconnected() {
        for (ApnContext apnContext : mApnContexts.values()) {
            if (!apnContext.isDisconnected()) {
                // At least one context was not disconnected return false
                return false;
            }
        }
        // All contexts were disconnected so return true
        return true;
    }

    protected void setDataProfilesAsNeeded() {
        if (DBG) log("setDataProfilesAsNeeded");

        ArrayList<DataProfile> dataProfileList = new ArrayList<>();

        for (ApnSetting apn : mAllApnSettings) {
            DataProfile dp = createDataProfile(apn, apn.equals(getPreferredApn()));
            if (!dataProfileList.contains(dp)) {
                dataProfileList.add(dp);
            }
        }

        // Check if the data profiles we are sending are same as we did last time. We don't want to
        // send the redundant profiles to the modem. Also if there the list is empty, we don't
        // send it to the modem.
        if (!dataProfileList.isEmpty()
                && (dataProfileList.size() != mLastDataProfileList.size()
                || !mLastDataProfileList.containsAll(dataProfileList))) {
            mDataServiceManager.setDataProfile(dataProfileList,
                    mPhone.getServiceState().getDataRoamingFromRegistration(), null);
        }
    }

    /**
     * Based on the sim operator numeric, create a list for all possible
     * Data Connections and setup the preferredApn.
     */
    protected void createAllApnList() {
        mAllApnSettings.clear();
        IccRecords r = mIccRecords.get();
        String operator = (r != null) ? r.getOperatorNumeric() : "";

        // ORDER BY Telephony.Carriers._ID ("_id")
        Cursor cursor = mPhone.getContext().getContentResolver().query(
                Uri.withAppendedPath(Telephony.Carriers.SIM_APN_URI, "filtered/subId/"
                        + mPhone.getSubId()), null, null, null, Telephony.Carriers._ID);

        if (cursor != null) {
            while (cursor.moveToNext()) {
                ApnSetting apn = ApnSetting.makeApnSetting(cursor);
                if (apn == null) {
                    continue;
                }
                mAllApnSettings.add(apn);
            }
            cursor.close();
        } else {
            if (DBG) log("createAllApnList: cursor is null");
            mApnSettingsInitializationLog.log("cursor is null for carrier, operator: "
                    + operator);
        }

        addEmergencyApnSetting();

        dedupeApnSettings();

        if (mAllApnSettings.isEmpty()) {
            log("createAllApnList: No APN found for carrier, operator: " + operator);
            mApnSettingsInitializationLog.log("no APN found for carrier, operator: "
                    + operator);
            mPreferredApn = null;
            // Notify that there are no APN Settings,
            mPhone.notifyDataConnectionFailed(null, null, DataFailCause.MISSING_UNKNOWN_APN);
        } else {
            mPreferredApn = getPreferredApn();
            if (mPreferredApn != null && !mPreferredApn.getOperatorNumeric().equals(operator)) {
                mPreferredApn = null;
                setPreferredApn(-1);
            }
            if (DBG) log("createAllApnList: mPreferredApn=" + mPreferredApn);
        }
        if (DBG) log("createAllApnList: X mAllApnSettings=" + mAllApnSettings);
    }

    private void dedupeApnSettings() {
        ArrayList<ApnSetting> resultApns = new ArrayList<ApnSetting>();

        // coalesce APNs if they are similar enough to prevent
        // us from bringing up two data calls with the same interface
        int i = 0;
        while (i < mAllApnSettings.size() - 1) {
            ApnSetting first = mAllApnSettings.get(i);
            ApnSetting second = null;
            int j = i + 1;
            while (j < mAllApnSettings.size()) {
                second = mAllApnSettings.get(j);
                if (first.similar(second)) {
                    ApnSetting newApn = mergeApns(first, second);
                    mAllApnSettings.set(i, newApn);
                    first = newApn;
                    mAllApnSettings.remove(j);
                } else {
                    j++;
                }
            }
            i++;
        }
    }

    private ApnSetting mergeApns(ApnSetting dest, ApnSetting src) {
        int id = dest.getId();
        if ((src.getApnTypeBitmask() & ApnSetting.TYPE_DEFAULT) == ApnSetting.TYPE_DEFAULT) {
            id = src.getId();
        }
        final int resultApnType = src.getApnTypeBitmask() | dest.getApnTypeBitmask();
        Uri mmsc = (dest.getMmsc() == null ? src.getMmsc() : dest.getMmsc());
        String mmsProxy = TextUtils.isEmpty(dest.getMmsProxyAddressAsString())
                ? src.getMmsProxyAddressAsString() : dest.getMmsProxyAddressAsString();
        int mmsPort = dest.getMmsProxyPort() == -1 ? src.getMmsProxyPort() : dest.getMmsProxyPort();
        String proxy = TextUtils.isEmpty(dest.getProxyAddressAsString())
                ? src.getProxyAddressAsString() : dest.getProxyAddressAsString();
        int port = dest.getProxyPort() == -1 ? src.getProxyPort() : dest.getProxyPort();
        int protocol = src.getProtocol() == ApnSetting.PROTOCOL_IPV4V6 ? src.getProtocol()
                : dest.getProtocol();
        int roamingProtocol = src.getRoamingProtocol() == ApnSetting.PROTOCOL_IPV4V6
                ? src.getRoamingProtocol() : dest.getRoamingProtocol();
        int networkTypeBitmask = (dest.getNetworkTypeBitmask() == 0
                || src.getNetworkTypeBitmask() == 0)
                ? 0 : (dest.getNetworkTypeBitmask() | src.getNetworkTypeBitmask());

        return ApnSetting.makeApnSetting(id, dest.getOperatorNumeric(), dest.getEntryName(),
            dest.getApnName(), proxy, port, mmsc, mmsProxy, mmsPort, dest.getUser(),
            dest.getPassword(), dest.getAuthType(), resultApnType, protocol, roamingProtocol,
            dest.isEnabled(), networkTypeBitmask, dest.getProfileId(),
            (dest.isPersistent() || src.isPersistent()), dest.getMaxConns(),
            dest.getWaitTime(), dest.getMaxConnsTime(), dest.getMtu(), dest.getMvnoType(),
            dest.getMvnoMatchData(), dest.getApnSetId(), dest.getCarrierId(),
            dest.getSkip464Xlat());
    }

    private DataConnection createDataConnection() {
        if (DBG) log("createDataConnection E");

        int id = mUniqueIdGenerator.getAndIncrement();
        DataConnection dataConnection = DataConnection.makeDataConnection(mPhone, id, this,
                mDataServiceManager, mDcTesterFailBringUpAll, mDcc);
        mDataConnections.put(id, dataConnection);
        if (DBG) log("createDataConnection() X id=" + id + " dc=" + dataConnection);
        return dataConnection;
    }

    private void destroyDataConnections() {
        if(mDataConnections != null) {
            if (DBG) log("destroyDataConnections: clear mDataConnectionList");
            mDataConnections.clear();
        } else {
            if (DBG) log("destroyDataConnections: mDataConnecitonList is empty, ignore");
        }
    }

    /**
     * Build a list of APNs to be used to create PDP's.
     *
     * @param requestedApnType
     * @return waitingApns list to be used to create PDP
     *          error when waitingApns.isEmpty()
     */
    private ArrayList<ApnSetting> buildWaitingApns(String requestedApnType, int radioTech) {
        if (DBG) log("buildWaitingApns: E requestedApnType=" + requestedApnType);
        ArrayList<ApnSetting> apnList = new ArrayList<ApnSetting>();

        int requestedApnTypeBitmask = ApnSetting.getApnTypesBitmaskFromString(requestedApnType);
        if (requestedApnTypeBitmask == ApnSetting.TYPE_DUN) {
            ArrayList<ApnSetting> dunApns = fetchDunApns();
            if (dunApns.size() > 0) {
                for (ApnSetting dun : dunApns) {
                    apnList.add(dun);
                    if (DBG) log("buildWaitingApns: X added APN_TYPE_DUN apnList=" + apnList);
                }
                return sortApnListByPreferred(apnList);
            }
        }

        IccRecords r = mIccRecords.get();
        String operator = (r != null) ? r.getOperatorNumeric() : "";

        // This is a workaround for a bug (7305641) where we don't failover to other
        // suitable APNs if our preferred APN fails.  On prepaid ATT sims we need to
        // failover to a provisioning APN, but once we've used their default data
        // connection we are locked to it for life.  This change allows ATT devices
        // to say they don't want to use preferred at all.
        boolean usePreferred = true;
        try {
            usePreferred = !mPhone.getContext().getResources().getBoolean(com.android
                    .internal.R.bool.config_dontPreferApn);
        } catch (Resources.NotFoundException e) {
            if (DBG) log("buildWaitingApns: usePreferred NotFoundException set to true");
            usePreferred = true;
        }
        if (usePreferred) {
            mPreferredApn = getPreferredApn();
        }
        if (DBG) {
            log("buildWaitingApns: usePreferred=" + usePreferred
                    + " canSetPreferApn=" + mCanSetPreferApn
                    + " mPreferredApn=" + mPreferredApn
                    + " operator=" + operator + " radioTech=" + radioTech
                    + " IccRecords r=" + r);
        }

        if (usePreferred && mCanSetPreferApn && mPreferredApn != null &&
                mPreferredApn.canHandleType(requestedApnTypeBitmask)) {
            if (DBG) {
                log("buildWaitingApns: Preferred APN:" + operator + ":"
                        + mPreferredApn.getOperatorNumeric() + ":" + mPreferredApn);
            }
            if (mPreferredApn.getOperatorNumeric().equals(operator)) {
                if (mPreferredApn.canSupportNetworkType(
                        ServiceState.rilRadioTechnologyToNetworkType(radioTech))) {
                    apnList.add(mPreferredApn);
                    apnList = sortApnListByPreferred(apnList);
                    if (DBG) log("buildWaitingApns: X added preferred apnList=" + apnList);
                    return apnList;
                }
            }
            if (DBG) log("buildWaitingApns: no preferred APN");
            setPreferredApn(-1);
            mPreferredApn = null;
        }

        if (DBG) log("buildWaitingApns: mAllApnSettings=" + mAllApnSettings);
        for (ApnSetting apn : mAllApnSettings) {
            if (apn.canHandleType(requestedApnTypeBitmask)) {
                if (apn.canSupportNetworkType(
                        ServiceState.rilRadioTechnologyToNetworkType(radioTech))) {
                    if (VDBG) log("buildWaitingApns: adding apn=" + apn);
                    apnList.add(apn);
                } else {
                    if (DBG) {
                        log("buildWaitingApns: networkTypeBitmask:"
                                + apn.getNetworkTypeBitmask()
                                + " does not include radioTech:"
                                + ServiceState.rilRadioTechnologyToString(radioTech));
                    }
                }
            } else if (VDBG) {
                log("buildWaitingApns: couldn't handle requested ApnType="
                        + requestedApnType);
            }
        }

        apnList = sortApnListByPreferred(apnList);
        if (DBG) log("buildWaitingApns: " + apnList.size() + " APNs in the list: " + apnList);
        return apnList;
    }

    /**
     * Sort a list of ApnSetting objects, with the preferred APNs at the front of the list
     *
     * e.g. if the preferred APN set = 2 and we have
     *   1. APN with apn_set_id = 0 = Carriers.NO_SET_SET (no set is set)
     *   2. APN with apn_set_id = 1 (not preferred set)
     *   3. APN with apn_set_id = 2 (preferred set)
     * Then the return order should be (3, 1, 2) or (3, 2, 1)
     *
     * e.g. if the preferred APN set = Carriers.NO_SET_SET (no preferred set) then the
     * return order can be anything
     */
    @VisibleForTesting
    public ArrayList<ApnSetting> sortApnListByPreferred(ArrayList<ApnSetting> list) {
        if (list == null || list.size() <= 1) return list;
        int preferredApnSetId = getPreferredApnSetId();
        if (preferredApnSetId != Telephony.Carriers.NO_APN_SET_ID) {
            list.sort(new Comparator<ApnSetting>() {
                @Override
                public int compare(ApnSetting apn1, ApnSetting apn2) {
                    if (apn1.getApnSetId() == preferredApnSetId) {
                        return -1;
                    }
                    if (apn2.getApnSetId() == preferredApnSetId) {
                        return 1;
                    }
                    return 0;
                }
            });
        }
        return list;
    }

    private String apnListToString (ArrayList<ApnSetting> apns) {
        StringBuilder result = new StringBuilder();
        for (int i = 0, size = apns.size(); i < size; i++) {
            result.append('[')
                  .append(apns.get(i).toString())
                  .append(']');
        }
        return result.toString();
    }

    private void setPreferredApn(int pos) {
        if (!mCanSetPreferApn) {
            log("setPreferredApn: X !canSEtPreferApn");
            return;
        }

        String subId = Long.toString(mPhone.getSubId());
        Uri uri = Uri.withAppendedPath(PREFERAPN_NO_UPDATE_URI_USING_SUBID, subId);
        log("setPreferredApn: delete");
        ContentResolver resolver = mPhone.getContext().getContentResolver();
        resolver.delete(uri, null, null);

        if (pos >= 0) {
            log("setPreferredApn: insert");
            ContentValues values = new ContentValues();
            values.put(APN_ID, pos);
            resolver.insert(uri, values);
        }
    }

    ApnSetting getPreferredApn() {
        if (mAllApnSettings == null || mAllApnSettings.isEmpty()) {
            log("getPreferredApn: mAllApnSettings is empty");
            return null;
        }

        String subId = Long.toString(mPhone.getSubId());
        Uri uri = Uri.withAppendedPath(PREFERAPN_NO_UPDATE_URI_USING_SUBID, subId);
        Cursor cursor = mPhone.getContext().getContentResolver().query(
                uri, new String[] { "_id", "name", "apn" },
                null, null, Telephony.Carriers.DEFAULT_SORT_ORDER);

        if (cursor != null) {
            mCanSetPreferApn = true;
        } else {
            mCanSetPreferApn = false;
        }

        if (VDBG) {
            log("getPreferredApn: mRequestedApnType=" + mRequestedApnType + " cursor=" + cursor
                    + " cursor.count=" + ((cursor != null) ? cursor.getCount() : 0));
        }

        if (mCanSetPreferApn && cursor.getCount() > 0) {
            int pos;
            cursor.moveToFirst();
            pos = cursor.getInt(cursor.getColumnIndexOrThrow(Telephony.Carriers._ID));
            for(ApnSetting p : mAllApnSettings) {
                if (p.getId() == pos && p.canHandleType(mRequestedApnType)) {
                    log("getPreferredApn: For APN type "
                            + ApnSetting.getApnTypeString(mRequestedApnType) + " found apnSetting "
                            + p);
                    cursor.close();
                    return p;
                }
            }
        }

        if (cursor != null) {
            cursor.close();
        }

        log("getPreferredApn: X not found");
        return null;
    }

    @Override
    public void handleMessage (Message msg) {
        if (VDBG) log("handleMessage msg=" + msg);

        AsyncResult ar;
        Pair<ApnContext, Integer> pair;
        ApnContext apnContext;
        int generation;
        int requestType;
        switch (msg.what) {
            case DctConstants.EVENT_RECORDS_LOADED:
                // If onRecordsLoadedOrSubIdChanged() is not called here, it should be called on
                // onSubscriptionsChanged() when a valid subId is available.
                int subId = mPhone.getSubId();
                if (SubscriptionManager.isValidSubscriptionId(subId)) {
                    onRecordsLoadedOrSubIdChanged();
                } else {
                    log("Ignoring EVENT_RECORDS_LOADED as subId is not valid: " + subId);
                }
                break;

            case DctConstants.EVENT_DATA_CONNECTION_DETACHED:
                onDataConnectionDetached();
                break;

            case DctConstants.EVENT_DATA_CONNECTION_ATTACHED:
                onDataConnectionAttached();
                break;

            case DctConstants.EVENT_DO_RECOVERY:
                mDsRecoveryHandler.doRecovery();
                break;

            case DctConstants.EVENT_APN_CHANGED:
                onApnChanged();
                break;

            case DctConstants.EVENT_PS_RESTRICT_ENABLED:
                /**
                 * We don't need to explicitly to tear down the PDP context
                 * when PS restricted is enabled. The base band will deactive
                 * PDP context and notify us with PDP_CONTEXT_CHANGED.
                 * But we should stop the network polling and prevent reset PDP.
                 */
                if (DBG) log("EVENT_PS_RESTRICT_ENABLED " + mIsPsRestricted);
                stopNetStatPoll();
                stopDataStallAlarm();
                mIsPsRestricted = true;
                break;

            case DctConstants.EVENT_PS_RESTRICT_DISABLED:
                /**
                 * When PS restrict is removed, we need setup PDP connection if
                 * PDP connection is down.
                 */
                if (DBG) log("EVENT_PS_RESTRICT_DISABLED " + mIsPsRestricted);
                mIsPsRestricted  = false;
                if (isConnected()) {
                    startNetStatPoll();
                    startDataStallAlarm(DATA_STALL_NOT_SUSPECTED);
                } else {
                    // TODO: Should all PDN states be checked to fail?
                    if (mState == DctConstants.State.FAILED) {
                        cleanUpAllConnectionsInternal(false, Phone.REASON_PS_RESTRICT_ENABLED);
                        mReregisterOnReconnectFailure = false;
                    }
                    apnContext = mApnContextsByType.get(ApnSetting.TYPE_DEFAULT);
                    if (apnContext != null) {
                        apnContext.setReason(Phone.REASON_PS_RESTRICT_ENABLED);
                        trySetupData(apnContext, REQUEST_TYPE_NORMAL);
                    } else {
                        loge("**** Default ApnContext not found ****");
                        if (TelephonyUtils.IS_DEBUGGABLE) {
                            throw new RuntimeException("Default ApnContext not found");
                        }
                    }
                }
                break;

            case DctConstants.EVENT_TRY_SETUP_DATA:
                trySetupData((ApnContext) msg.obj, REQUEST_TYPE_NORMAL);
                break;

            case DctConstants.EVENT_CLEAN_UP_CONNECTION:
                if (DBG) log("EVENT_CLEAN_UP_CONNECTION");
                cleanUpConnectionInternal(true, RELEASE_TYPE_DETACH, (ApnContext) msg.obj);
                break;
            case DctConstants.EVENT_CLEAN_UP_ALL_CONNECTIONS:
                if ((msg.obj != null) && (msg.obj instanceof String == false)) {
                    msg.obj = null;
                }
                cleanUpAllConnectionsInternal(true, (String) msg.obj);
                break;

            case DctConstants.EVENT_DATA_RAT_CHANGED:
                if (getDataRat() == ServiceState.RIL_RADIO_TECHNOLOGY_UNKNOWN) {
                    // unknown rat is an exception for data rat change. It's only received when out
                    // of service and is not applicable for apn bearer bitmask. We should bypass the
                    // check of waiting apn list and keep the data connection on, and no need to
                    // setup a new one.
                    break;
                }
                cleanUpConnectionsOnUpdatedApns(false, Phone.REASON_NW_TYPE_CHANGED);
                //May new Network allow setupData, so try it here
                setupDataOnAllConnectableApns(Phone.REASON_NW_TYPE_CHANGED,
                        RetryFailures.ONLY_ON_CHANGE);
                break;

            case DctConstants.CMD_CLEAR_PROVISIONING_SPINNER:
                // Check message sender intended to clear the current spinner.
                if (mProvisioningSpinner == msg.obj) {
                    mProvisioningSpinner.dismiss();
                    mProvisioningSpinner = null;
                }
                break;

            case DctConstants.EVENT_ENABLE_APN:
                onEnableApn(msg.arg1, msg.arg2, (Message) msg.obj);
                break;

            case DctConstants.EVENT_DISABLE_APN:
                onDisableApn(msg.arg1, msg.arg2);
                break;

            case DctConstants.EVENT_DATA_STALL_ALARM:
                onDataStallAlarm(msg.arg1);
                break;

            case DctConstants.EVENT_ROAMING_OFF:
                onDataRoamingOff();
                break;

            case DctConstants.EVENT_ROAMING_ON:
            case DctConstants.EVENT_ROAMING_SETTING_CHANGE:
                onDataRoamingOnOrSettingsChanged(msg.what);
                break;

            case DctConstants.EVENT_DEVICE_PROVISIONED_CHANGE:
                // Update sharedPreference to false when exits new device provisioning, indicating
                // no users modifications on the settings for new devices. Thus carrier specific
                // default roaming settings can be applied for new devices till user modification.
                final SharedPreferences sp = PreferenceManager
                        .getDefaultSharedPreferences(mPhone.getContext());
                if (!sp.contains(Phone.DATA_ROAMING_IS_USER_SETTING_KEY)) {
                    sp.edit().putBoolean(Phone.DATA_ROAMING_IS_USER_SETTING_KEY, false).commit();
                }
                break;

            case DctConstants.EVENT_NETWORK_STATUS_CHANGED:
                int status = msg.arg1;
                int cid = msg.arg2;
                String url = (String) msg.obj;
                onNetworkStatusChanged(status, cid, url);
                break;

            case DctConstants.EVENT_RADIO_AVAILABLE:
                onRadioAvailable();
                break;

            case DctConstants.EVENT_RADIO_OFF_OR_NOT_AVAILABLE:
                onRadioOffOrNotAvailable();
                break;

            case DctConstants.EVENT_DATA_SETUP_COMPLETE:
                ar = (AsyncResult) msg.obj;
                pair = (Pair<ApnContext, Integer>) ar.userObj;
                apnContext = pair.first;
                generation = pair.second;
                requestType = msg.arg2;
                if (apnContext.getConnectionGeneration() == generation) {
                    boolean success = true;
                    int cause = DataFailCause.UNKNOWN;
                    if (ar.exception != null) {
                        success = false;
                        cause = (int) ar.result;
                    }
                    onDataSetupComplete(apnContext, success, cause, requestType);
                } else {
                    loge("EVENT_DATA_SETUP_COMPLETE: Dropped the event because generation "
                            + "did not match.");
                }
                break;

            case DctConstants.EVENT_DATA_SETUP_COMPLETE_ERROR:
                ar = (AsyncResult) msg.obj;
                pair = (Pair<ApnContext, Integer>) ar.userObj;
                apnContext = pair.first;
                generation = pair.second;
                requestType = msg.arg2;
                if (apnContext.getConnectionGeneration() == generation) {
                    onDataSetupCompleteError(apnContext, requestType);
                } else {
                    loge("EVENT_DATA_SETUP_COMPLETE_ERROR: Dropped the event because generation "
                            + "did not match.");
                }
                break;

            case DctConstants.EVENT_DISCONNECT_DONE:
                log("EVENT_DISCONNECT_DONE msg=" + msg);
                ar = (AsyncResult) msg.obj;
                pair = (Pair<ApnContext, Integer>) ar.userObj;
                apnContext = pair.first;
                generation = pair.second;
                if (apnContext.getConnectionGeneration() == generation) {
                    onDisconnectDone(apnContext);
                } else {
                    loge("EVENT_DISCONNECT_DONE: Dropped the event because generation "
                            + "did not match.");
                }
                break;

            case DctConstants.EVENT_VOICE_CALL_STARTED:
                onVoiceCallStarted();
                break;

            case DctConstants.EVENT_VOICE_CALL_ENDED:
                onVoiceCallEnded();
                break;
            case DctConstants.CMD_SET_ENABLE_FAIL_FAST_MOBILE_DATA: {
                sEnableFailFastRefCounter += (msg.arg1 == DctConstants.ENABLED) ? 1 : -1;
                if (DBG) {
                    log("CMD_SET_ENABLE_FAIL_FAST_MOBILE_DATA: "
                            + " sEnableFailFastRefCounter=" + sEnableFailFastRefCounter);
                }
                if (sEnableFailFastRefCounter < 0) {
                    final String s = "CMD_SET_ENABLE_FAIL_FAST_MOBILE_DATA: "
                            + "sEnableFailFastRefCounter:" + sEnableFailFastRefCounter + " < 0";
                    loge(s);
                    sEnableFailFastRefCounter = 0;
                }
                final boolean enabled = sEnableFailFastRefCounter > 0;
                if (DBG) {
                    log("CMD_SET_ENABLE_FAIL_FAST_MOBILE_DATA: enabled=" + enabled
                            + " sEnableFailFastRefCounter=" + sEnableFailFastRefCounter);
                }
                if (mFailFast != enabled) {
                    mFailFast = enabled;

                    mDataStallNoRxEnabled = !enabled;
                    if (mDsRecoveryHandler.isNoRxDataStallDetectionEnabled()
                            && (getOverallState() == DctConstants.State.CONNECTED)
                            && (!mInVoiceCall ||
                                    mPhone.getServiceStateTracker()
                                        .isConcurrentVoiceAndDataAllowed())) {
                        if (DBG) log("CMD_SET_ENABLE_FAIL_FAST_MOBILE_DATA: start data stall");
                        stopDataStallAlarm();
                        startDataStallAlarm(DATA_STALL_NOT_SUSPECTED);
                    } else {
                        if (DBG) log("CMD_SET_ENABLE_FAIL_FAST_MOBILE_DATA: stop data stall");
                        stopDataStallAlarm();
                    }
                }

                break;
            }
            case DctConstants.CMD_ENABLE_MOBILE_PROVISIONING: {
                Bundle bundle = msg.getData();
                if (bundle != null) {
                    try {
                        mProvisioningUrl = (String)bundle.get(DctConstants.PROVISIONING_URL_KEY);
                    } catch(ClassCastException e) {
                        loge("CMD_ENABLE_MOBILE_PROVISIONING: provisioning url not a string" + e);
                        mProvisioningUrl = null;
                    }
                }
                if (TextUtils.isEmpty(mProvisioningUrl)) {
                    loge("CMD_ENABLE_MOBILE_PROVISIONING: provisioning url is empty, ignoring");
                    mIsProvisioning = false;
                    mProvisioningUrl = null;
                } else {
                    loge("CMD_ENABLE_MOBILE_PROVISIONING: provisioningUrl=" + mProvisioningUrl);
                    mIsProvisioning = true;
                    startProvisioningApnAlarm();
                }
                break;
            }
            case DctConstants.EVENT_PROVISIONING_APN_ALARM: {
                if (DBG) log("EVENT_PROVISIONING_APN_ALARM");
                ApnContext apnCtx = mApnContextsByType.get(ApnSetting.TYPE_DEFAULT);
                if (apnCtx.isProvisioningApn() && apnCtx.isConnectedOrConnecting()) {
                    if (mProvisioningApnAlarmTag == msg.arg1) {
                        if (DBG) log("EVENT_PROVISIONING_APN_ALARM: Disconnecting");
                        mIsProvisioning = false;
                        mProvisioningUrl = null;
                        stopProvisioningApnAlarm();
                        cleanUpConnectionInternal(true, RELEASE_TYPE_DETACH, apnCtx);
                    } else {
                        if (DBG) {
                            log("EVENT_PROVISIONING_APN_ALARM: ignore stale tag,"
                                    + " mProvisioningApnAlarmTag:" + mProvisioningApnAlarmTag
                                    + " != arg1:" + msg.arg1);
                        }
                    }
                } else {
                    if (DBG) log("EVENT_PROVISIONING_APN_ALARM: Not connected ignore");
                }
                break;
            }
            case DctConstants.CMD_IS_PROVISIONING_APN: {
                if (DBG) log("CMD_IS_PROVISIONING_APN");
                boolean isProvApn;
                try {
                    String apnType = null;
                    Bundle bundle = msg.getData();
                    if (bundle != null) {
                        apnType = (String)bundle.get(DctConstants.APN_TYPE_KEY);
                    }
                    if (TextUtils.isEmpty(apnType)) {
                        loge("CMD_IS_PROVISIONING_APN: apnType is empty");
                        isProvApn = false;
                    } else {
                        isProvApn = isProvisioningApn(apnType);
                    }
                } catch (ClassCastException e) {
                    loge("CMD_IS_PROVISIONING_APN: NO provisioning url ignoring");
                    isProvApn = false;
                }
                if (DBG) log("CMD_IS_PROVISIONING_APN: ret=" + isProvApn);
                mReplyAc.replyToMessage(msg, DctConstants.CMD_IS_PROVISIONING_APN,
                        isProvApn ? DctConstants.ENABLED : DctConstants.DISABLED);
                break;
            }
            case DctConstants.EVENT_ICC_CHANGED: {
                onUpdateIcc();
                break;
            }
            case DctConstants.EVENT_RESTART_RADIO: {
                restartRadio();
                break;
            }
            case DctConstants.CMD_NET_STAT_POLL: {
                if (msg.arg1 == DctConstants.ENABLED) {
                    handleStartNetStatPoll((DctConstants.Activity)msg.obj);
                } else if (msg.arg1 == DctConstants.DISABLED) {
                    handleStopNetStatPoll((DctConstants.Activity)msg.obj);
                }
                break;
            }
            case DctConstants.EVENT_PCO_DATA_RECEIVED: {
                handlePcoData((AsyncResult)msg.obj);
                break;
            }
            case DctConstants.EVENT_DATA_RECONNECT:
                if (DBG) log("EVENT_DATA_RECONNECT: subId=" + msg.arg1);
                onDataReconnect((ApnContext) msg.obj, msg.arg1);
                break;
            case DctConstants.EVENT_DATA_SERVICE_BINDING_CHANGED:
                onDataServiceBindingChanged((Boolean) ((AsyncResult) msg.obj).result);
                break;
            case DctConstants.EVENT_DATA_ENABLED_CHANGED:
                ar = (AsyncResult) msg.obj;
                if (ar.result instanceof Pair) {
                    Pair<Boolean, Integer> p = (Pair<Boolean, Integer>) ar.result;
                    boolean enabled = p.first;
                    int reason = p.second;
                    onDataEnabledChanged(enabled, reason);
                }
                break;
            case DctConstants.EVENT_DATA_ENABLED_OVERRIDE_RULES_CHANGED:
                onDataEnabledOverrideRulesChanged();
                break;
            case DctConstants.EVENT_SERVICE_STATE_CHANGED:
                if (!reevaluateUnmeteredConnections()) {
                    // always update on ServiceState changed so MobileSignalController gets
                    // accurate display info
                    mPhone.notifyDisplayInfoChanged(mDisplayInfo);
                }
                break;
            case DctConstants.EVENT_5G_TIMER_HYSTERESIS:
                reevaluateUnmeteredConnections();
                mHysteresis = false;
                break;
            case DctConstants.EVENT_5G_TIMER_WATCHDOG:
                mWatchdog = false;
                reevaluateUnmeteredConnections();
                break;
            default:
                Rlog.e("DcTracker", "Unhandled event=" + msg);
                break;

        }
    }

    private int getApnProfileID(String apnType) {
        if (TextUtils.equals(apnType, PhoneConstants.APN_TYPE_IMS)) {
            return RILConstants.DATA_PROFILE_IMS;
        } else if (TextUtils.equals(apnType, PhoneConstants.APN_TYPE_FOTA)) {
            return RILConstants.DATA_PROFILE_FOTA;
        } else if (TextUtils.equals(apnType, PhoneConstants.APN_TYPE_CBS)) {
            return RILConstants.DATA_PROFILE_CBS;
        } else if (TextUtils.equals(apnType, PhoneConstants.APN_TYPE_IA)) {
            return RILConstants.DATA_PROFILE_DEFAULT; // DEFAULT for now
        } else if (TextUtils.equals(apnType, PhoneConstants.APN_TYPE_DUN)) {
            return RILConstants.DATA_PROFILE_TETHERED;
        } else {
            return RILConstants.DATA_PROFILE_DEFAULT;
        }
    }

    private int getCellLocationId() {
        int cid = -1;
        CellLocation loc = mPhone.getCellIdentity().asCellLocation();

        if (loc != null) {
            if (loc instanceof GsmCellLocation) {
                cid = ((GsmCellLocation)loc).getCid();
            } else if (loc instanceof CdmaCellLocation) {
                cid = ((CdmaCellLocation)loc).getBaseStationId();
            }
        }
        return cid;
    }

    private IccRecords getUiccRecords(int appFamily) {
        return mUiccController.getIccRecords(mPhone.getPhoneId(), appFamily);
    }


    private void onUpdateIcc() {
        if (mUiccController == null ) {
            return;
        }

        IccRecords newIccRecords = getUiccRecords(UiccController.APP_FAM_3GPP);

        IccRecords r = mIccRecords.get();
        if (r != newIccRecords) {
            if (r != null) {
                log("Removing stale icc objects.");
                r.unregisterForRecordsLoaded(this);
                mIccRecords.set(null);
            }
            if (newIccRecords != null) {
                if (SubscriptionManager.isValidSubscriptionId(mPhone.getSubId())) {
                    log("New records found.");
                    mIccRecords.set(newIccRecords);
                    newIccRecords.registerForRecordsLoaded(
                            this, DctConstants.EVENT_RECORDS_LOADED, null);
                }
            } else {
                onSimNotReady();
            }
        }
    }

    /**
     * Update DcTracker.
     *
     * TODO: This should be cleaned up. DcTracker should listen to those events.
     */
    public void update() {
        log("update sub = " + mPhone.getSubId());
        log("update(): Active DDS, register for all events now!");
        onUpdateIcc();

        mAutoAttachEnabled.set(false);

        mPhone.updateCurrentCarrierInProvider();
    }

    @VisibleForTesting
    public boolean shouldAutoAttach() {
        if (mAutoAttachEnabled.get()) return true;

        PhoneSwitcher phoneSwitcher = PhoneSwitcher.getInstance();
        ServiceState serviceState = mPhone.getServiceState();

        if (phoneSwitcher == null || serviceState == null) return false;

        // If voice is also not in service, don't auto attach.
        if (serviceState.getState() != ServiceState.STATE_IN_SERVICE) return false;

        // If voice is on LTE or NR, don't auto attach as for LTE / NR data would be attached.
        if (serviceState.getVoiceNetworkType() == NETWORK_TYPE_LTE
                || serviceState.getVoiceNetworkType() == NETWORK_TYPE_NR) return false;

        // If phone is non default phone, modem may have detached from data for optimization.
        // If phone is in voice call, for DSDS case DDS switch may be limited so we do try our
        // best to setup data connection and allow auto-attach.
        return (mPhone.getPhoneId() != phoneSwitcher.getPreferredDataPhoneId()
                || mPhone.getState() != PhoneConstants.State.IDLE);
    }

    private void notifyAllDataDisconnected() {
        sEnableFailFastRefCounter = 0;
        mFailFast = false;
        mAllDataDisconnectedRegistrants.notifyRegistrants();
    }

    public void registerForAllDataDisconnected(Handler h, int what) {
        mAllDataDisconnectedRegistrants.addUnique(h, what, null);

        if (isDisconnected()) {
            log("notify All Data Disconnected");
            notifyAllDataDisconnected();
        }
    }

    public void unregisterForAllDataDisconnected(Handler h) {
        mAllDataDisconnectedRegistrants.remove(h);
    }

    private void onDataEnabledChanged(boolean enable,
                                      @DataEnabledChangedReason int enabledChangedReason) {
        if (DBG) {
            log("onDataEnabledChanged: enable=" + enable + ", enabledChangedReason="
                    + enabledChangedReason);
        }

        if (enable) {
            reevaluateDataConnections();
            setupDataOnAllConnectableApns(Phone.REASON_DATA_ENABLED, RetryFailures.ALWAYS);
        } else {
            String cleanupReason;
            switch (enabledChangedReason) {
                case DataEnabledSettings.REASON_INTERNAL_DATA_ENABLED:
                    cleanupReason = Phone.REASON_DATA_DISABLED_INTERNAL;
                    break;
                case DataEnabledSettings.REASON_DATA_ENABLED_BY_CARRIER:
                    cleanupReason = Phone.REASON_CARRIER_ACTION_DISABLE_METERED_APN;
                    break;
                case DataEnabledSettings.REASON_USER_DATA_ENABLED:
                case DataEnabledSettings.REASON_POLICY_DATA_ENABLED:
                case DataEnabledSettings.REASON_PROVISIONED_CHANGED:
                case DataEnabledSettings.REASON_PROVISIONING_DATA_ENABLED_CHANGED:
                default:
                    cleanupReason = Phone.REASON_DATA_SPECIFIC_DISABLED;
                    break;

            }
            cleanUpAllConnectionsInternal(true, cleanupReason);
        }
    }

    private boolean reevaluateUnmeteredConnections() {
        if (isNetworkTypeUnmetered(NETWORK_TYPE_NR)) {
            if (mPhone.getServiceState().getNrState()
                    == NetworkRegistrationInfo.NR_STATE_CONNECTED) {
                if (!m5GWasConnected) { // 4G -> 5G
                    stopHysteresisAlarm();
                    setDataConnectionUnmetered(true);
                }
                if (!mWatchdog) {
                    startWatchdogAlarm();
                }
                m5GWasConnected = true;
            } else {
                if (m5GWasConnected) { // 5G -> 4G
                    if (!mHysteresis && !startHysteresisAlarm()) {
                        // hysteresis is not active but carrier does not support hysteresis
                        stopWatchdogAlarm();
                        setDataConnectionUnmetered(isNetworkTypeUnmetered(
                                mTelephonyManager.getNetworkType(mPhone.getSubId())));
                    }
                    m5GWasConnected = false;
                } else { // 4G -> 4G
                    if (!hasMessages(DctConstants.EVENT_5G_TIMER_HYSTERESIS)) {
                        stopWatchdogAlarm();
                        setDataConnectionUnmetered(isNetworkTypeUnmetered(
                                mTelephonyManager.getNetworkType(mPhone.getSubId())));
                    }
                    // do nothing if waiting for hysteresis alarm to go off
                }
            }
        } else {
            stopWatchdogAlarm();
            stopHysteresisAlarm();
            setDataConnectionUnmetered(isNetworkTypeUnmetered(
                    mTelephonyManager.getNetworkType(mPhone.getSubId())));
            m5GWasConnected = false;
        }
        return updateDisplayInfo();
    }

    private void setDataConnectionUnmetered(boolean isUnmetered) {
        for (DataConnection dataConnection : mDataConnections.values()) {
            dataConnection.onMeterednessChanged(isUnmetered);
        }
    }

    private boolean isNetworkTypeUnmetered(@NetworkType int networkType) {
        if (mSubscriptionPlans == null || mSubscriptionPlans.size() == 0) {
            // safe return false if unable to get subscription plans or plans don't exist
            return false;
        }

        boolean isGeneralUnmetered = true;
        for (SubscriptionPlan plan : mSubscriptionPlans) {
            // check plan is general or specific
            if (plan.getNetworkTypes() == null) {
                if (!isPlanUnmetered(plan)) {
                    // metered takes precedence over unmetered for safety
                    isGeneralUnmetered = false;
                }
            } else {
                // check plan applies to given network type
                if (IntStream.of(plan.getNetworkTypes()).anyMatch(n -> n == networkType)) {
                    // ensure network type unknown returns general value
                    if (networkType != TelephonyManager.NETWORK_TYPE_UNKNOWN) {
                        // there is only 1 specific plan per network type, so return value if found
                        return isPlanUnmetered(plan);
                    }
                }
            }
        }
        return isGeneralUnmetered;
    }

    private boolean isPlanUnmetered(SubscriptionPlan plan) {
        return plan.getDataLimitBytes() == SubscriptionPlan.BYTES_UNLIMITED
                && (plan.getDataLimitBehavior() == SubscriptionPlan.LIMIT_BEHAVIOR_UNKNOWN
                || plan.getDataLimitBehavior() == SubscriptionPlan.LIMIT_BEHAVIOR_THROTTLED);
    }

<<<<<<< HEAD
    private boolean updateDisplayInfo() {
        int displayNetworkType = DisplayInfo.OVERRIDE_NETWORK_TYPE_NONE;
        int dataNetworkType = mPhone.getServiceState().getDataNetworkType();
        if (mPhone.getServiceState().getNrState() != NetworkRegistrationInfo.NR_STATE_NONE
                || dataNetworkType == TelephonyManager.NETWORK_TYPE_NR || mHysteresis) {
            // process NR display network type
            displayNetworkType = getNrDisplayType();
            if (displayNetworkType == DisplayInfo.OVERRIDE_NETWORK_TYPE_NONE) {
                // use LTE values if 5G values aren't defined
                displayNetworkType = getLteDisplayType();
            }
        } else if (dataNetworkType == TelephonyManager.NETWORK_TYPE_LTE
                || dataNetworkType == TelephonyManager.NETWORK_TYPE_LTE_CA) {
            // process LTE display network type
            displayNetworkType = getLteDisplayType();
        }
        DisplayInfo displayInfo = new DisplayInfo(dataNetworkType, displayNetworkType);
        if (!displayInfo.equals(mDisplayInfo)) {
            mDisplayInfo = displayInfo;
            mPhone.notifyDisplayInfoChanged(displayInfo);
            return true;
        }
        return false;
    }

    private int getNrDisplayType() {
        // icon display keys in order of priority
        List<String> keys = new ArrayList<>();
        switch (mPhone.getServiceState().getNrState()) {
            case NetworkRegistrationInfo.NR_STATE_CONNECTED:
                if (mPhone.getServiceState().getNrFrequencyRange()
                        == ServiceState.FREQUENCY_RANGE_MMWAVE) {
                    keys.add("connected_mmwave");
                }
                keys.add("connected");
                break;
            case NetworkRegistrationInfo.NR_STATE_NOT_RESTRICTED:
                if (mActivity == DctConstants.Activity.DORMANT) {
                    keys.add("not_restricted_rrc_idle");
                } else {
                    keys.add("not_restricted_rrc_con");
                }
                break;
            case NetworkRegistrationInfo.NR_STATE_RESTRICTED:
                keys.add("restricted");
                break;
        }

        for (String key : keys) {
            if (m5GIconMapping.containsKey(key)
                    && m5GIconMapping.get(key) != DisplayInfo.OVERRIDE_NETWORK_TYPE_NONE) {
                return m5GIconMapping.get(key);
            }
        }
        return DisplayInfo.OVERRIDE_NETWORK_TYPE_NONE;
    }

    private int getLteDisplayType() {
        int value = DisplayInfo.OVERRIDE_NETWORK_TYPE_NONE;
        if (mPhone.getServiceState().getDataNetworkType() == TelephonyManager.NETWORK_TYPE_LTE_CA
                || mPhone.getServiceState().isUsingCarrierAggregation()) {
            value = DisplayInfo.OVERRIDE_NETWORK_TYPE_LTE_CA;
        }
        if (isLteEnhancedAvailable()) {
            value = DisplayInfo.OVERRIDE_NETWORK_TYPE_LTE_ADVANCED_PRO;
        }
        return value;
    }

    private boolean isLteEnhancedAvailable() {
        if (TextUtils.isEmpty(mDataIconPattern)) {
            return false;
        }
        Pattern stringPattern = Pattern.compile(mDataIconPattern);
        for (String opName : new String[] {mPhone.getServiceState().getOperatorAlphaLongRaw(),
                mPhone.getServiceState().getOperatorAlphaShortRaw()}) {
            if (!TextUtils.isEmpty(opName)) {
                Matcher matcher = stringPattern.matcher(opName);
                if (matcher.find()) {
                    return true;
                }
            }
        }
        return false;
    }

    private void log(String s) {
=======
    protected void log(String s) {
>>>>>>> 01786440
        Rlog.d(mLogTag, s);
    }

    private void loge(String s) {
        Rlog.e(mLogTag, s);
    }

    public void dump(FileDescriptor fd, PrintWriter pw, String[] args) {
        pw.println("DcTracker:");
        pw.println(" RADIO_TESTS=" + RADIO_TESTS);
        pw.println(" mDataEnabledSettings=" + mDataEnabledSettings);
        pw.println(" isDataAllowed=" + isDataAllowed(null));
        pw.flush();
        pw.println(" mRequestedApnType=" + mRequestedApnType);
        pw.println(" mPhone=" + mPhone.getPhoneName());
        pw.println(" mActivity=" + mActivity);
        pw.println(" mState=" + mState);
        pw.println(" mTxPkts=" + mTxPkts);
        pw.println(" mRxPkts=" + mRxPkts);
        pw.println(" mNetStatPollPeriod=" + mNetStatPollPeriod);
        pw.println(" mNetStatPollEnabled=" + mNetStatPollEnabled);
        pw.println(" mDataStallTxRxSum=" + mDataStallTxRxSum);
        pw.println(" mDataStallAlarmTag=" + mDataStallAlarmTag);
        pw.println(" mDataStallNoRxEnabled=" + mDataStallNoRxEnabled);
        pw.println(" mEmergencyApn=" + mEmergencyApn);
        pw.println(" mSentSinceLastRecv=" + mSentSinceLastRecv);
        pw.println(" mNoRecvPollCount=" + mNoRecvPollCount);
        pw.println(" mResolver=" + mResolver);
        pw.println(" mReconnectIntent=" + mReconnectIntent);
        pw.println(" mAutoAttachEnabled=" + mAutoAttachEnabled.get());
        pw.println(" mIsScreenOn=" + mIsScreenOn);
        pw.println(" mUniqueIdGenerator=" + mUniqueIdGenerator);
        pw.println(" mDataServiceBound=" + mDataServiceBound);
        pw.println(" mDataRoamingLeakageLog= ");
        mDataRoamingLeakageLog.dump(fd, pw, args);
        pw.println(" mApnSettingsInitializationLog= ");
        mApnSettingsInitializationLog.dump(fd, pw, args);
        pw.flush();
        pw.println(" ***************************************");
        DcController dcc = mDcc;
        if (dcc != null) {
            if (mDataServiceBound) {
                dcc.dump(fd, pw, args);
            } else {
                pw.println(" Can't dump mDcc because data service is not bound.");
            }
        } else {
            pw.println(" mDcc=null");
        }
        pw.println(" ***************************************");
        HashMap<Integer, DataConnection> dcs = mDataConnections;
        if (dcs != null) {
            Set<Entry<Integer, DataConnection> > mDcSet = mDataConnections.entrySet();
            pw.println(" mDataConnections: count=" + mDcSet.size());
            for (Entry<Integer, DataConnection> entry : mDcSet) {
                pw.printf(" *** mDataConnection[%d] \n", entry.getKey());
                entry.getValue().dump(fd, pw, args);
            }
        } else {
            pw.println("mDataConnections=null");
        }
        pw.println(" ***************************************");
        pw.flush();
        HashMap<String, Integer> apnToDcId = mApnToDataConnectionId;
        if (apnToDcId != null) {
            Set<Entry<String, Integer>> apnToDcIdSet = apnToDcId.entrySet();
            pw.println(" mApnToDataConnectonId size=" + apnToDcIdSet.size());
            for (Entry<String, Integer> entry : apnToDcIdSet) {
                pw.printf(" mApnToDataConnectonId[%s]=%d\n", entry.getKey(), entry.getValue());
            }
        } else {
            pw.println("mApnToDataConnectionId=null");
        }
        pw.println(" ***************************************");
        pw.flush();
        ConcurrentHashMap<String, ApnContext> apnCtxs = mApnContexts;
        if (apnCtxs != null) {
            Set<Entry<String, ApnContext>> apnCtxsSet = apnCtxs.entrySet();
            pw.println(" mApnContexts size=" + apnCtxsSet.size());
            for (Entry<String, ApnContext> entry : apnCtxsSet) {
                entry.getValue().dump(fd, pw, args);
            }
            pw.println(" ***************************************");
        } else {
            pw.println(" mApnContexts=null");
        }
        pw.flush();

        pw.println(" mAllApnSettings size=" + mAllApnSettings.size());
        for (int i = 0; i < mAllApnSettings.size(); i++) {
            pw.printf(" mAllApnSettings[%d]: %s\n", i, mAllApnSettings.get(i));
        }
        pw.flush();

        pw.println(" mPreferredApn=" + mPreferredApn);
        pw.println(" mIsPsRestricted=" + mIsPsRestricted);
        pw.println(" mIsDisposed=" + mIsDisposed);
        pw.println(" mIntentReceiver=" + mIntentReceiver);
        pw.println(" mReregisterOnReconnectFailure=" + mReregisterOnReconnectFailure);
        pw.println(" canSetPreferApn=" + mCanSetPreferApn);
        pw.println(" mApnObserver=" + mApnObserver);
        pw.println(" getOverallState=" + getOverallState());
        pw.println(" mAttached=" + mAttached.get());
        mDataEnabledSettings.dump(fd, pw, args);
        pw.flush();
    }

    public String[] getPcscfAddress(String apnType) {
        log("getPcscfAddress()");
        ApnContext apnContext = null;

        if(apnType == null){
            log("apnType is null, return null");
            return null;
        }

        if (TextUtils.equals(apnType, PhoneConstants.APN_TYPE_EMERGENCY)) {
            apnContext = mApnContextsByType.get(ApnSetting.TYPE_EMERGENCY);
        } else if (TextUtils.equals(apnType, PhoneConstants.APN_TYPE_IMS)) {
            apnContext = mApnContextsByType.get(ApnSetting.TYPE_IMS);
        } else {
            log("apnType is invalid, return null");
            return null;
        }

        if (apnContext == null) {
            log("apnContext is null, return null");
            return null;
        }

        DataConnection dataConnection = apnContext.getDataConnection();
        String[] result = null;

        if (dataConnection != null) {
            result = dataConnection.getPcscfAddresses();

            if (result != null) {
                for (int i = 0; i < result.length; i++) {
                    log("Pcscf[" + i + "]: " + result[i]);
                }
            }
            return result;
        }
        return null;
    }

    /**
     * Read APN configuration from Telephony.db for Emergency APN
     * All operators recognize the connection request for EPDN based on APN type
     * PLMN name,APN name are not mandatory parameters
     */
    private void initEmergencyApnSetting() {
        // Operator Numeric is not available when sim records are not loaded.
        // Query Telephony.db with APN type as EPDN request does not
        // require APN name, plmn and all operators support same APN config.
        // DB will contain only one entry for Emergency APN
        String selection = "type=\"emergency\"";
        Cursor cursor = mPhone.getContext().getContentResolver().query(
                Uri.withAppendedPath(Telephony.Carriers.CONTENT_URI, "filtered"),
                null, selection, null, null);

        if (cursor != null) {
            if (cursor.getCount() > 0) {
                if (cursor.moveToFirst()) {
                    mEmergencyApn = ApnSetting.makeApnSetting(cursor);
                }
            }
            cursor.close();
        }
        if (mEmergencyApn != null) return;

        // If no emergency APN setting has been found, make one using reasonable defaults
        mEmergencyApn = new ApnSetting.Builder()
                .setEntryName("Emergency")
                .setProtocol(ApnSetting.PROTOCOL_IPV4V6)
                .setRoamingProtocol(ApnSetting.PROTOCOL_IPV4V6)
                .setNetworkTypeBitmask((int)(TelephonyManager.NETWORK_TYPE_BITMASK_LTE
                | TelephonyManager.NETWORK_TYPE_BITMASK_IWLAN))
                .setApnName("sos")
                .setApnTypeBitmask(ApnSetting.TYPE_EMERGENCY)
                .build();
    }

    /**
     * Add the Emergency APN settings to APN settings list
     */
    private void addEmergencyApnSetting() {
        if(mEmergencyApn != null) {
            for (ApnSetting apn : mAllApnSettings) {
                if (apn.canHandleType(ApnSetting.TYPE_EMERGENCY)) {
                    log("addEmergencyApnSetting - E-APN setting is already present");
                    return;
                }
            }

            // If all of the APN settings cannot handle emergency, we add the emergency APN to the
            // list explicitly.
            if (!mAllApnSettings.contains(mEmergencyApn)) {
                mAllApnSettings.add(mEmergencyApn);
                log("Adding emergency APN : " + mEmergencyApn);
                return;
            }
        }
    }

    private boolean containsAllApns(ArrayList<ApnSetting> oldApnList,
                                    ArrayList<ApnSetting> newApnList) {
        for (ApnSetting newApnSetting : newApnList) {
            boolean canHandle = false;
            for (ApnSetting oldApnSetting : oldApnList) {
                // Make sure at least one of the APN from old list can cover the new APN
                if (oldApnSetting.equals(newApnSetting,
                        mPhone.getServiceState().getDataRoamingFromRegistration())) {
                    canHandle = true;
                    break;
                }
            }
            if (!canHandle) return false;
        }
        return true;
    }

    private void cleanUpConnectionsOnUpdatedApns(boolean detach, String reason) {
        if (DBG) log("cleanUpConnectionsOnUpdatedApns: detach=" + detach);
        if (mAllApnSettings.isEmpty()) {
            cleanUpAllConnectionsInternal(detach, Phone.REASON_APN_CHANGED);
        } else {
            if (getDataRat() == ServiceState.RIL_RADIO_TECHNOLOGY_UNKNOWN) {
                // unknown rat is an exception for data rat change. Its only received when out of
                // service and is not applicable for apn bearer bitmask. We should bypass the check
                // of waiting apn list and keep the data connection on.
                return;
            }
            for (ApnContext apnContext : mApnContexts.values()) {
                boolean cleanupRequired = false;
                if (!apnContext.isDisconnected()) {
                    ArrayList<ApnSetting> currentWaitingApns = apnContext.getWaitingApns();
                    ArrayList<ApnSetting> waitingApns = buildWaitingApns(
                            apnContext.getApnType(), getDataRat());
                    if (VDBG) log("new waitingApns:" + waitingApns);
                    if ((currentWaitingApns != null)
                            && ((waitingApns.size() != currentWaitingApns.size())
                            // Check if the existing waiting APN list can cover the newly built APN
                            // list. If yes, then we don't need to tear down the existing data call.
                            // TODO: We probably need to rebuild APN list when roaming status
                            //  changes.
                            || !containsAllApns(currentWaitingApns, waitingApns))) {
                        if (VDBG) log("new waiting apn is different for " + apnContext);
                        apnContext.setWaitingApns(waitingApns);
                        ApnSetting apnSetting = apnContext.getApnSetting();
                        if (apnContext.getApnType().equals(PhoneConstants.APN_TYPE_DEFAULT)) {
                            if ((getPreferredApn() == null)
                                    || !apnSetting.equals(getPreferredApn())) {
                                cleanupRequired = true;
                            }
                        } else if (!waitingApns.contains(apnSetting)) {
                            cleanupRequired = true;
                        }
                        if (cleanupRequired) {
                            if (VDBG) log("cleanUpConnectionsOnUpdatedApns for " + apnContext);
                            apnContext.setReason(reason);
                            cleanUpConnectionInternal(true, RELEASE_TYPE_DETACH, apnContext);
                        }
                    }
                }
            }
        }

        if (!isConnected()) {
            stopNetStatPoll();
            stopDataStallAlarm();
        }

        mRequestedApnType = ApnSetting.TYPE_DEFAULT;

        if (DBG) log("mDisconnectPendingCount = " + mDisconnectPendingCount);
        if (detach && mDisconnectPendingCount == 0) {
            notifyAllDataDisconnected();
        }
    }

    /**
     * Polling stuff
     */
    private void resetPollStats() {
        mTxPkts = -1;
        mRxPkts = -1;
        mNetStatPollPeriod = POLL_NETSTAT_MILLIS;
    }

    private void startNetStatPoll() {
        if (getOverallState() == DctConstants.State.CONNECTED
                && mNetStatPollEnabled == false) {
            if (DBG) {
                log("startNetStatPoll");
            }
            resetPollStats();
            mNetStatPollEnabled = true;
            mPollNetStat.run();
        }
        if (mPhone != null) {
            mPhone.notifyDataActivity();
        }
    }

    private void stopNetStatPoll() {
        mNetStatPollEnabled = false;
        removeCallbacks(mPollNetStat);
        if (DBG) {
            log("stopNetStatPoll");
        }

        // To sync data activity icon in the case of switching data connection to send MMS.
        if (mPhone != null) {
            mPhone.notifyDataActivity();
        }
    }

    public void sendStartNetStatPoll(DctConstants.Activity activity) {
        Message msg = obtainMessage(DctConstants.CMD_NET_STAT_POLL);
        msg.arg1 = DctConstants.ENABLED;
        msg.obj = activity;
        sendMessage(msg);
    }

    private void handleStartNetStatPoll(DctConstants.Activity activity) {
        startNetStatPoll();
        startDataStallAlarm(DATA_STALL_NOT_SUSPECTED);
        setActivity(activity);
    }

    public void sendStopNetStatPoll(DctConstants.Activity activity) {
        Message msg = obtainMessage(DctConstants.CMD_NET_STAT_POLL);
        msg.arg1 = DctConstants.DISABLED;
        msg.obj = activity;
        sendMessage(msg);
    }

    private void handleStopNetStatPoll(DctConstants.Activity activity) {
        stopNetStatPoll();
        stopDataStallAlarm();
        setActivity(activity);
    }

    private void onDataEnabledOverrideRulesChanged() {
        if (DBG) {
            log("onDataEnabledOverrideRulesChanged");
        }

        for (ApnContext apnContext : mPrioritySortedApnContexts) {
            if (isDataAllowed(apnContext, REQUEST_TYPE_NORMAL, null)) {
                if (apnContext.getDataConnection() != null) {
                    apnContext.getDataConnection().reevaluateRestrictedState();
                }
                setupDataOnConnectableApn(apnContext, Phone.REASON_DATA_ENABLED_OVERRIDE,
                        RetryFailures.ALWAYS);
            } else if (shouldCleanUpConnection(apnContext, true)) {
                apnContext.setReason(Phone.REASON_DATA_ENABLED_OVERRIDE);
                cleanUpConnectionInternal(true, RELEASE_TYPE_DETACH, apnContext);
            }
        }
    }

    private void updateDataActivity() {
        long sent, received;

        DctConstants.Activity newActivity;

        TxRxSum preTxRxSum = new TxRxSum(mTxPkts, mRxPkts);
        TxRxSum curTxRxSum = new TxRxSum();
        curTxRxSum.updateTotalTxRxSum();
        mTxPkts = curTxRxSum.txPkts;
        mRxPkts = curTxRxSum.rxPkts;

        if (VDBG) {
            log("updateDataActivity: curTxRxSum=" + curTxRxSum + " preTxRxSum=" + preTxRxSum);
        }

        if (mNetStatPollEnabled && (preTxRxSum.txPkts > 0 || preTxRxSum.rxPkts > 0)) {
            sent = mTxPkts - preTxRxSum.txPkts;
            received = mRxPkts - preTxRxSum.rxPkts;

            if (VDBG)
                log("updateDataActivity: sent=" + sent + " received=" + received);
            if (sent > 0 && received > 0) {
                newActivity = DctConstants.Activity.DATAINANDOUT;
            } else if (sent > 0 && received == 0) {
                newActivity = DctConstants.Activity.DATAOUT;
            } else if (sent == 0 && received > 0) {
                newActivity = DctConstants.Activity.DATAIN;
            } else {
                newActivity = (mActivity == DctConstants.Activity.DORMANT) ?
                        mActivity : DctConstants.Activity.NONE;
            }

            if (mActivity != newActivity && mIsScreenOn) {
                if (VDBG)
                    log("updateDataActivity: newActivity=" + newActivity);
                mActivity = newActivity;
                mPhone.notifyDataActivity();
                updateDisplayInfo();
            }
        }
    }

    private void handlePcoData(AsyncResult ar) {
        if (ar.exception != null) {
            loge("PCO_DATA exception: " + ar.exception);
            return;
        }
        PcoData pcoData = (PcoData)(ar.result);
        ArrayList<DataConnection> dcList = new ArrayList<>();
        DataConnection temp = mDcc.getActiveDcByCid(pcoData.cid);
        if (temp != null) {
            dcList.add(temp);
        }
        if (dcList.size() == 0) {
            loge("PCO_DATA for unknown cid: " + pcoData.cid + ", inferring");
            for (DataConnection dc : mDataConnections.values()) {
                final int cid = dc.getCid();
                if (cid == pcoData.cid) {
                    if (VDBG) log("  found " + dc);
                    dcList.clear();
                    dcList.add(dc);
                    break;
                }
                // check if this dc is still connecting
                if (cid == -1) {
                    for (ApnContext apnContext : dc.getApnContexts()) {
                        if (apnContext.getState() == DctConstants.State.CONNECTING) {
                            if (VDBG) log("  found potential " + dc);
                            dcList.add(dc);
                            break;
                        }
                    }
                }
            }
        }
        if (dcList.size() == 0) {
            loge("PCO_DATA - couldn't infer cid");
            return;
        }
        for (DataConnection dc : dcList) {
            List<ApnContext> apnContextList = dc.getApnContexts();
            if (apnContextList.size() == 0) {
                break;
            }
            // send one out for each apn type in play
            for (ApnContext apnContext : apnContextList) {
                String apnType = apnContext.getApnType();

                final Intent intent = new Intent(TelephonyManager.ACTION_CARRIER_SIGNAL_PCO_VALUE);
                intent.putExtra(TelephonyManager.EXTRA_APN_TYPE, apnType);
                intent.putExtra(TelephonyManager.EXTRA_APN_TYPE_INT,
                        ApnSetting.getApnTypesBitmaskFromString(apnType));
                intent.putExtra(TelephonyManager.EXTRA_APN_PROTOCOL, pcoData.bearerProto);
                intent.putExtra(TelephonyManager.EXTRA_APN_PROTOCOL_INT,
                        ApnSetting.getProtocolIntFromString(pcoData.bearerProto));
                intent.putExtra(TelephonyManager.EXTRA_PCO_ID, pcoData.pcoId);
                intent.putExtra(TelephonyManager.EXTRA_PCO_VALUE, pcoData.contents);
                mPhone.getCarrierSignalAgent().notifyCarrierSignalReceivers(intent);
            }
        }
    }

    /**
     * Data-Stall
     */

    // Recovery action taken in case of data stall
    @IntDef(
        value = {
            RECOVERY_ACTION_GET_DATA_CALL_LIST,
            RECOVERY_ACTION_CLEANUP,
            RECOVERY_ACTION_REREGISTER,
            RECOVERY_ACTION_RADIO_RESTART
        })
    @Retention(RetentionPolicy.SOURCE)
    private @interface RecoveryAction {};
    private static final int RECOVERY_ACTION_GET_DATA_CALL_LIST      = 0;
    private static final int RECOVERY_ACTION_CLEANUP                 = 1;
    private static final int RECOVERY_ACTION_REREGISTER              = 2;
    private static final int RECOVERY_ACTION_RADIO_RESTART           = 3;

    // Recovery handler class for cellular data stall
    private class DataStallRecoveryHandler {
        // Default minimum duration between each recovery steps
        private static final int
                DEFAULT_MIN_DURATION_BETWEEN_RECOVERY_STEPS_IN_MS = (3 * 60 * 1000); // 3 mins

        // The elapsed real time of last recovery attempted
        private long mTimeLastRecoveryStartMs;
        // Whether current network good or not
        private boolean mIsValidNetwork;

        public DataStallRecoveryHandler() {
            reset();
        }

        public void reset() {
            mTimeLastRecoveryStartMs = 0;
            putRecoveryAction(RECOVERY_ACTION_GET_DATA_CALL_LIST);
        }

        public boolean isAggressiveRecovery() {
            @RecoveryAction int action = getRecoveryAction();

            return ((action == RECOVERY_ACTION_CLEANUP)
                    || (action == RECOVERY_ACTION_REREGISTER)
                    || (action == RECOVERY_ACTION_RADIO_RESTART));
        }

        private long getMinDurationBetweenRecovery() {
            return Settings.Global.getLong(mResolver,
                Settings.Global.MIN_DURATION_BETWEEN_RECOVERY_STEPS_IN_MS,
                DEFAULT_MIN_DURATION_BETWEEN_RECOVERY_STEPS_IN_MS);
        }

        private long getElapsedTimeSinceRecoveryMs() {
            return (SystemClock.elapsedRealtime() - mTimeLastRecoveryStartMs);
        }

        @RecoveryAction
        private int getRecoveryAction() {
            @RecoveryAction int action = Settings.System.getInt(mResolver,
                    "radio.data.stall.recovery.action", RECOVERY_ACTION_GET_DATA_CALL_LIST);
            if (VDBG_STALL) log("getRecoveryAction: " + action);
            return action;
        }

        private void putRecoveryAction(@RecoveryAction int action) {
            Settings.System.putInt(mResolver, "radio.data.stall.recovery.action", action);
            if (VDBG_STALL) log("putRecoveryAction: " + action);
        }

        private void broadcastDataStallDetected(@RecoveryAction int recoveryAction) {
            Intent intent = new Intent(TelephonyManager.ACTION_DATA_STALL_DETECTED);
            SubscriptionManager.putPhoneIdAndSubIdExtra(intent, mPhone.getPhoneId());
            intent.putExtra(TelephonyManager.EXTRA_RECOVERY_ACTION, recoveryAction);
            mPhone.getContext().sendBroadcast(intent, READ_PRIVILEGED_PHONE_STATE);
        }

        private boolean isRecoveryAlreadyStarted() {
            return getRecoveryAction() != RECOVERY_ACTION_GET_DATA_CALL_LIST;
        }

        private boolean checkRecovery() {
            // To avoid back to back recovery wait for a grace period
            if (getElapsedTimeSinceRecoveryMs() < getMinDurationBetweenRecovery()) {
                if (VDBG_STALL) log("skip back to back data stall recovery");
                return false;
            }

            // Allow recovery if data is expected to work
            return mAttached.get() && isDataAllowed(null);
        }

        private void triggerRecovery() {
            sendMessage(obtainMessage(DctConstants.EVENT_DO_RECOVERY));
        }

        public void doRecovery() {
            if (getOverallState() == DctConstants.State.CONNECTED) {
                // Go through a series of recovery steps, each action transitions to the next action
                @RecoveryAction final int recoveryAction = getRecoveryAction();
                final int signalStrength = mPhone.getSignalStrength().getLevel();
                TelephonyMetrics.getInstance().writeSignalStrengthEvent(
                        mPhone.getPhoneId(), signalStrength);
                TelephonyMetrics.getInstance().writeDataStallEvent(
                        mPhone.getPhoneId(), recoveryAction);
                broadcastDataStallDetected(recoveryAction);

                switch (recoveryAction) {
                    case RECOVERY_ACTION_GET_DATA_CALL_LIST:
                        EventLog.writeEvent(EventLogTags.DATA_STALL_RECOVERY_GET_DATA_CALL_LIST,
                            mSentSinceLastRecv);
                        if (DBG) log("doRecovery() get data call list");
                        mDataServiceManager.requestDataCallList(obtainMessage());
                        putRecoveryAction(RECOVERY_ACTION_CLEANUP);
                        break;
                    case RECOVERY_ACTION_CLEANUP:
                        EventLog.writeEvent(EventLogTags.DATA_STALL_RECOVERY_CLEANUP,
                            mSentSinceLastRecv);
                        if (DBG) log("doRecovery() cleanup all connections");
                        cleanUpConnection(mApnContexts.get(ApnSetting.getApnTypeString(
                                ApnSetting.TYPE_DEFAULT)));
                        putRecoveryAction(RECOVERY_ACTION_REREGISTER);
                        break;
                    case RECOVERY_ACTION_REREGISTER:
                        EventLog.writeEvent(EventLogTags.DATA_STALL_RECOVERY_REREGISTER,
                            mSentSinceLastRecv);
                        if (DBG) log("doRecovery() re-register");
                        mPhone.getServiceStateTracker().reRegisterNetwork(null);
                        putRecoveryAction(RECOVERY_ACTION_RADIO_RESTART);
                        break;
                    case RECOVERY_ACTION_RADIO_RESTART:
                        EventLog.writeEvent(EventLogTags.DATA_STALL_RECOVERY_RADIO_RESTART,
                            mSentSinceLastRecv);
                        if (DBG) log("restarting radio");
                        restartRadio();
                        reset();
                        break;
                    default:
                        throw new RuntimeException("doRecovery: Invalid recoveryAction="
                            + recoveryAction);
                }
                mSentSinceLastRecv = 0;
                mTimeLastRecoveryStartMs = SystemClock.elapsedRealtime();
            }
        }

        public void processNetworkStatusChanged(boolean isValid) {
            if (isValid) {
                mIsValidNetwork = true;
                reset();
            } else {
                if (mIsValidNetwork || isRecoveryAlreadyStarted()) {
                    mIsValidNetwork = false;
                    // Check and trigger a recovery if network switched from good
                    // to bad or recovery is already started before.
                    if (checkRecovery()) {
                        if (DBG) log("trigger data stall recovery");
                        triggerRecovery();
                    }
                }
            }
        }

        public boolean isRecoveryOnBadNetworkEnabled() {
            return Settings.Global.getInt(mResolver,
                    Settings.Global.DATA_STALL_RECOVERY_ON_BAD_NETWORK, 1) == 1;
        }

        public boolean isNoRxDataStallDetectionEnabled() {
            return mDataStallNoRxEnabled && !isRecoveryOnBadNetworkEnabled();
        }
    }

    private void updateDataStallInfo() {
        long sent, received;

        TxRxSum preTxRxSum = new TxRxSum(mDataStallTxRxSum);
        mDataStallTxRxSum.updateTotalTxRxSum();

        if (VDBG_STALL) {
            log("updateDataStallInfo: mDataStallTxRxSum=" + mDataStallTxRxSum +
                    " preTxRxSum=" + preTxRxSum);
        }

        sent = mDataStallTxRxSum.txPkts - preTxRxSum.txPkts;
        received = mDataStallTxRxSum.rxPkts - preTxRxSum.rxPkts;

        if (RADIO_TESTS) {
            if (SystemProperties.getBoolean("radio.test.data.stall", false)) {
                log("updateDataStallInfo: radio.test.data.stall true received = 0;");
                received = 0;
            }
        }
        if ( sent > 0 && received > 0 ) {
            if (VDBG_STALL) log("updateDataStallInfo: IN/OUT");
            mSentSinceLastRecv = 0;
            mDsRecoveryHandler.reset();
        } else if (sent > 0 && received == 0) {
            if (isPhoneStateIdle()) {
                mSentSinceLastRecv += sent;
            } else {
                mSentSinceLastRecv = 0;
            }
            if (DBG) {
                log("updateDataStallInfo: OUT sent=" + sent +
                        " mSentSinceLastRecv=" + mSentSinceLastRecv);
            }
        } else if (sent == 0 && received > 0) {
            if (VDBG_STALL) log("updateDataStallInfo: IN");
            mSentSinceLastRecv = 0;
            mDsRecoveryHandler.reset();
        } else {
            if (VDBG_STALL) log("updateDataStallInfo: NONE");
        }
    }

    private boolean isPhoneStateIdle() {
        for (int i = 0; i < mTelephonyManager.getPhoneCount(); i++) {
            Phone phone = PhoneFactory.getPhone(i);
            if (phone != null && phone.getState() != PhoneConstants.State.IDLE) {
                log("isPhoneStateIdle false: Voice call active on phone " + i);
                return false;
            }
        }
        return true;
    }

    private void onDataStallAlarm(int tag) {
        if (mDataStallAlarmTag != tag) {
            if (DBG) {
                log("onDataStallAlarm: ignore, tag=" + tag + " expecting " + mDataStallAlarmTag);
            }
            return;
        }

        if (DBG) log("Data stall alarm");
        updateDataStallInfo();

        int hangWatchdogTrigger = Settings.Global.getInt(mResolver,
                Settings.Global.PDP_WATCHDOG_TRIGGER_PACKET_COUNT,
                NUMBER_SENT_PACKETS_OF_HANG);

        boolean suspectedStall = DATA_STALL_NOT_SUSPECTED;
        if (mSentSinceLastRecv >= hangWatchdogTrigger) {
            if (DBG) {
                log("onDataStallAlarm: tag=" + tag + " do recovery action="
                        + mDsRecoveryHandler.getRecoveryAction());
            }
            suspectedStall = DATA_STALL_SUSPECTED;
            sendMessage(obtainMessage(DctConstants.EVENT_DO_RECOVERY));
        } else {
            if (VDBG_STALL) {
                log("onDataStallAlarm: tag=" + tag + " Sent " + String.valueOf(mSentSinceLastRecv) +
                    " pkts since last received, < watchdogTrigger=" + hangWatchdogTrigger);
            }
        }
        startDataStallAlarm(suspectedStall);
    }

    private void startDataStallAlarm(boolean suspectedStall) {
        int delayInMs;

        if (mDsRecoveryHandler.isNoRxDataStallDetectionEnabled()
                && getOverallState() == DctConstants.State.CONNECTED) {
            // If screen is on or data stall is currently suspected, set the alarm
            // with an aggressive timeout.
            if (mIsScreenOn || suspectedStall || mDsRecoveryHandler.isAggressiveRecovery()) {
                delayInMs = Settings.Global.getInt(mResolver,
                        Settings.Global.DATA_STALL_ALARM_AGGRESSIVE_DELAY_IN_MS,
                        DATA_STALL_ALARM_AGGRESSIVE_DELAY_IN_MS_DEFAULT);
            } else {
                delayInMs = Settings.Global.getInt(mResolver,
                        Settings.Global.DATA_STALL_ALARM_NON_AGGRESSIVE_DELAY_IN_MS,
                        DATA_STALL_ALARM_NON_AGGRESSIVE_DELAY_IN_MS_DEFAULT);
            }

            mDataStallAlarmTag += 1;
            if (VDBG_STALL) {
                log("startDataStallAlarm: tag=" + mDataStallAlarmTag +
                        " delay=" + (delayInMs / 1000) + "s");
            }
            Intent intent = new Intent(INTENT_DATA_STALL_ALARM);
            intent.putExtra(INTENT_DATA_STALL_ALARM_EXTRA_TAG, mDataStallAlarmTag);
            intent.putExtra(INTENT_DATA_STALL_ALARM_EXTRA_TRANSPORT_TYPE, mTransportType);
            SubscriptionManager.putPhoneIdAndSubIdExtra(intent, mPhone.getPhoneId());
            mDataStallAlarmIntent = PendingIntent.getBroadcast(mPhone.getContext(), 0, intent,
                    PendingIntent.FLAG_UPDATE_CURRENT);
            mAlarmManager.set(AlarmManager.ELAPSED_REALTIME,
                    SystemClock.elapsedRealtime() + delayInMs, mDataStallAlarmIntent);
        } else {
            if (VDBG_STALL) {
                log("startDataStallAlarm: NOT started, no connection tag=" + mDataStallAlarmTag);
            }
        }
    }

    private void stopDataStallAlarm() {
        if (VDBG_STALL) {
            log("stopDataStallAlarm: current tag=" + mDataStallAlarmTag +
                    " mDataStallAlarmIntent=" + mDataStallAlarmIntent);
        }
        mDataStallAlarmTag += 1;
        if (mDataStallAlarmIntent != null) {
            mAlarmManager.cancel(mDataStallAlarmIntent);
            mDataStallAlarmIntent = null;
        }
    }

    private void restartDataStallAlarm() {
        if (isConnected() == false) return;
        // To be called on screen status change.
        // Do not cancel the alarm if it is set with aggressive timeout.
        if (mDsRecoveryHandler.isAggressiveRecovery()) {
            if (DBG) log("restartDataStallAlarm: action is pending. not resetting the alarm.");
            return;
        }
        if (VDBG_STALL) log("restartDataStallAlarm: stop then start.");
        stopDataStallAlarm();
        startDataStallAlarm(DATA_STALL_NOT_SUSPECTED);
    }

    /**
     * Provisioning APN
     */
    private void onActionIntentProvisioningApnAlarm(Intent intent) {
        if (DBG) log("onActionIntentProvisioningApnAlarm: action=" + intent.getAction());
        Message msg = obtainMessage(DctConstants.EVENT_PROVISIONING_APN_ALARM,
                intent.getAction());
        msg.arg1 = intent.getIntExtra(PROVISIONING_APN_ALARM_TAG_EXTRA, 0);
        sendMessage(msg);
    }

    private void startProvisioningApnAlarm() {
        int delayInMs = Settings.Global.getInt(mResolver,
                                Settings.Global.PROVISIONING_APN_ALARM_DELAY_IN_MS,
                                PROVISIONING_APN_ALARM_DELAY_IN_MS_DEFAULT);
        if (TelephonyUtils.IS_DEBUGGABLE) {
            // Allow debug code to use a system property to provide another value
            String delayInMsStrg = Integer.toString(delayInMs);
            delayInMsStrg = System.getProperty(DEBUG_PROV_APN_ALARM, delayInMsStrg);
            try {
                delayInMs = Integer.parseInt(delayInMsStrg);
            } catch (NumberFormatException e) {
                loge("startProvisioningApnAlarm: e=" + e);
            }
        }
        mProvisioningApnAlarmTag += 1;
        if (DBG) {
            log("startProvisioningApnAlarm: tag=" + mProvisioningApnAlarmTag +
                    " delay=" + (delayInMs / 1000) + "s");
        }
        Intent intent = new Intent(INTENT_PROVISIONING_APN_ALARM);
        intent.putExtra(PROVISIONING_APN_ALARM_TAG_EXTRA, mProvisioningApnAlarmTag);
        mProvisioningApnAlarmIntent = PendingIntent.getBroadcast(mPhone.getContext(), 0, intent,
                PendingIntent.FLAG_UPDATE_CURRENT);
        mAlarmManager.set(AlarmManager.ELAPSED_REALTIME_WAKEUP,
                SystemClock.elapsedRealtime() + delayInMs, mProvisioningApnAlarmIntent);
    }

    private void stopProvisioningApnAlarm() {
        if (DBG) {
            log("stopProvisioningApnAlarm: current tag=" + mProvisioningApnAlarmTag +
                    " mProvsioningApnAlarmIntent=" + mProvisioningApnAlarmIntent);
        }
        mProvisioningApnAlarmTag += 1;
        if (mProvisioningApnAlarmIntent != null) {
            mAlarmManager.cancel(mProvisioningApnAlarmIntent);
            mProvisioningApnAlarmIntent = null;
        }
    }

    /**
     * 5G connection reevaluation alarms
     */
    private boolean startHysteresisAlarm() {
        if (mHysteresisTimeMs > 0) {
            // only create hysteresis alarm if CarrierConfig allows it
            sendMessageDelayed(obtainMessage(DctConstants.EVENT_5G_TIMER_HYSTERESIS),
                    mHysteresisTimeMs);
            mHysteresis = true;
            return true;
        } else {
            return false;
        }
    }

    private void stopHysteresisAlarm() {
        removeMessages(DctConstants.EVENT_5G_TIMER_HYSTERESIS);
        mHysteresis = false;
    }

    private void startWatchdogAlarm() {
        sendMessageDelayed(obtainMessage(DctConstants.EVENT_5G_TIMER_WATCHDOG), mWatchdogTimeMs);
        mWatchdog = true;
    }

    private void stopWatchdogAlarm() {
        removeMessages(DctConstants.EVENT_5G_TIMER_WATCHDOG);
        mWatchdog = false;
    }

    private static DataProfile createDataProfile(ApnSetting apn, boolean isPreferred) {
        return createDataProfile(apn, apn.getProfileId(), isPreferred);
    }

    @VisibleForTesting
    public static DataProfile createDataProfile(ApnSetting apn, int profileId,
                                                boolean isPreferred) {
        int profileType;

        int networkTypeBitmask = apn.getNetworkTypeBitmask();

        if (networkTypeBitmask == 0) {
            profileType = DataProfile.TYPE_COMMON;
        } else if (ServiceState.bearerBitmapHasCdma(networkTypeBitmask)) {
            profileType = DataProfile.TYPE_3GPP2;
        } else {
            profileType = DataProfile.TYPE_3GPP;
        }

        return new DataProfile.Builder()
                .setProfileId(profileId)
                .setApn(apn.getApnName())
                .setProtocolType(apn.getProtocol())
                .setAuthType(apn.getAuthType())
                .setUserName(apn.getUser() == null ? "" : apn.getUser())
                .setPassword(apn.getPassword() == null ? "" : apn.getPassword())
                .setType(profileType)
                .setMaxConnectionsTime(apn.getMaxConnsTime())
                .setMaxConnections(apn.getMaxConns())
                .setWaitTime(apn.getWaitTime())
                .enable(apn.isEnabled())
                .setSupportedApnTypesBitmask(apn.getApnTypeBitmask())
                .setRoamingProtocolType(apn.getRoamingProtocol())
                .setBearerBitmask(networkTypeBitmask)
                .setMtu(apn.getMtu())
                .setPersistent(apn.isPersistent())
                .setPreferred(isPreferred)
                .build();
    }

    private void onDataServiceBindingChanged(boolean bound) {
        if (bound) {
            mDcc.start();
        } else {
            mDcc.dispose();
        }
        mDataServiceBound = bound;
    }

    public static String requestTypeToString(@RequestNetworkType int type) {
        switch (type) {
            case REQUEST_TYPE_NORMAL: return "NORMAL";
            case REQUEST_TYPE_HANDOVER: return "HANDOVER";
        }
        return "UNKNOWN";
    }

    public static String releaseTypeToString(@ReleaseNetworkType int type) {
        switch (type) {
            case RELEASE_TYPE_NORMAL: return "NORMAL";
            case RELEASE_TYPE_DETACH: return "DETACH";
            case RELEASE_TYPE_HANDOVER: return "HANDOVER";
        }
        return "UNKNOWN";
    }

    @RilRadioTechnology
    private int getDataRat() {
        ServiceState ss = mPhone.getServiceState();
        NetworkRegistrationInfo nrs = ss.getNetworkRegistrationInfo(
                NetworkRegistrationInfo.DOMAIN_PS, mTransportType);
        if (nrs != null) {
            return ServiceState.networkTypeToRilRadioTechnology(nrs.getAccessNetworkTechnology());
        }
        return ServiceState.RIL_RADIO_TECHNOLOGY_UNKNOWN;
    }

    @RilRadioTechnology
    private int getVoiceRat() {
        ServiceState ss = mPhone.getServiceState();
        NetworkRegistrationInfo nrs = ss.getNetworkRegistrationInfo(
                NetworkRegistrationInfo.DOMAIN_CS, mTransportType);
        if (nrs != null) {
            return ServiceState.networkTypeToRilRadioTechnology(nrs.getAccessNetworkTechnology());
        }
        return ServiceState.RIL_RADIO_TECHNOLOGY_UNKNOWN;
    }
}<|MERGE_RESOLUTION|>--- conflicted
+++ resolved
@@ -4076,7 +4076,6 @@
                 || plan.getDataLimitBehavior() == SubscriptionPlan.LIMIT_BEHAVIOR_THROTTLED);
     }
 
-<<<<<<< HEAD
     private boolean updateDisplayInfo() {
         int displayNetworkType = DisplayInfo.OVERRIDE_NETWORK_TYPE_NONE;
         int dataNetworkType = mPhone.getServiceState().getDataNetworkType();
@@ -4163,10 +4162,7 @@
         return false;
     }
 
-    private void log(String s) {
-=======
     protected void log(String s) {
->>>>>>> 01786440
         Rlog.d(mLogTag, s);
     }
 
