/*
 * Copyright (C) 2006 The Android Open Source Project
 *
 * Licensed under the Apache License, Version 2.0 (the "License");
 * you may not use this file except in compliance with the License.
 * You may obtain a copy of the License at
 *
 *      http://www.apache.org/licenses/LICENSE-2.0
 *
 * Unless required by applicable law or agreed to in writing, software
 * distributed under the License is distributed on an "AS IS" BASIS,
 * WITHOUT WARRANTIES OR CONDITIONS OF ANY KIND, either express or implied.
 * See the License for the specific language governing permissions and
 * limitations under the License.
 */

package com.android.internal.telephony.dataconnection;

import android.app.AlarmManager;
import android.app.PendingIntent;
import android.content.ActivityNotFoundException;
import android.content.ContentResolver;
import android.content.ContentValues;
import android.content.Context;
import android.content.Intent;
import android.content.IntentFilter;
import android.content.res.Resources;
import android.database.ContentObserver;
import android.database.Cursor;
import android.net.ConnectivityManager;
import android.net.LinkProperties;
import android.net.NetworkCapabilities;
import android.net.NetworkConfig;
import android.net.NetworkFactory;
import android.net.NetworkRequest;
import android.net.NetworkUtils;
import android.net.ProxyInfo;
import android.net.Uri;
import android.os.AsyncResult;
import android.os.Build;
import android.os.Handler;
import android.os.Looper;
import android.os.Message;
import android.os.Messenger;
import android.os.RegistrantList;
import android.os.SystemClock;
import android.os.SystemProperties;
import android.os.UserHandle;
import android.provider.Settings;
import android.provider.Telephony;
import android.telephony.CellLocation;
import android.telephony.TelephonyManager;
import android.telephony.SubscriptionManager;
import android.telephony.cdma.CdmaCellLocation;
import android.telephony.gsm.GsmCellLocation;
import android.text.TextUtils;
import android.util.EventLog;
import android.telephony.Rlog;

import com.android.internal.telephony.cdma.CDMALTEPhone;
import com.android.internal.telephony.Phone;
import com.android.internal.telephony.PhoneBase;
import com.android.internal.telephony.DctConstants;
import com.android.internal.telephony.EventLogTags;
import com.android.internal.telephony.TelephonyIntents;
import com.android.internal.telephony.gsm.GSMPhone;
import com.android.internal.telephony.PhoneConstants;
import com.android.internal.telephony.RILConstants;
import com.android.internal.telephony.uicc.IccRecords;
import com.android.internal.telephony.uicc.UiccController;
import com.android.internal.util.AsyncChannel;
import com.android.internal.util.ArrayUtils;

import java.io.FileDescriptor;
import java.io.PrintWriter;
import java.util.ArrayList;
import java.util.concurrent.atomic.AtomicBoolean;

import android.provider.Settings;

import com.android.internal.telephony.ServiceStateTracker;
/**
 * {@hide}
 */
public final class DcTracker extends DcTrackerBase {
    protected final String LOG_TAG = "DCT";

    /**
     * List of messages that are waiting to be posted, when data call disconnect
     * is complete
     */
    private ArrayList<Message> mDisconnectAllCompleteMsgList = new ArrayList<Message>();

    private RegistrantList mAllDataDisconnectedRegistrants = new RegistrantList();

    protected int mDisconnectPendingCount = 0;

    /**
     * Handles changes to the APN db.
     */
    private class ApnChangeObserver extends ContentObserver {
        public ApnChangeObserver () {
            super(mDataConnectionTracker);
        }

        @Override
        public void onChange(boolean selfChange) {
            sendMessage(obtainMessage(DctConstants.EVENT_APN_CHANGED));
        }
    }

    //***** Instance Variables

    private boolean mReregisterOnReconnectFailure = false;


    //***** Constants

    // Used by puppetmaster/*/radio_stress.py
    private static final String PUPPET_MASTER_RADIO_STRESS_TEST = "gsm.defaultpdpcontext.active";

    private static final int POLL_PDP_MILLIS = 5 * 1000;

    static final Uri PREFERAPN_NO_UPDATE_URI_USING_SUBID =
                        Uri.parse("content://telephony/carriers/preferapn_no_update/subId/");
    static final String APN_ID = "apn_id";

    private boolean mCanSetPreferApn = false;

    private AtomicBoolean mAttached = new AtomicBoolean(false);

    /** Watches for changes to the APN db. */
    private ApnChangeObserver mApnObserver;

    /** Used to send us NetworkRequests from ConnectivityService.  Remeber it so we can
     * unregister on dispose. */
    private Messenger mNetworkFactoryMessenger;
    private NetworkFactory mNetworkFactory;
    private NetworkCapabilities mNetworkFilter;

    public boolean mImsRegistrationState = false;
    private ApnContext mWaitCleanUpApnContext = null;
    private boolean mDeregistrationAlarmState = false;
    private PendingIntent mImsDeregistrationDelayIntent = null;

    //***** Constructor
    public DcTracker(PhoneBase p) {
        super(p);
        if (DBG) log("GsmDCT.constructor");

        mDataConnectionTracker = this;
        update();
        mApnObserver = new ApnChangeObserver();
        p.getContext().getContentResolver().registerContentObserver(
                Telephony.Carriers.CONTENT_URI, true, mApnObserver);

        initApnContexts();

        for (ApnContext apnContext : mApnContexts.values()) {
            // Register the reconnect and restart actions.
            IntentFilter filter = new IntentFilter();
            filter.addAction(INTENT_RECONNECT_ALARM + '.' + apnContext.getApnType());
            filter.addAction(INTENT_RESTART_TRYSETUP_ALARM + '.' + apnContext.getApnType());
            mPhone.getContext().registerReceiver(mIntentReceiver, filter, null, mPhone);
        }

        ConnectivityManager cm = (ConnectivityManager)p.getContext().getSystemService(
                Context.CONNECTIVITY_SERVICE);

        mNetworkFilter = new NetworkCapabilities();
        mNetworkFilter.addTransportType(NetworkCapabilities.TRANSPORT_CELLULAR);
        mNetworkFilter.addCapability(NetworkCapabilities.NET_CAPABILITY_MMS);
        mNetworkFilter.addCapability(NetworkCapabilities.NET_CAPABILITY_SUPL);
        mNetworkFilter.addCapability(NetworkCapabilities.NET_CAPABILITY_DUN);
        mNetworkFilter.addCapability(NetworkCapabilities.NET_CAPABILITY_FOTA);
        mNetworkFilter.addCapability(NetworkCapabilities.NET_CAPABILITY_IMS);
        mNetworkFilter.addCapability(NetworkCapabilities.NET_CAPABILITY_CBS);
        mNetworkFilter.addCapability(NetworkCapabilities.NET_CAPABILITY_IA);
        mNetworkFilter.addCapability(NetworkCapabilities.NET_CAPABILITY_RCS);
        mNetworkFilter.addCapability(NetworkCapabilities.NET_CAPABILITY_XCAP);
        mNetworkFilter.addCapability(NetworkCapabilities.NET_CAPABILITY_EIMS);
        mNetworkFilter.addCapability(NetworkCapabilities.NET_CAPABILITY_NOT_RESTRICTED);
        mNetworkFilter.addCapability(NetworkCapabilities.NET_CAPABILITY_INTERNET);

        mNetworkFactory = new TelephonyNetworkFactory(this.getLooper(), p.getContext(),
                "TelephonyNetworkFactory", mNetworkFilter);
        mNetworkFactory.setScoreFilter(50);
        mNetworkFactoryMessenger = new Messenger(mNetworkFactory);
        cm.registerNetworkFactory(mNetworkFactoryMessenger, "Telephony");

        // Add Emergency APN to APN setting list by default to support EPDN in sim absent cases
        initEmergencyApnSetting();
        addEmergencyApnSetting();
    }

    protected void registerForAllEvents() {
        mPhone.mCi.registerForAvailable(this, DctConstants.EVENT_RADIO_AVAILABLE, null);
        mPhone.mCi.registerForOffOrNotAvailable(this,
               DctConstants.EVENT_RADIO_OFF_OR_NOT_AVAILABLE, null);
        mPhone.mCi.registerForDataNetworkStateChanged(this,
               DctConstants.EVENT_DATA_STATE_CHANGED, null);
        mPhone.getCallTracker().registerForVoiceCallEnded (this,
               DctConstants.EVENT_VOICE_CALL_ENDED, null);
        mPhone.getCallTracker().registerForVoiceCallStarted (this,
               DctConstants.EVENT_VOICE_CALL_STARTED, null);
        mPhone.getServiceStateTracker().registerForDataConnectionAttached(this,
               DctConstants.EVENT_DATA_CONNECTION_ATTACHED, null);
        mPhone.getServiceStateTracker().registerForDataConnectionDetached(this,
               DctConstants.EVENT_DATA_CONNECTION_DETACHED, null);
        mPhone.getServiceStateTracker().registerForRoamingOn(this,
               DctConstants.EVENT_ROAMING_ON, null);
        mPhone.getServiceStateTracker().registerForRoamingOff(this,
               DctConstants.EVENT_ROAMING_OFF, null);
        mPhone.getServiceStateTracker().registerForPsRestrictedEnabled(this,
                DctConstants.EVENT_PS_RESTRICT_ENABLED, null);
        mPhone.getServiceStateTracker().registerForPsRestrictedDisabled(this,
                DctConstants.EVENT_PS_RESTRICT_DISABLED, null);
     //   SubscriptionManager.registerForDdsSwitch(this,
     //          DctConstants.EVENT_CLEAN_UP_ALL_CONNECTIONS, null);
        mPhone.getServiceStateTracker().registerForDataRegStateOrRatChanged(this,
                DctConstants.EVENT_DATA_RAT_CHANGED, null);
    }
    @Override
    public void dispose() {
        if (DBG) log("GsmDCT.dispose");

        ConnectivityManager cm = (ConnectivityManager)mPhone.getContext().getSystemService(
                Context.CONNECTIVITY_SERVICE);
        cm.unregisterNetworkFactory(mNetworkFactoryMessenger);
        mNetworkFactoryMessenger = null;

        cleanUpAllConnections(true, null);

        super.dispose();

        mPhone.getContext().getContentResolver().unregisterContentObserver(mApnObserver);
        mApnContexts.clear();
        mPrioritySortedApnContexts.clear();

        destroyDataConnections();
    }
    protected void unregisterForAllEvents() {
         //Unregister for all events
        mPhone.mCi.unregisterForAvailable(this);
        mPhone.mCi.unregisterForOffOrNotAvailable(this);
        IccRecords r = mIccRecords.get();
        if (r != null) {
            r.unregisterForRecordsLoaded(this);
            mIccRecords.set(null);
        }
        mPhone.mCi.unregisterForDataNetworkStateChanged(this);
        mPhone.getCallTracker().unregisterForVoiceCallEnded(this);
        mPhone.getCallTracker().unregisterForVoiceCallStarted(this);
        mPhone.getServiceStateTracker().unregisterForDataConnectionAttached(this);
        mPhone.getServiceStateTracker().unregisterForDataConnectionDetached(this);
        mPhone.getServiceStateTracker().unregisterForRoamingOn(this);
        mPhone.getServiceStateTracker().unregisterForRoamingOff(this);
        mPhone.getServiceStateTracker().unregisterForPsRestrictedEnabled(this);
        mPhone.getServiceStateTracker().unregisterForPsRestrictedDisabled(this);
        //SubscriptionManager.unregisterForDdsSwitch(this);
    }

    private class TelephonyNetworkFactory extends NetworkFactory {
        public TelephonyNetworkFactory(Looper l, Context c, String TAG, NetworkCapabilities nc) {
            super(l, c, TAG, nc);
        }

        @Override
        protected void needNetworkFor(NetworkRequest networkRequest, int score) {
            // figure out the apn type and enable it
            if (DBG) log("Cellular needs Network for " + networkRequest);
            ApnContext apnContext = apnContextForNetworkRequest(networkRequest);
            if (apnContext != null) apnContext.incRefCount();
        }

        @Override
        protected void releaseNetworkFor(NetworkRequest networkRequest) {
            if (DBG) log("Cellular releasing Network for " + networkRequest);
            ApnContext apnContext = apnContextForNetworkRequest(networkRequest);
            if (apnContext != null) apnContext.decRefCount();
        }
    }

    private ApnContext apnContextForNetworkRequest(NetworkRequest nr) {
        NetworkCapabilities nc = nr.networkCapabilities;
        // for now, ignore the bandwidth stuff
        if (nc.getTransportTypes().length > 0 &&
                nc.hasTransport(NetworkCapabilities.TRANSPORT_CELLULAR) == false) {
            return null;
        }

        // in the near term just do 1-1 matches.
        // TODO - actually try to match the set of capabilities
        int type = -1;
        String name = null;

        boolean error = false;
        if (nc.hasCapability(NetworkCapabilities.NET_CAPABILITY_INTERNET)) {
            if (name != null) error = true;
            name = PhoneConstants.APN_TYPE_DEFAULT;
            type = ConnectivityManager.TYPE_MOBILE;
        }
        if (nc.hasCapability(NetworkCapabilities.NET_CAPABILITY_MMS)) {
            if (name != null) error = true;
            name = PhoneConstants.APN_TYPE_MMS;
            type = ConnectivityManager.TYPE_MOBILE_MMS;
        }
        if (nc.hasCapability(NetworkCapabilities.NET_CAPABILITY_SUPL)) {
            if (name != null) error = true;
            name = PhoneConstants.APN_TYPE_SUPL;
            type = ConnectivityManager.TYPE_MOBILE_SUPL;
        }
        if (nc.hasCapability(NetworkCapabilities.NET_CAPABILITY_DUN)) {
            if (name != null) error = true;
            name = PhoneConstants.APN_TYPE_DUN;
            type = ConnectivityManager.TYPE_MOBILE_DUN;
        }
        if (nc.hasCapability(NetworkCapabilities.NET_CAPABILITY_FOTA)) {
            if (name != null) error = true;
            name = PhoneConstants.APN_TYPE_FOTA;
            type = ConnectivityManager.TYPE_MOBILE_FOTA;
        }
        if (nc.hasCapability(NetworkCapabilities.NET_CAPABILITY_IMS)) {
            if (name != null) error = true;
            name = PhoneConstants.APN_TYPE_IMS;
            type = ConnectivityManager.TYPE_MOBILE_IMS;
        }
        if (nc.hasCapability(NetworkCapabilities.NET_CAPABILITY_CBS)) {
            if (name != null) error = true;
            name = PhoneConstants.APN_TYPE_CBS;
            type = ConnectivityManager.TYPE_MOBILE_CBS;
        }
        if (nc.hasCapability(NetworkCapabilities.NET_CAPABILITY_IA)) {
            if (name != null) error = true;
            name = PhoneConstants.APN_TYPE_IA;
            type = ConnectivityManager.TYPE_MOBILE_IA;
        }
        if (nc.hasCapability(NetworkCapabilities.NET_CAPABILITY_RCS)) {
            if (name != null) error = true;
            name = null;
            loge("RCS APN type not yet supported");
        }
        if (nc.hasCapability(NetworkCapabilities.NET_CAPABILITY_XCAP)) {
            if (name != null) error = true;
            name = null;
            loge("XCAP APN type not yet supported");
        }
        if (nc.hasCapability(NetworkCapabilities.NET_CAPABILITY_EIMS)) {
            if (name != null) error = true;
            name = null;
            loge("EIMS APN type not yet supported");
        }
        if (error) {
            loge("Multiple apn types specified in request - result is unspecified!");
        }
        if (type == -1 || name == null) {
            loge("Unsupported NetworkRequest in Telephony: " + nr);
            return null;
        }
        ApnContext apnContext = mApnContexts.get(name);
        if (apnContext == null) {
            loge("Request for unsupported mobile type: " + type);
        }
        return apnContext;
    }

    @Override
    public boolean isApnTypeActive(String type) {
        ApnContext apnContext = mApnContexts.get(type);
        if (apnContext == null) return false;

        return (apnContext.getDcAc() != null);
    }

    @Override
    public boolean isDataPossible(String apnType) {
        ApnContext apnContext = mApnContexts.get(apnType);
        if (apnContext == null) {
            return false;
        }
        boolean apnContextIsEnabled = apnContext.isEnabled();
        DctConstants.State apnContextState = apnContext.getState();
        boolean apnTypePossible = !(apnContextIsEnabled &&
                (apnContextState == DctConstants.State.FAILED));
        boolean isEmergencyApn = apnContext.getApnType().equals(PhoneConstants.APN_TYPE_EMERGENCY);
        // Set the emergency APN availability status as TRUE irrespective of conditions checked in
        // isDataAllowed() like IN_SERVICE, MOBILE DATA status etc.
        boolean dataAllowed = isEmergencyApn || isDataAllowed();
        boolean possible = dataAllowed && apnTypePossible;

        if (VDBG) {
            log(String.format("isDataPossible(%s): possible=%b isDataAllowed=%b " +
                    "apnTypePossible=%b apnContextisEnabled=%b apnContextState()=%s",
                    apnType, possible, dataAllowed, apnTypePossible,
                    apnContextIsEnabled, apnContextState));
        }
        return possible;
    }

    @Override
    protected void finalize() {
        if(DBG) log("finalize");
    }

    protected void supplyMessenger() {
       // Supply the data connection tracker messenger only if
       // this is corresponding to the current DDS.
       if (!isActiveDataSubscription()) {
           return;
       }

        ConnectivityManager cm = (ConnectivityManager)mPhone.getContext().getSystemService(
                Context.CONNECTIVITY_SERVICE);
        cm.supplyMessenger(ConnectivityManager.TYPE_MOBILE, new Messenger(this));
        cm.supplyMessenger(ConnectivityManager.TYPE_MOBILE_MMS, new Messenger(this));
        cm.supplyMessenger(ConnectivityManager.TYPE_MOBILE_SUPL, new Messenger(this));
        cm.supplyMessenger(ConnectivityManager.TYPE_MOBILE_DUN, new Messenger(this));
        cm.supplyMessenger(ConnectivityManager.TYPE_MOBILE_HIPRI, new Messenger(this));
        cm.supplyMessenger(ConnectivityManager.TYPE_MOBILE_FOTA, new Messenger(this));
        cm.supplyMessenger(ConnectivityManager.TYPE_MOBILE_IMS, new Messenger(this));
        cm.supplyMessenger(ConnectivityManager.TYPE_MOBILE_CBS, new Messenger(this));
        cm.supplyMessenger(ConnectivityManager.TYPE_MOBILE_EMERGENCY, new Messenger(this));
    }

    private ApnContext addApnContext(String type, NetworkConfig networkConfig) {
        ApnContext apnContext = new ApnContext(mPhone.getContext(), type, LOG_TAG, networkConfig,
                this);
        mApnContexts.put(type, apnContext);
        mPrioritySortedApnContexts.add(apnContext);
        return apnContext;
    }

    protected void initApnContexts() {
        log("initApnContexts: E");
        // Load device network attributes from resources
        String[] networkConfigStrings = mPhone.getContext().getResources().getStringArray(
                com.android.internal.R.array.networkAttributes);
        for (String networkConfigString : networkConfigStrings) {
            NetworkConfig networkConfig = new NetworkConfig(networkConfigString);
            ApnContext apnContext = null;

            switch (networkConfig.type) {
            case ConnectivityManager.TYPE_MOBILE:
                apnContext = addApnContext(PhoneConstants.APN_TYPE_DEFAULT, networkConfig);
                break;
            case ConnectivityManager.TYPE_MOBILE_MMS:
                apnContext = addApnContext(PhoneConstants.APN_TYPE_MMS, networkConfig);
                break;
            case ConnectivityManager.TYPE_MOBILE_SUPL:
                apnContext = addApnContext(PhoneConstants.APN_TYPE_SUPL, networkConfig);
                break;
            case ConnectivityManager.TYPE_MOBILE_DUN:
                apnContext = addApnContext(PhoneConstants.APN_TYPE_DUN, networkConfig);
                break;
            case ConnectivityManager.TYPE_MOBILE_HIPRI:
                apnContext = addApnContext(PhoneConstants.APN_TYPE_HIPRI, networkConfig);
                break;
            case ConnectivityManager.TYPE_MOBILE_FOTA:
                apnContext = addApnContext(PhoneConstants.APN_TYPE_FOTA, networkConfig);
                break;
            case ConnectivityManager.TYPE_MOBILE_IMS:
                apnContext = addApnContext(PhoneConstants.APN_TYPE_IMS, networkConfig);
                break;
            case ConnectivityManager.TYPE_MOBILE_CBS:
                apnContext = addApnContext(PhoneConstants.APN_TYPE_CBS, networkConfig);
                break;
            case ConnectivityManager.TYPE_MOBILE_IA:
                apnContext = addApnContext(PhoneConstants.APN_TYPE_IA, networkConfig);
                break;
            case ConnectivityManager.TYPE_MOBILE_EMERGENCY:
                apnContext = addApnContext(PhoneConstants.APN_TYPE_EMERGENCY, networkConfig);
                break;
            default:
                log("initApnContexts: skipping unknown type=" + networkConfig.type);
                continue;
            }
            log("initApnContexts: apnContext=" + apnContext);
        }
        log("initApnContexts: X mApnContexts=" + mApnContexts);
    }

    @Override
    public LinkProperties getLinkProperties(String apnType) {
        ApnContext apnContext = mApnContexts.get(apnType);
        if (apnContext != null) {
            DcAsyncChannel dcac = apnContext.getDcAc();
            if (dcac != null) {
                if (DBG) log("return link properites for " + apnType);
                return dcac.getLinkPropertiesSync();
            }
        }
        if (DBG) log("return new LinkProperties");
        return new LinkProperties();
    }

    @Override
    public NetworkCapabilities getNetworkCapabilities(String apnType) {
        ApnContext apnContext = mApnContexts.get(apnType);
        if (apnContext!=null) {
            DcAsyncChannel dataConnectionAc = apnContext.getDcAc();
            if (dataConnectionAc != null) {
                if (DBG) {
                    log("get active pdp is not null, return NetworkCapabilities for " + apnType);
                }
                return dataConnectionAc.getNetworkCapabilitiesSync();
            }
        }
        if (DBG) log("return new NetworkCapabilities");
        return new NetworkCapabilities();
    }

    @Override
    // Return all active apn types
    public String[] getActiveApnTypes() {
        if (DBG) log("get all active apn types");
        ArrayList<String> result = new ArrayList<String>();

        for (ApnContext apnContext : mApnContexts.values()) {
            if (mAttached.get() && apnContext.isReady()) {
                result.add(apnContext.getApnType());
            }
        }

        return result.toArray(new String[0]);
    }

    @Override
    // Return active apn of specific apn type
    public String getActiveApnString(String apnType) {
        if (VDBG) log( "get active apn string for type:" + apnType);
        ApnContext apnContext = mApnContexts.get(apnType);
        if (apnContext != null) {
            ApnSetting apnSetting = apnContext.getApnSetting();
            if (apnSetting != null) {
                return apnSetting.apn;
            }
        }
        return null;
    }

    @Override
    public boolean isApnTypeEnabled(String apnType) {
        ApnContext apnContext = mApnContexts.get(apnType);
        if (apnContext == null) {
            return false;
        }
        return apnContext.isEnabled();
    }

    @Override
    protected void setState(DctConstants.State s) {
        if (DBG) log("setState should not be used in GSM" + s);
    }

    // Return state of specific apn type
    @Override
    public DctConstants.State getState(String apnType) {
        ApnContext apnContext = mApnContexts.get(apnType);
        if (apnContext != null) {
            return apnContext.getState();
        }
        return DctConstants.State.FAILED;
    }

    // Return if apn type is a provisioning apn.
    @Override
    protected boolean isProvisioningApn(String apnType) {
        ApnContext apnContext = mApnContexts.get(apnType);
        if (apnContext != null) {
            return apnContext.isProvisioningApn();
        }
        return false;
    }

    // Return state of overall
    @Override
    public DctConstants.State getOverallState() {
        boolean isConnecting = false;
        boolean isFailed = true; // All enabled Apns should be FAILED.
        boolean isAnyEnabled = false;

        for (ApnContext apnContext : mApnContexts.values()) {
            if (apnContext.isEnabled()) {
                isAnyEnabled = true;
                switch (apnContext.getState()) {
                case CONNECTED:
                case DISCONNECTING:
                    if (DBG) log("overall state is CONNECTED");
                    return DctConstants.State.CONNECTED;
                case RETRYING:
                case CONNECTING:
                    isConnecting = true;
                    isFailed = false;
                    break;
                case IDLE:
                case SCANNING:
                    isFailed = false;
                    break;
                default:
                    isAnyEnabled = true;
                    break;
                }
            }
        }

        if (!isAnyEnabled) { // Nothing enabled. return IDLE.
            if (DBG) log( "overall state is IDLE");
            return DctConstants.State.IDLE;
        }

        if (isConnecting) {
            if (DBG) log( "overall state is CONNECTING");
            return DctConstants.State.CONNECTING;
        } else if (!isFailed) {
            if (DBG) log( "overall state is IDLE");
            return DctConstants.State.IDLE;
        } else {
            if (DBG) log( "overall state is FAILED");
            return DctConstants.State.FAILED;
        }
    }

    @Override
    protected boolean isApnTypeAvailable(String type) {
        if (type.equals(PhoneConstants.APN_TYPE_DUN) && fetchDunApn() != null) {
            return true;
        }

        if (mAllApnSettings != null) {
            for (ApnSetting apn : mAllApnSettings) {
                if (apn.canHandleType(type)) {
                    return true;
                }
            }
        }
        return false;
    }

    /**
     * Report on whether data connectivity is enabled for any APN.
     * @return {@code false} if data connectivity has been explicitly disabled,
     * {@code true} otherwise.
     */
    @Override
    public boolean getAnyDataEnabled() {
        synchronized (mDataEnabledLock) {
            if (!(mInternalDataEnabled && mUserDataEnabled && sPolicyDataEnabled)) return false;
            for (ApnContext apnContext : mApnContexts.values()) {
                // Make sure we don't have a context that is going down
                // and is explicitly disabled.
                if (isDataAllowed(apnContext)) {
                    return true;
                }
            }
            return false;
        }
    }

    public boolean getAnyDataEnabled(boolean checkUserDataEnabled) {
        synchronized (mDataEnabledLock) {
            if (!(mInternalDataEnabled && (!checkUserDataEnabled || mUserDataEnabled)
                        && (!checkUserDataEnabled || sPolicyDataEnabled)))
                return false;

            for (ApnContext apnContext : mApnContexts.values()) {
                // Make sure we dont have a context that going down
                // and is explicitly disabled.
                if (isDataAllowed(apnContext)) {
                    return true;
                }
            }
            return false;
        }
    }

    private boolean isDataAllowed(ApnContext apnContext) {
        return apnContext.isReady() && isDataAllowed();
    }

    //****** Called from ServiceStateTracker
    /**
     * Invoked when ServiceStateTracker observes a transition from GPRS
     * attach to detach.
     */
    protected void onDataConnectionDetached() {
        /*
         * We presently believe it is unnecessary to tear down the PDP context
         * when GPRS detaches, but we should stop the network polling.
         */
        if (DBG) log ("onDataConnectionDetached: stop polling and notify detached");
        stopNetStatPoll();
        stopDataStallAlarm();
        notifyDataConnection(Phone.REASON_DATA_DETACHED);
        mAttached.set(false);
    }

    private void onDataConnectionAttached() {
        if (DBG) log("onDataConnectionAttached");
        mAttached.set(true);
        if (getOverallState() == DctConstants.State.CONNECTED) {
            if (DBG) log("onDataConnectionAttached: start polling notify attached");
            startNetStatPoll();
            startDataStallAlarm(DATA_STALL_NOT_SUSPECTED);
            notifyDataConnection(Phone.REASON_DATA_ATTACHED);
        } else {
            // update APN availability so that APN can be enabled.
            notifyOffApnsOfAvailability(Phone.REASON_DATA_ATTACHED);
        }
        if (mAutoAttachOnCreationConfig) {
            mAutoAttachOnCreation = true;
        }
        setupDataOnConnectableApns(Phone.REASON_DATA_ATTACHED);
    }

    @Override
    protected boolean isDataAllowed() {
        final boolean internalDataEnabled;
        synchronized (mDataEnabledLock) {
            internalDataEnabled = mInternalDataEnabled;
        }

        boolean attachedState = mAttached.get();
        boolean desiredPowerState = mPhone.getServiceStateTracker().getDesiredPowerState();
        IccRecords r = mIccRecords.get();
        boolean recordsLoaded = (r != null) ? r.getRecordsLoaded() : false;

        //FIXME always attach
        boolean psRestricted = mIsPsRestricted;
        int phoneNum = TelephonyManager.getDefault().getPhoneCount();
        if (phoneNum > 1) {
            attachedState = true;
            psRestricted = false;
        }

        boolean allowed =
                    (attachedState || mAutoAttachOnCreation) &&
                    recordsLoaded &&
                    (mPhone.getState() == PhoneConstants.State.IDLE ||
                     mPhone.getServiceStateTracker().isConcurrentVoiceAndDataAllowed()) &&
                    internalDataEnabled &&
                    (!mPhone.getServiceState().getRoaming() || getDataOnRoamingEnabled()) &&
                    //!mIsPsRestricted &&
                    !psRestricted &&
                    desiredPowerState;
        if (!allowed && DBG) {
            String reason = "";
            if (!(attachedState || mAutoAttachOnCreation)) {
                reason += " - Attached= " + attachedState;
            }
            if (!recordsLoaded) reason += " - SIM not loaded";
            if (mPhone.getState() != PhoneConstants.State.IDLE &&
                    !mPhone.getServiceStateTracker().isConcurrentVoiceAndDataAllowed()) {
                reason += " - PhoneState= " + mPhone.getState();
                reason += " - Concurrent voice and data not allowed";
            }
            if (!internalDataEnabled) reason += " - mInternalDataEnabled= false";
            if (mPhone.getServiceState().getRoaming() && !getDataOnRoamingEnabled()) {
                reason += " - Roaming and data roaming not enabled";
            }
            if (mIsPsRestricted) reason += " - mIsPsRestricted= true";
            if (!desiredPowerState) reason += " - desiredPowerState= false";
            if (DBG) log("isDataAllowed: not allowed due to" + reason);
        }
        return allowed;
    }

    private void setupDataOnConnectableApns(String reason) {
        if (DBG) log("setupDataOnConnectableApns: " + reason);

        if (DBG) log("mPhone.getSubId=" + mPhone.getSubId() + " defaultDataSub="
                + SubscriptionManager.getDefaultDataSubId());
        for (ApnContext apnContext : mPrioritySortedApnContexts) {
            if (DBG) log("setupDataOnConnectableApns: apnContext " + apnContext);
            if (apnContext.getState() == DctConstants.State.FAILED) {
                apnContext.setState(DctConstants.State.IDLE);
            }
            if (apnContext.isConnectable()) {
                log("setupDataOnConnectableApns: isConnectable() call trySetupData");
                apnContext.setReason(reason);
                trySetupData(apnContext);
            }
        }
    }

    private boolean trySetupData(ApnContext apnContext) {
        if (DBG) {
            log("trySetupData for type:" + apnContext.getApnType() +
                    " due to " + apnContext.getReason() + " apnContext=" + apnContext);
            log("trySetupData with mIsPsRestricted=" + mIsPsRestricted);
        }

        if (mPhone.getSimulatedRadioControl() != null) {
            // Assume data is connected on the simulator
            // FIXME  this can be improved
            apnContext.setState(DctConstants.State.CONNECTED);
            mPhone.notifyDataConnection(apnContext.getReason(), apnContext.getApnType());

            log("trySetupData: X We're on the simulator; assuming connected retValue=true");
            return true;
        }

        // Allow SETUP_DATA request for E-APN to be completed during emergency call
        // and MOBILE DATA On/Off cases as well.
        boolean isEmergencyApn = apnContext.getApnType().equals(PhoneConstants.APN_TYPE_EMERGENCY);
        boolean desiredPowerState = mPhone.getServiceStateTracker().getDesiredPowerState();
        boolean checkUserDataEnabled =
                    !(apnContext.getApnType().equals(PhoneConstants.APN_TYPE_IMS));

        if (apnContext.isConnectable() && (isEmergencyApn ||
                (isDataAllowed(apnContext) &&
                getAnyDataEnabled(checkUserDataEnabled) && !isEmergency()))) {
            if (apnContext.getState() == DctConstants.State.FAILED) {
                if (DBG) log("trySetupData: make a FAILED ApnContext IDLE so its reusable");
                apnContext.setState(DctConstants.State.IDLE);
            }
            int radioTech = mPhone.getServiceState().getRilDataRadioTechnology();
            if (apnContext.getState() == DctConstants.State.IDLE) {

                ArrayList<ApnSetting> waitingApns = buildWaitingApns(apnContext.getApnType(),
                        radioTech);
                if (waitingApns.isEmpty()) {
                    notifyNoData(DcFailCause.MISSING_UNKNOWN_APN, apnContext);
                    notifyOffApnsOfAvailability(apnContext.getReason());
                    if (DBG) log("trySetupData: X No APN found retValue=false");
                    return false;
                } else {
                    apnContext.setWaitingApns(waitingApns);
                    if (DBG) {
                        log ("trySetupData: Create from mAllApnSettings : "
                                    + apnListToString(mAllApnSettings));
                    }
                }
            }

            if (DBG) {
                log("trySetupData: call setupData, waitingApns : "
                        + apnListToString(apnContext.getWaitingApns()));
            }
            boolean retValue = setupData(apnContext, radioTech);
            notifyOffApnsOfAvailability(apnContext.getReason());

            if (DBG) log("trySetupData: X retValue=" + retValue);
            return retValue;
        } else {
            if (!apnContext.getApnType().equals(PhoneConstants.APN_TYPE_DEFAULT)
                    && apnContext.isConnectable()) {
                mPhone.notifyDataConnectionFailed(apnContext.getReason(), apnContext.getApnType());
            }
            notifyOffApnsOfAvailability(apnContext.getReason());
            if (DBG) log ("trySetupData: X apnContext not 'ready' retValue=false");
            return false;
        }
    }

    @Override
    // Disabled apn's still need avail/unavail notificiations - send them out
    protected void notifyOffApnsOfAvailability(String reason) {
        for (ApnContext apnContext : mApnContexts.values()) {
            if (!mAttached.get() || !apnContext.isReady()) {
                if (VDBG) log("notifyOffApnOfAvailability type:" + apnContext.getApnType());
                mPhone.notifyDataConnection(reason != null ? reason : apnContext.getReason(),
                                            apnContext.getApnType(),
                                            PhoneConstants.DataState.DISCONNECTED);
            } else {
                if (VDBG) {
                    log("notifyOffApnsOfAvailability skipped apn due to attached && isReady " +
                            apnContext.toString());
                }
            }
        }
    }

    /**
     * If tearDown is true, this only tears down a CONNECTED session. Presently,
     * there is no mechanism for abandoning an CONNECTING session,
     * but would likely involve cancelling pending async requests or
     * setting a flag or new state to ignore them when they came in
     * @param tearDown true if the underlying DataConnection should be
     * disconnected.
     * @param reason reason for the clean up.
     * @return boolean - true if we did cleanup any connections, false if they
     *                   were already all disconnected.
     */
    protected boolean cleanUpAllConnections(boolean tearDown, String reason) {
        if (DBG) log("cleanUpAllConnections: tearDown=" + tearDown + " reason=" + reason);
        boolean didDisconnect = false;
        boolean specificdisable = false;

        if (!TextUtils.isEmpty(reason)) {
            specificdisable = reason.equals(Phone.REASON_DATA_SPECIFIC_DISABLED);
        }

        for (ApnContext apnContext : mApnContexts.values()) {
            if (apnContext.isDisconnected() == false) didDisconnect = true;
            if (specificdisable) {
                if (!apnContext.getApnType().equals(PhoneConstants.APN_TYPE_IMS)) {
                    if (DBG) log("ApnConextType: " + apnContext.getApnType());
                    apnContext.setReason(reason);
                    cleanUpConnection(tearDown, apnContext);
                }
            } else {
                // TODO - only do cleanup if not disconnected
                apnContext.setReason(reason);
                cleanUpConnection(tearDown, apnContext);
            }
        }

        stopNetStatPoll();
        stopDataStallAlarm();

        // TODO: Do we need mRequestedApnType?
        mRequestedApnType = PhoneConstants.APN_TYPE_DEFAULT;

        log("cleanUpConnection: mDisconnectPendingCount = " + mDisconnectPendingCount);
        if (tearDown && mDisconnectPendingCount == 0) {
            notifyDataDisconnectComplete();
            notifyAllDataDisconnected();
        }

        return didDisconnect;
    }

    /**
     * Cleanup all connections.
     *
     * TODO: Cleanup only a specified connection passed as a parameter.
     *       Also, make sure when you clean up a conn, if it is last apply
     *       logic as though it is cleanupAllConnections
     *
     * @param cause for the clean up.
     */

    @Override
    protected void onCleanUpAllConnections(String cause) {
        cleanUpAllConnections(true, cause);
    }

    protected void cleanUpConnection(boolean tearDown, ApnContext apnContext) {

        if (apnContext == null) {
            if (DBG) log("cleanUpConnection: apn context is null");
            return;
        }

        DcAsyncChannel dcac = apnContext.getDcAc();
        if (DBG) {
            log("cleanUpConnection: E tearDown=" + tearDown + " reason=" + apnContext.getReason() +
                    " apnContext=" + apnContext);
        }
        if (tearDown) {
            if (apnContext.isDisconnected()) {
                // The request is tearDown and but ApnContext is not connected.
                // If apnContext is not enabled anymore, break the linkage to the DCAC/DC.
                apnContext.setState(DctConstants.State.IDLE);
                if (!apnContext.isReady()) {
                    if (dcac != null) {
                        dcac.tearDown(apnContext, "", null);
                    }
                    apnContext.setDataConnectionAc(null);
                }
            } else {
                // Connection is still there. Try to clean up.
                if (dcac != null) {
                    if (apnContext.getState() != DctConstants.State.DISCONNECTING) {
                        boolean disconnectAll = false;
                        if (PhoneConstants.APN_TYPE_DUN.equals(apnContext.getApnType())) {
                            // CAF_MSIM is this below condition required.
                            // if (PhoneConstants.APN_TYPE_DUN.equals(PhoneConstants.APN_TYPE_DEFAULT)) {
                            ApnSetting dunSetting = fetchDunApn();
                            if (dunSetting != null &&
                                    dunSetting.equals(apnContext.getApnSetting())) {
                                if (DBG) log("tearing down dedicated DUN connection");
                                // we need to tear it down - we brought it up just for dun and
                                // other people are camped on it and now dun is done.  We need
                                // to stop using it and let the normal apn list get used to find
                                // connections for the remaining desired connections
                                disconnectAll = true;
                            }
                        }
                        if (DBG) {
                            log("cleanUpConnection: tearing down" + (disconnectAll ? " all" :""));
                        }
                        Message msg = obtainMessage(DctConstants.EVENT_DISCONNECT_DONE, apnContext);
                        if (disconnectAll) {
                            apnContext.getDcAc().tearDownAll(apnContext.getReason(), msg);
                        } else {
                            apnContext.getDcAc()
                                .tearDown(apnContext, apnContext.getReason(), msg);
                        }
                        apnContext.setState(DctConstants.State.DISCONNECTING);
                        mDisconnectPendingCount++;
                    }
                } else {
                    // apn is connected but no reference to dcac.
                    // Should not be happen, but reset the state in case.
                    apnContext.setState(DctConstants.State.IDLE);
                    mPhone.notifyDataConnection(apnContext.getReason(),
                                                apnContext.getApnType());
                }
            }
        } else {
            // force clean up the data connection.
            if (dcac != null) dcac.reqReset();
            apnContext.setState(DctConstants.State.IDLE);
            mPhone.notifyDataConnection(apnContext.getReason(), apnContext.getApnType());
            apnContext.setDataConnectionAc(null);
        }

        // Make sure reconnection alarm is cleaned up if there is no ApnContext
        // associated to the connection.
        if (dcac != null) {
            cancelReconnectAlarm(apnContext);
        }
        if (DBG) {
            log("cleanUpConnection: X tearDown=" + tearDown + " reason=" + apnContext.getReason() +
                    " apnContext=" + apnContext + " dcac=" + apnContext.getDcAc());
        }
    }

    /**
     * Cancels the alarm associated with apnContext.
     *
     * @param apnContext on which the alarm should be stopped.
     */
    private void cancelReconnectAlarm(ApnContext apnContext) {
        if (apnContext == null) return;

        PendingIntent intent = apnContext.getReconnectIntent();

        if (intent != null) {
                AlarmManager am =
                    (AlarmManager) mPhone.getContext().getSystemService(Context.ALARM_SERVICE);
                am.cancel(intent);
                apnContext.setReconnectIntent(null);
        }
    }

    /**
     * @param types comma delimited list of APN types
     * @return array of APN types
     */
    private String[] parseTypes(String types) {
        String[] result;
        // If unset, set to DEFAULT.
        if (types == null || types.equals("")) {
            result = new String[1];
            result[0] = PhoneConstants.APN_TYPE_ALL;
        } else {
            result = types.split(",");
        }
        return result;
    }

   private boolean imsiMatches(String imsiDB, String imsiSIM) {
        // Note: imsiDB value has digit number or 'x' character for seperating USIM information
        // for MVNO operator. And then digit number is matched at same order and 'x' character
        // could replace by any digit number.
        // ex) if imsiDB inserted '310260x10xxxxxx' for GG Operator,
        //     that means first 6 digits, 8th and 9th digit
        //     should be set in USIM for GG Operator.
        int len = imsiDB.length();
        int idxCompare = 0;

        if (len <= 0) return false;
        if (len > imsiSIM.length()) return false;

        for (int idx=0; idx<len; idx++) {
            char c = imsiDB.charAt(idx);
            if ((c == 'x') || (c == 'X') || (c == imsiSIM.charAt(idx))) {
                continue;
            } else {
                return false;
            }
        }
        return true;
    }

    @Override
    protected boolean mvnoMatches(IccRecords r, String mvnoType, String mvnoMatchData) {
        if (mvnoType.equalsIgnoreCase("spn")) {
            if ((r.getServiceProviderName() != null) &&
                    r.getServiceProviderName().equalsIgnoreCase(mvnoMatchData)) {
                return true;
            }
        } else if (mvnoType.equalsIgnoreCase("imsi")) {
            String imsiSIM = r.getIMSI();
            if ((imsiSIM != null) && imsiMatches(mvnoMatchData, imsiSIM)) {
                return true;
            }
        } else if (mvnoType.equalsIgnoreCase("gid")) {
            String gid1 = r.getGid1();
            int mvno_match_data_length = mvnoMatchData.length();
            if ((gid1 != null) && (gid1.length() >= mvno_match_data_length) &&
                    gid1.substring(0, mvno_match_data_length).equalsIgnoreCase(mvnoMatchData)) {
                return true;
            }
        }
        return false;
    }

    private ApnSetting makeApnSetting(Cursor cursor) {
        String[] types = parseTypes(
                cursor.getString(cursor.getColumnIndexOrThrow(Telephony.Carriers.TYPE)));
        ApnSetting apn = new ApnSetting(
                cursor.getInt(cursor.getColumnIndexOrThrow(Telephony.Carriers._ID)),
                cursor.getString(cursor.getColumnIndexOrThrow(Telephony.Carriers.NUMERIC)),
                cursor.getString(cursor.getColumnIndexOrThrow(Telephony.Carriers.NAME)),
                cursor.getString(cursor.getColumnIndexOrThrow(Telephony.Carriers.APN)),
                NetworkUtils.trimV4AddrZeros(
                        cursor.getString(
                        cursor.getColumnIndexOrThrow(Telephony.Carriers.PROXY))),
                cursor.getString(cursor.getColumnIndexOrThrow(Telephony.Carriers.PORT)),
                NetworkUtils.trimV4AddrZeros(
                        cursor.getString(
                        cursor.getColumnIndexOrThrow(Telephony.Carriers.MMSC))),
                NetworkUtils.trimV4AddrZeros(
                        cursor.getString(
                        cursor.getColumnIndexOrThrow(Telephony.Carriers.MMSPROXY))),
                cursor.getString(cursor.getColumnIndexOrThrow(Telephony.Carriers.MMSPORT)),
                cursor.getString(cursor.getColumnIndexOrThrow(Telephony.Carriers.USER)),
                cursor.getString(cursor.getColumnIndexOrThrow(Telephony.Carriers.PASSWORD)),
                cursor.getInt(cursor.getColumnIndexOrThrow(Telephony.Carriers.AUTH_TYPE)),
                types,
                cursor.getString(cursor.getColumnIndexOrThrow(Telephony.Carriers.PROTOCOL)),
                cursor.getString(cursor.getColumnIndexOrThrow(
                        Telephony.Carriers.ROAMING_PROTOCOL)),
                cursor.getInt(cursor.getColumnIndexOrThrow(
                        Telephony.Carriers.CARRIER_ENABLED)) == 1,
                cursor.getInt(cursor.getColumnIndexOrThrow(Telephony.Carriers.BEARER)),
                cursor.getInt(cursor.getColumnIndexOrThrow(Telephony.Carriers.PROFILE_ID)),
                cursor.getInt(cursor.getColumnIndexOrThrow(
                        Telephony.Carriers.MODEM_COGNITIVE)) == 1,
                cursor.getInt(cursor.getColumnIndexOrThrow(Telephony.Carriers.MAX_CONNS)),
                cursor.getInt(cursor.getColumnIndexOrThrow(
                        Telephony.Carriers.WAIT_TIME)),
                cursor.getInt(cursor.getColumnIndexOrThrow(Telephony.Carriers.MAX_CONNS_TIME)),
                cursor.getInt(cursor.getColumnIndexOrThrow(Telephony.Carriers.MTU)),
                cursor.getString(cursor.getColumnIndexOrThrow(Telephony.Carriers.MVNO_TYPE)),
                cursor.getString(cursor.getColumnIndexOrThrow(Telephony.Carriers.MVNO_MATCH_DATA)));
        return apn;
    }

    private ArrayList<ApnSetting> createApnList(Cursor cursor) {
        ArrayList<ApnSetting> mnoApns = new ArrayList<ApnSetting>();
        ArrayList<ApnSetting> mvnoApns = new ArrayList<ApnSetting>();
        IccRecords r = mIccRecords.get();

        if (cursor.moveToFirst()) {
            do {
                ApnSetting apn = makeApnSetting(cursor);
                if (apn == null) {
                    continue;
                }

                if (apn.hasMvnoParams()) {
                    if (r != null && mvnoMatches(r, apn.mvnoType, apn.mvnoMatchData)) {
                        mvnoApns.add(apn);
                    }
                } else {
                    mnoApns.add(apn);
                }
            } while (cursor.moveToNext());
        }

        ArrayList<ApnSetting> result = mvnoApns.isEmpty() ? mnoApns : mvnoApns;
        if (DBG) log("createApnList: X result=" + result);
        return result;
    }

    private boolean dataConnectionNotInUse(DcAsyncChannel dcac) {
        if (DBG) log("dataConnectionNotInUse: check if dcac is inuse dcac=" + dcac);
        for (ApnContext apnContext : mApnContexts.values()) {
            if (apnContext.getDcAc() == dcac) {
                if (DBG) log("dataConnectionNotInUse: in use by apnContext=" + apnContext);
                return false;
            }
        }
        // TODO: Fix retry handling so free DataConnections have empty apnlists.
        // Probably move retry handling into DataConnections and reduce complexity
        // of DCT.
        if (DBG) log("dataConnectionNotInUse: tearDownAll");
        dcac.tearDownAll("No connection", null);
        if (DBG) log("dataConnectionNotInUse: not in use return true");
        return true;
    }

    private DcAsyncChannel findFreeDataConnection() {
        for (DcAsyncChannel dcac : mDataConnectionAcHashMap.values()) {
            if (dcac.isInactiveSync() && dataConnectionNotInUse(dcac)) {
                if (DBG) {
                    log("findFreeDataConnection: found free DataConnection=" +
                        " dcac=" + dcac);
                }
                return dcac;
            }
        }
        log("findFreeDataConnection: NO free DataConnection");
        return null;
    }

    private boolean setupData(ApnContext apnContext, int radioTech) {
        if (DBG) log("setupData: apnContext=" + apnContext);
        ApnSetting apnSetting;
        DcAsyncChannel dcac;

        apnSetting = apnContext.getNextWaitingApn();
        if (apnSetting == null) {
            if (DBG) log("setupData: return for no apn found!");
            return false;
        }

        int profileId = apnSetting.profileId;
        if (profileId == 0) {
            profileId = getApnProfileID(apnContext.getApnType());
        }

        dcac = checkForCompatibleConnectedApnContext(apnContext);
        if (dcac != null) {
            // Get the dcacApnSetting for the connection we want to share.
            ApnSetting dcacApnSetting = dcac.getApnSettingSync();
            if (dcacApnSetting != null) {
                // Setting is good, so use it.
                apnSetting = dcacApnSetting;
            }
        }
        if (dcac == null) {
            if (isOnlySingleDcAllowed(radioTech)) {
                if (isHigherPriorityApnContextActive(apnContext)) {
                    if (DBG) {
                        log("setupData: Higher priority ApnContext active.  Ignoring call");
                    }
                    return false;
                }

                // Only lower priority calls left.  Disconnect them all in this single PDP case
                // so that we can bring up the requested higher priority call (once we receive
                // repsonse for deactivate request for the calls we are about to disconnect
                if (cleanUpAllConnections(true, Phone.REASON_SINGLE_PDN_ARBITRATION)) {
                    // If any call actually requested to be disconnected, means we can't
                    // bring up this connection yet as we need to wait for those data calls
                    // to be disconnected.
                    if (DBG) log("setupData: Some calls are disconnecting first.  Wait and retry");
                    return false;
                }

                // No other calls are active, so proceed
                if (DBG) log("setupData: Single pdp. Continue setting up data call.");
            }

            dcac = findFreeDataConnection();

            if (dcac == null) {
                dcac = createDataConnection();
            }

            if (dcac == null) {
                if (DBG) log("setupData: No free DataConnection and couldn't create one, WEIRD");
                return false;
            }
        }
        if (DBG) log("setupData: dcac=" + dcac + " apnSetting=" + apnSetting);

        apnContext.setDataConnectionAc(dcac);
        apnContext.setApnSetting(apnSetting);
        apnContext.setState(DctConstants.State.CONNECTING);
        mPhone.notifyDataConnection(apnContext.getReason(), apnContext.getApnType());

        Message msg = obtainMessage();
        msg.what = DctConstants.EVENT_DATA_SETUP_COMPLETE;
        msg.obj = apnContext;
        dcac.bringUp(apnContext, getInitialMaxRetry(), profileId, radioTech, mAutoAttachOnCreation,
                msg);

        if (DBG) log("setupData: initing!");
        return true;
    }

    /**
     * Handles changes to the APN database.
     */
    private void onApnChanged() {
        DctConstants.State overallState = getOverallState();
        boolean isDisconnected = (overallState == DctConstants.State.IDLE ||
                overallState == DctConstants.State.FAILED);

        if (mPhone instanceof GSMPhone) {
            // The "current" may no longer be valid.  MMS depends on this to send properly. TBD
            ((GSMPhone)mPhone).updateCurrentCarrierInProvider();
        }

        // TODO: It'd be nice to only do this if the changed entrie(s)
        // match the current operator.
        if (DBG) log("onApnChanged: createAllApnList and cleanUpAllConnections");
        createAllApnList();
        setInitialAttachApn();
        cleanUpAllConnections(!isDisconnected, Phone.REASON_APN_CHANGED);
<<<<<<< HEAD
        if (isDisconnected &&
                (mPhone.getSubId() == SubscriptionManager.getDefaultDataSubId())) {
            setupDataOnConnectableApns(Phone.REASON_APN_CHANGED);
        }
=======
        setupDataOnConnectableApns(Phone.REASON_APN_CHANGED);
>>>>>>> 3f52153a
    }

    /**
     * @param cid Connection id provided from RIL.
     * @return DataConnectionAc associated with specified cid.
     */
    private DcAsyncChannel findDataConnectionAcByCid(int cid) {
        for (DcAsyncChannel dcac : mDataConnectionAcHashMap.values()) {
            if (dcac.getCidSync() == cid) {
                return dcac;
            }
        }
        return null;
    }

    // TODO: For multiple Active APNs not exactly sure how to do this.
    @Override
    protected void gotoIdleAndNotifyDataConnection(String reason) {
        if (DBG) log("gotoIdleAndNotifyDataConnection: reason=" + reason);
        notifyDataConnection(reason);
        mActiveApn = null;
    }

    /**
     * "Active" here means ApnContext isEnabled() and not in FAILED state
     * @param apnContext to compare with
     * @return true if higher priority active apn found
     */
    private boolean isHigherPriorityApnContextActive(ApnContext apnContext) {
        for (ApnContext otherContext : mPrioritySortedApnContexts) {
            if (apnContext.getApnType().equalsIgnoreCase(otherContext.getApnType())) return false;
            if (otherContext.isEnabled() && otherContext.getState() != DctConstants.State.FAILED) {
                return true;
            }
        }
        return false;
    }

    /**
     * Reports if we support multiple connections or not.
     * This is a combination of factors, based on carrier and RAT.
     * @param rilRadioTech the RIL Radio Tech currently in use
     * @return true if only single DataConnection is allowed
     */
    private boolean isOnlySingleDcAllowed(int rilRadioTech) {
        int[] singleDcRats = mPhone.getContext().getResources().getIntArray(
                com.android.internal.R.array.config_onlySingleDcAllowed);
        boolean onlySingleDcAllowed = false;
        if (Build.IS_DEBUGGABLE &&
                SystemProperties.getBoolean("persist.telephony.test.singleDc", false)) {
            onlySingleDcAllowed = true;
        }
        if (singleDcRats != null) {
            for (int i=0; i < singleDcRats.length && onlySingleDcAllowed == false; i++) {
                if (rilRadioTech == singleDcRats[i]) onlySingleDcAllowed = true;
            }
        }

        if (DBG) log("isOnlySingleDcAllowed(" + rilRadioTech + "): " + onlySingleDcAllowed);
        return onlySingleDcAllowed;
    }

    @Override
    protected void restartRadio() {
        if (DBG) log("restartRadio: ************TURN OFF RADIO**************");
        cleanUpAllConnections(true, Phone.REASON_RADIO_TURNED_OFF);
        mPhone.getServiceStateTracker().powerOffRadioSafely(this);
        /* Note: no need to call setRadioPower(true).  Assuming the desired
         * radio power state is still ON (as tracked by ServiceStateTracker),
         * ServiceStateTracker will call setRadioPower when it receives the
         * RADIO_STATE_CHANGED notification for the power off.  And if the
         * desired power state has changed in the interim, we don't want to
         * override it with an unconditional power on.
         */

        int reset = Integer.parseInt(SystemProperties.get("net.ppp.reset-by-timeout", "0"));
        SystemProperties.set("net.ppp.reset-by-timeout", String.valueOf(reset+1));
    }

    /**
     * Return true if data connection need to be setup after disconnected due to
     * reason.
     *
     * @param reason the reason why data is disconnected
     * @return true if try setup data connection is need for this reason
     */
    private boolean retryAfterDisconnected(ApnContext apnContext) {
        boolean retry = true;
        String reason = apnContext.getReason();

        if ( Phone.REASON_RADIO_TURNED_OFF.equals(reason) ||
                (isOnlySingleDcAllowed(mPhone.getServiceState().getRilDataRadioTechnology())
                 && isHigherPriorityApnContextActive(apnContext))) {
            retry = false;
        }
        return retry;
    }

    private void startAlarmForReconnect(int delay, ApnContext apnContext) {
        String apnType = apnContext.getApnType();

        Intent intent = new Intent(INTENT_RECONNECT_ALARM + "." + apnType);
        intent.putExtra(INTENT_RECONNECT_ALARM_EXTRA_REASON, apnContext.getReason());
        intent.putExtra(INTENT_RECONNECT_ALARM_EXTRA_TYPE, apnType);

        // Get current sub id.
        long subId = SubscriptionManager.getDefaultDataSubId();
        intent.putExtra(PhoneConstants.SUBSCRIPTION_KEY, subId);

        if (DBG) {
            log("startAlarmForReconnect: delay=" + delay + " action=" + intent.getAction()
                    + " apn=" + apnContext);
        }

        PendingIntent alarmIntent = PendingIntent.getBroadcast (mPhone.getContext(), 0,
                                        intent, PendingIntent.FLAG_UPDATE_CURRENT);
        apnContext.setReconnectIntent(alarmIntent);
        mAlarmManager.set(AlarmManager.ELAPSED_REALTIME_WAKEUP,
                SystemClock.elapsedRealtime() + delay, alarmIntent);
    }

    private void startAlarmForRestartTrySetup(int delay, ApnContext apnContext) {
        String apnType = apnContext.getApnType();
        Intent intent = new Intent(INTENT_RESTART_TRYSETUP_ALARM + "." + apnType);
        intent.putExtra(INTENT_RESTART_TRYSETUP_ALARM_EXTRA_TYPE, apnType);

        if (DBG) {
            log("startAlarmForRestartTrySetup: delay=" + delay + " action=" + intent.getAction()
                    + " apn=" + apnContext);
        }
        PendingIntent alarmIntent = PendingIntent.getBroadcast (mPhone.getContext(), 0,
                                        intent, PendingIntent.FLAG_UPDATE_CURRENT);
        apnContext.setReconnectIntent(alarmIntent);
        mAlarmManager.set(AlarmManager.ELAPSED_REALTIME_WAKEUP,
                SystemClock.elapsedRealtime() + delay, alarmIntent);
    }

    private void notifyNoData(DcFailCause lastFailCauseCode,
                              ApnContext apnContext) {
        if (DBG) log( "notifyNoData: type=" + apnContext.getApnType());
        if (lastFailCauseCode.isPermanentFail()
            && (!apnContext.getApnType().equals(PhoneConstants.APN_TYPE_DEFAULT))) {
            mPhone.notifyDataConnectionFailed(apnContext.getReason(), apnContext.getApnType());
        }
    }

    private void onRecordsLoaded() {
        if (DBG) log("onRecordsLoaded: createAllApnList");
        mAutoAttachOnCreationConfig = mPhone.getContext().getResources()
                .getBoolean(com.android.internal.R.bool.config_auto_attach_data_on_creation);
        createAllApnList();
        setInitialAttachApn();
        if (mPhone.mCi.getRadioState().isOn()) {
            if (DBG) log("onRecordsLoaded: notifying data availability");
            notifyOffApnsOfAvailability(Phone.REASON_SIM_LOADED);
        }

        long subId = mPhone.getSubId();
        if (subId == SubscriptionManager.getDefaultDataSubId()) {
            // To sync the state of DctController state machine.
            if (DBG) log("onRecordsLoaded: mPhone.getSubId= " + subId);
            DctController.getInstance().enableApnType(subId, PhoneConstants.APN_TYPE_DEFAULT);
        }
    }

    @Override
    protected void onSetDependencyMet(String apnType, boolean met) {
        // don't allow users to tweak hipri to work around default dependency not met
        if (PhoneConstants.APN_TYPE_HIPRI.equals(apnType)) return;

        ApnContext apnContext = mApnContexts.get(apnType);
        if (apnContext == null) {
            loge("onSetDependencyMet: ApnContext not found in onSetDependencyMet(" +
                    apnType + ", " + met + ")");
            return;
        }
        applyNewState(apnContext, apnContext.isEnabled(), met);
        if (PhoneConstants.APN_TYPE_DEFAULT.equals(apnType)) {
            // tie actions on default to similar actions on HIPRI regarding dependencyMet
            apnContext = mApnContexts.get(PhoneConstants.APN_TYPE_HIPRI);
            if (apnContext != null) applyNewState(apnContext, apnContext.isEnabled(), met);
        }
    }

    private void applyNewState(ApnContext apnContext, boolean enabled, boolean met) {
        boolean cleanup = false;
        boolean trySetup = false;
        if (DBG) {
            log("applyNewState(" + apnContext.getApnType() + ", " + enabled +
                    "(" + apnContext.isEnabled() + "), " + met + "(" +
                    apnContext.getDependencyMet() +"))");
        }
        if (apnContext.isReady()) {
            cleanup = true;
            if (enabled && met) {
                DctConstants.State state = apnContext.getState();
                switch(state) {
                    case CONNECTING:
                    case SCANNING:
                    case CONNECTED:
                    case DISCONNECTING:
                        // We're "READY" and active so just return
                        if (DBG) log("applyNewState: 'ready' so return");
                        return;
                    case IDLE:
                        // fall through: this is unexpected but if it happens cleanup and try setup
                    case FAILED:
                    case RETRYING: {
                        // We're "READY" but not active so disconnect (cleanup = true) and
                        // connect (trySetup = true) to be sure we retry the connection.
                        trySetup = true;
                        apnContext.setReason(Phone.REASON_DATA_ENABLED);
                        break;
                    }
                }
            } else if (met) {
                apnContext.setReason(Phone.REASON_DATA_DISABLED);
                // If ConnectivityService has disabled this network, stop trying to bring
                // it up, but do not tear it down - ConnectivityService will do that
                // directly by talking with the DataConnection.
                cleanup = false;
            } else {
                apnContext.setReason(Phone.REASON_DATA_DEPENDENCY_UNMET);
            }
        } else {
            if (enabled && met) {
                if (apnContext.isEnabled()) {
                    apnContext.setReason(Phone.REASON_DATA_DEPENDENCY_MET);
                } else {
                    apnContext.setReason(Phone.REASON_DATA_ENABLED);
                }
                if (apnContext.getState() == DctConstants.State.FAILED) {
                    apnContext.setState(DctConstants.State.IDLE);
                }
                trySetup = true;
            }
        }
        apnContext.setEnabled(enabled);
        apnContext.setDependencyMet(met);
        if (cleanup) cleanUpConnection(true, apnContext);
        if (trySetup) trySetupData(apnContext);
    }

    private DcAsyncChannel checkForCompatibleConnectedApnContext(ApnContext apnContext) {
        String apnType = apnContext.getApnType();
        ApnSetting dunSetting = null;

        if (PhoneConstants.APN_TYPE_DUN.equals(apnType)) {
            dunSetting = fetchDunApn();
        }
        if (DBG) {
            log("checkForCompatibleConnectedApnContext: apnContext=" + apnContext );
        }

        DcAsyncChannel potentialDcac = null;
        ApnContext potentialApnCtx = null;
        for (ApnContext curApnCtx : mApnContexts.values()) {
            DcAsyncChannel curDcac = curApnCtx.getDcAc();
            log("curDcac: " + curDcac);
            if (curDcac != null) {
                ApnSetting apnSetting = curApnCtx.getApnSetting();
                log("apnSetting: " + apnSetting);
                if (dunSetting != null) {
                    if (dunSetting.equals(apnSetting)) {
                        switch (curApnCtx.getState()) {
                            case CONNECTED:
                                if (DBG) {
                                    log("checkForCompatibleConnectedApnContext:"
                                            + " found dun conn=" + curDcac
                                            + " curApnCtx=" + curApnCtx);
                                }
                                return curDcac;
                            case RETRYING:
                            case CONNECTING:
                                potentialDcac = curDcac;
                                potentialApnCtx = curApnCtx;
                            default:
                                // Not connected, potential unchanged
                                break;
                        }
                    }
                } else if (apnSetting != null && apnSetting.canHandleType(apnType)) {
                    switch (curApnCtx.getState()) {
                        case CONNECTED:
                            if (DBG) {
                                log("checkForCompatibleConnectedApnContext:"
                                        + " found canHandle conn=" + curDcac
                                        + " curApnCtx=" + curApnCtx);
                            }
                            return curDcac;
                        case RETRYING:
                        case CONNECTING:
                            potentialDcac = curDcac;
                            potentialApnCtx = curApnCtx;
                        default:
                            // Not connected, potential unchanged
                            break;
                    }
                }
            } else {
                if (VDBG) {
                    log("checkForCompatibleConnectedApnContext: not conn curApnCtx=" + curApnCtx);
                }
            }
        }
        if (potentialDcac != null) {
            if (DBG) {
                log("checkForCompatibleConnectedApnContext: found potential conn=" + potentialDcac
                        + " curApnCtx=" + potentialApnCtx);
            }
            return potentialDcac;
        }

        if (DBG) log("checkForCompatibleConnectedApnContext: NO conn apnContext=" + apnContext);
        return null;
    }

    @Override
    protected void onEnableApn(int apnId, int enabled) {
        ApnContext apnContext = mApnContexts.get(apnIdToType(apnId));
        if (apnContext == null) {
            loge("onEnableApn(" + apnId + ", " + enabled + "): NO ApnContext");
            return;
        }
        // TODO change our retry manager to use the appropriate numbers for the new APN
        if (DBG) log("onEnableApn: apnContext=" + apnContext + " call applyNewState");
        applyNewState(apnContext, enabled == DctConstants.ENABLED, apnContext.getDependencyMet());
    }

    @Override
    // TODO: We shouldnt need this.
    protected boolean onTrySetupData(String reason) {
        if (DBG) log("onTrySetupData: reason=" + reason);
        setupDataOnConnectableApns(reason);
        return true;
    }

    protected boolean onTrySetupData(ApnContext apnContext) {
        if (DBG) log("onTrySetupData: apnContext=" + apnContext);
        return trySetupData(apnContext);
    }

    @Override
    protected void onRoamingOff() {
        if (DBG) log("onRoamingOff");

        if (!mUserDataEnabled) return;

        if (!getDataOnRoamingEnabled()) {
            if (DBG) log("onRoamingOff: setup data off roaming");
            notifyOffApnsOfAvailability(Phone.REASON_ROAMING_OFF);
            if (mPhone.getSubId() == SubscriptionManager.getDefaultDataSubId()) {
                setupDataOnConnectableApns(Phone.REASON_ROAMING_OFF);
            }
        } else {
            if (DBG) log("onRoamingOff: tear down data off roaming");
            notifyDataConnection(Phone.REASON_ROAMING_OFF);
        }
    }

    @Override
    protected void onRoamingOn() {
        if (DBG) log("onRoamingOn");
        if (!mUserDataEnabled) return;

        if (getDataOnRoamingEnabled() &&
                (mPhone.getSubId() == SubscriptionManager.getDefaultDataSubId())) {
            if (DBG) log("onRoamingOn: setup data on roaming");
            setupDataOnConnectableApns(Phone.REASON_ROAMING_ON);
            notifyDataConnection(Phone.REASON_ROAMING_ON);
        } else {
            if (DBG) log("onRoamingOn: Tear down data connection on roaming.");
            cleanUpAllConnections(true, Phone.REASON_ROAMING_ON);
            notifyOffApnsOfAvailability(Phone.REASON_ROAMING_ON);
        }
    }

    @Override
    protected void onRadioAvailable() {
        if (DBG) log("onRadioAvailable");
        if (mPhone.getSimulatedRadioControl() != null) {
            // Assume data is connected on the simulator
            // FIXME  this can be improved
            // setState(DctConstants.State.CONNECTED);
            notifyDataConnection(null);

            log("onRadioAvailable: We're on the simulator; assuming data is connected");
        }

        IccRecords r = mIccRecords.get();
        if (r != null && r.getRecordsLoaded()) {
            notifyOffApnsOfAvailability(null);
        }

        if (getOverallState() != DctConstants.State.IDLE) {
            cleanUpConnection(true, null);
        }
    }

    @Override
    protected void onRadioOffOrNotAvailable() {
        // Make sure our reconnect delay starts at the initial value
        // next time the radio comes on

        mReregisterOnReconnectFailure = false;

        if (mPhone.getSimulatedRadioControl() != null) {
            // Assume data is connected on the simulator
            // FIXME  this can be improved
            log("We're on the simulator; assuming radio off is meaningless");
        } else {
            if (DBG) log("onRadioOffOrNotAvailable: is off and clean up all connections");
            cleanUpAllConnections(false, Phone.REASON_RADIO_TURNED_OFF);
        }
        notifyOffApnsOfAvailability(null);
    }

    @Override
    protected void completeConnection(ApnContext apnContext) {
        boolean isProvApn = apnContext.isProvisioningApn();

        if (DBG) log("completeConnection: successful, notify the world apnContext=" + apnContext);

        if (mIsProvisioning && !TextUtils.isEmpty(mProvisioningUrl)) {
            if (DBG) {
                log("completeConnection: MOBILE_PROVISIONING_ACTION url="
                        + mProvisioningUrl);
            }
            Intent newIntent = Intent.makeMainSelectorActivity(Intent.ACTION_MAIN,
                    Intent.CATEGORY_APP_BROWSER);
            newIntent.setData(Uri.parse(mProvisioningUrl));
            newIntent.setFlags(Intent.FLAG_ACTIVITY_BROUGHT_TO_FRONT |
                    Intent.FLAG_ACTIVITY_NEW_TASK);
            try {
                mPhone.getContext().startActivity(newIntent);
            } catch (ActivityNotFoundException e) {
                loge("completeConnection: startActivityAsUser failed" + e);
            }
        }
        mIsProvisioning = false;
        mProvisioningUrl = null;

        mPhone.notifyDataConnection(apnContext.getReason(), apnContext.getApnType());
        startNetStatPoll();
        startDataStallAlarm(DATA_STALL_NOT_SUSPECTED);
    }

    /**
     * A SETUP (aka bringUp) has completed, possibly with an error. If
     * there is an error this method will call {@link #onDataSetupCompleteError}.
     */
    @Override
    protected void onDataSetupComplete(AsyncResult ar) {

        DcFailCause cause = DcFailCause.UNKNOWN;
        boolean handleError = false;
        ApnContext apnContext = null;

        if(ar.userObj instanceof ApnContext){
            apnContext = (ApnContext)ar.userObj;
        } else {
            throw new RuntimeException("onDataSetupComplete: No apnContext");
        }

        if (ar.exception == null) {
            DcAsyncChannel dcac = apnContext.getDcAc();

            if (RADIO_TESTS) {
                // Note: To change radio.test.onDSC.null.dcac from command line you need to
                // adb root and adb remount and from the command line you can only change the
                // value to 1 once. To change it a second time you can reboot or execute
                // adb shell stop and then adb shell start. The command line to set the value is:
                // adb shell sqlite3 /data/data/com.android.providers.settings/databases/settings.db "insert into system (name,value) values ('radio.test.onDSC.null.dcac', '1');"
                ContentResolver cr = mPhone.getContext().getContentResolver();
                String radioTestProperty = "radio.test.onDSC.null.dcac";
                if (Settings.System.getInt(cr, radioTestProperty, 0) == 1) {
                    log("onDataSetupComplete: " + radioTestProperty +
                            " is true, set dcac to null and reset property to false");
                    dcac = null;
                    Settings.System.putInt(cr, radioTestProperty, 0);
                    log("onDataSetupComplete: " + radioTestProperty + "=" +
                            Settings.System.getInt(mPhone.getContext().getContentResolver(),
                                    radioTestProperty, -1));
                }
            }
            if (dcac == null) {
                log("onDataSetupComplete: no connection to DC, handle as error");
                cause = DcFailCause.CONNECTION_TO_DATACONNECTIONAC_BROKEN;
                handleError = true;
            } else {
                ApnSetting apn = apnContext.getApnSetting();
                if (DBG) {
                    log("onDataSetupComplete: success apn=" + (apn == null ? "unknown" : apn.apn));
                }
                if (apn != null && apn.proxy != null && apn.proxy.length() != 0) {
                    try {
                        String port = apn.port;
                        if (TextUtils.isEmpty(port)) port = "8080";
                        ProxyInfo proxy = new ProxyInfo(apn.proxy,
                                Integer.parseInt(port), null);
                        dcac.setLinkPropertiesHttpProxySync(proxy);
                    } catch (NumberFormatException e) {
                        loge("onDataSetupComplete: NumberFormatException making ProxyProperties (" +
                                apn.port + "): " + e);
                    }
                }

                // everything is setup
                if(TextUtils.equals(apnContext.getApnType(),PhoneConstants.APN_TYPE_DEFAULT)) {
                    SystemProperties.set(PUPPET_MASTER_RADIO_STRESS_TEST, "true");
                    if (mCanSetPreferApn && mPreferredApn == null) {
                        if (DBG) log("onDataSetupComplete: PREFERED APN is null");
                        mPreferredApn = apn;
                        if (mPreferredApn != null) {
                            setPreferredApn(mPreferredApn.id);
                        }
                    }
                } else {
                    SystemProperties.set(PUPPET_MASTER_RADIO_STRESS_TEST, "false");
                }

                // A connection is setup
                apnContext.setState(DctConstants.State.CONNECTED);
                boolean isProvApn = apnContext.isProvisioningApn();
                if ((!isProvApn) || mIsProvisioning) {
                    // Complete the connection normally notifying the world we're connected.
                    // We do this if this isn't a special provisioning apn or if we've been
                    // told its time to provision.
                    completeConnection(apnContext);
                } else {
                    // This is a provisioning APN that we're reporting as connected. Later
                    // when the user desires to upgrade this to a "default" connection,
                    // mIsProvisioning == true, we'll go through the code path above.
                    // mIsProvisioning becomes true when CMD_ENABLE_MOBILE_PROVISIONING
                    // is sent to the DCT.
                    if (DBG) {
                        log("onDataSetupComplete: successful, BUT send connected to prov apn as"
                                + " mIsProvisioning:" + mIsProvisioning + " == false"
                                + " && (isProvisioningApn:" + isProvApn + " == true");
                    }

                    Intent intent = new Intent(
                            TelephonyIntents.ACTION_DATA_CONNECTION_CONNECTED_TO_PROVISIONING_APN);
                    intent.putExtra(PhoneConstants.DATA_APN_KEY, apnContext.getApnSetting().apn);
                    intent.putExtra(PhoneConstants.DATA_APN_TYPE_KEY, apnContext.getApnType());

                    String apnType = apnContext.getApnType();
                    LinkProperties linkProperties = getLinkProperties(apnType);
                    if (linkProperties != null) {
                        intent.putExtra(PhoneConstants.DATA_LINK_PROPERTIES_KEY, linkProperties);
                        String iface = linkProperties.getInterfaceName();
                        if (iface != null) {
                            intent.putExtra(PhoneConstants.DATA_IFACE_NAME_KEY, iface);
                        }
                    }
                    NetworkCapabilities networkCapabilities = getNetworkCapabilities(apnType);
                    if (networkCapabilities != null) {
                        intent.putExtra(PhoneConstants.DATA_NETWORK_CAPABILITIES_KEY,
                                networkCapabilities);
                    }

                    mPhone.getContext().sendBroadcastAsUser(intent, UserHandle.ALL);
                }
                if (DBG) {
                    log("onDataSetupComplete: SETUP complete type=" + apnContext.getApnType()
                        + ", reason:" + apnContext.getReason());
                }
            }
        } else {
            cause = (DcFailCause) (ar.result);
            if (DBG) {
                ApnSetting apn = apnContext.getApnSetting();
                log(String.format("onDataSetupComplete: error apn=%s cause=%s",
                        (apn == null ? "unknown" : apn.apn), cause));
            }
            if (cause.isEventLoggable()) {
                // Log this failure to the Event Logs.
                int cid = getCellLocationId();
                EventLog.writeEvent(EventLogTags.PDP_SETUP_FAIL,
                        cause.ordinal(), cid, TelephonyManager.getDefault().getNetworkType());
            }
            ApnSetting apn = apnContext.getApnSetting();
            mPhone.notifyPreciseDataConnectionFailed(apnContext.getReason(),
                    apnContext.getApnType(), apn != null ? apn.apn : "unknown", cause.toString());

            // Count permanent failures and remove the APN we just tried
            if (cause.isPermanentFail()) apnContext.decWaitingApnsPermFailCount();

            apnContext.removeWaitingApn(apnContext.getApnSetting());
            if (DBG) {
                log(String.format("onDataSetupComplete: WaitingApns.size=%d" +
                        " WaitingApnsPermFailureCountDown=%d",
                        apnContext.getWaitingApns().size(),
                        apnContext.getWaitingApnsPermFailCount()));
            }
            handleError = true;
        }

        if (handleError) {
            onDataSetupCompleteError(ar);
        }

        /* If flag is set to false after SETUP_DATA_CALL is invoked, we need
         * to clean data connections.
         */
        if (!mInternalDataEnabled) {
            cleanUpAllConnections(null);
        }

    }

    /**
     * @return number of milli-seconds to delay between trying apns'
     */
    private int getApnDelay() {
        if (mFailFast) {
            return SystemProperties.getInt("persist.radio.apn_ff_delay",
                    APN_FAIL_FAST_DELAY_DEFAULT_MILLIS);
        } else {
            return SystemProperties.getInt("persist.radio.apn_delay", APN_DELAY_DEFAULT_MILLIS);
        }
    }

    /**
     * Error has occurred during the SETUP {aka bringUP} request and the DCT
     * should either try the next waiting APN or start over from the
     * beginning if the list is empty. Between each SETUP request there will
     * be a delay defined by {@link #getApnDelay()}.
     */
    @Override
    protected void onDataSetupCompleteError(AsyncResult ar) {
        String reason = "";
        ApnContext apnContext = null;

        if(ar.userObj instanceof ApnContext){
            apnContext = (ApnContext)ar.userObj;
        } else {
            throw new RuntimeException("onDataSetupCompleteError: No apnContext");
        }

        // See if there are more APN's to try
        if (apnContext.getWaitingApns().isEmpty()) {
            apnContext.setState(DctConstants.State.FAILED);
            mPhone.notifyDataConnection(Phone.REASON_APN_FAILED, apnContext.getApnType());

            apnContext.setDataConnectionAc(null);

            if (apnContext.getWaitingApnsPermFailCount() == 0) {
                if (DBG) {
                    log("onDataSetupCompleteError: All APN's had permanent failures, stop retrying");
                }
            } else {
                int delay = getApnDelay();
                if (DBG) {
                    log("onDataSetupCompleteError: Not all APN's had permanent failures delay="
                            + delay);
                }
                startAlarmForRestartTrySetup(delay, apnContext);
            }
        } else {
            if (DBG) log("onDataSetupCompleteError: Try next APN");
            apnContext.setState(DctConstants.State.SCANNING);
            // Wait a bit before trying the next APN, so that
            // we're not tying up the RIL command channel
            startAlarmForReconnect(getApnDelay(), apnContext);
        }
    }

    /**
     * Called when EVENT_DISCONNECT_DONE is received.
     */
    @Override
    protected void onDisconnectDone(int connId, AsyncResult ar) {
        ApnContext apnContext = null;

        if (ar.userObj instanceof ApnContext) {
            apnContext = (ApnContext) ar.userObj;
        } else {
            loge("onDisconnectDone: Invalid ar in onDisconnectDone, ignore");
            return;
        }

        if(DBG) log("onDisconnectDone: EVENT_DISCONNECT_DONE apnContext=" + apnContext);
        apnContext.setState(DctConstants.State.IDLE);

        mPhone.notifyDataConnection(apnContext.getReason(), apnContext.getApnType());

        // if all data connection are gone, check whether Airplane mode request was
        // pending.
        if (isDisconnected()) {
            if (mPhone.getServiceStateTracker().processPendingRadioPowerOffAfterDataOff()) {
                if(DBG) log("onDisconnectDone: radio will be turned off, no retries");
                // Radio will be turned off. No need to retry data setup
                apnContext.setApnSetting(null);
                apnContext.setDataConnectionAc(null);

                // Need to notify disconnect as well, in the case of switching Airplane mode.
                // Otherwise, it would cause 30s delayed to turn on Airplane mode.
                if (mDisconnectPendingCount > 0)
                    mDisconnectPendingCount--;

                if (mDisconnectPendingCount == 0) {
                    notifyDataDisconnectComplete();
                    notifyAllDataDisconnected();
                }
                return;
            }
        }

        // If APN is still enabled, try to bring it back up automatically
        if (mAttached.get() && apnContext.isReady() && retryAfterDisconnected(apnContext)) {
            SystemProperties.set(PUPPET_MASTER_RADIO_STRESS_TEST, "false");
            // Wait a bit before trying the next APN, so that
            // we're not tying up the RIL command channel.
            // This also helps in any external dependency to turn off the context.
            if(DBG) log("onDisconnectDone: attached, ready and retry after disconnect");
            startAlarmForReconnect(getApnDelay(), apnContext);
        } else {
            boolean restartRadioAfterProvisioning = mPhone.getContext().getResources().getBoolean(
                    com.android.internal.R.bool.config_restartRadioAfterProvisioning);

            if (apnContext.isProvisioningApn() && restartRadioAfterProvisioning) {
                log("onDisconnectDone: restartRadio after provisioning");
                restartRadio();
            }
            apnContext.setApnSetting(null);
            apnContext.setDataConnectionAc(null);
            if (isOnlySingleDcAllowed(mPhone.getServiceState().getRilDataRadioTechnology())) {
                if(DBG) log("onDisconnectDone: isOnlySigneDcAllowed true so setup single apn");
                setupDataOnConnectableApns(Phone.REASON_SINGLE_PDN_ARBITRATION);
            } else {
                if(DBG) log("onDisconnectDone: not retrying");
            }
        }

        if (mDisconnectPendingCount > 0)
            mDisconnectPendingCount--;

        if (mDisconnectPendingCount == 0) {
            notifyDataDisconnectComplete();
            notifyAllDataDisconnected();
        }

    }

    /**
     * Called when EVENT_DISCONNECT_DC_RETRYING is received.
     */
    @Override
    protected void onDisconnectDcRetrying(int connId, AsyncResult ar) {
        // We could just do this in DC!!!
        ApnContext apnContext = null;

        if (ar.userObj instanceof ApnContext) {
            apnContext = (ApnContext) ar.userObj;
        } else {
            loge("onDisconnectDcRetrying: Invalid ar in onDisconnectDone, ignore");
            return;
        }

        apnContext.setState(DctConstants.State.RETRYING);
        if(DBG) log("onDisconnectDcRetrying: apnContext=" + apnContext);

        mPhone.notifyDataConnection(apnContext.getReason(), apnContext.getApnType());
    }


    @Override
    protected void onVoiceCallStarted() {
        if (DBG) log("onVoiceCallStarted");
        mInVoiceCall = true;
        if (isConnected() && ! mPhone.getServiceStateTracker().isConcurrentVoiceAndDataAllowed()) {
            if (DBG) log("onVoiceCallStarted stop polling");
            stopNetStatPoll();
            stopDataStallAlarm();
            notifyDataConnection(Phone.REASON_VOICE_CALL_STARTED);
        }
    }

    @Override
    protected void onVoiceCallEnded() {
        if (DBG) log("onVoiceCallEnded");
        mInVoiceCall = false;
        if (isConnected()) {
            if (!mPhone.getServiceStateTracker().isConcurrentVoiceAndDataAllowed()) {
                startNetStatPoll();
                startDataStallAlarm(DATA_STALL_NOT_SUSPECTED);
                notifyDataConnection(Phone.REASON_VOICE_CALL_ENDED);
            } else {
                // clean slate after call end.
                resetPollStats();
            }
        }
        if (mPhone.getSubId() == SubscriptionManager.getDefaultDataSubId()) {
            // reset reconnect timer
            setupDataOnConnectableApns(Phone.REASON_VOICE_CALL_ENDED);
        }
    }

    @Override
    protected void onCleanUpConnection(boolean tearDown, int apnId, String reason) {
        if (DBG) log("onCleanUpConnection");
        ApnContext apnContext = mApnContexts.get(apnIdToType(apnId));
        if (apnContext != null) {
            apnContext.setReason(reason);
            cleanUpConnection(tearDown, apnContext);
        }
    }

    @Override
    protected boolean isConnected() {
        for (ApnContext apnContext : mApnContexts.values()) {
            if (apnContext.getState() == DctConstants.State.CONNECTED) {
                // At least one context is connected, return true
                return true;
            }
        }
        // There are not any contexts connected, return false
        return false;
    }

    @Override
    public boolean isDisconnected() {
        for (ApnContext apnContext : mApnContexts.values()) {
            if (!apnContext.isDisconnected()) {
                // At least one context was not disconnected return false
                return false;
            }
        }
        // All contexts were disconnected so return true
        return true;
    }

    @Override
    protected void notifyDataConnection(String reason) {
        if (DBG) log("notifyDataConnection: reason=" + reason);
        for (ApnContext apnContext : mApnContexts.values()) {
            if (mAttached.get() && apnContext.isReady()) {
                if (DBG) log("notifyDataConnection: type:" + apnContext.getApnType());
                mPhone.notifyDataConnection(reason != null ? reason : apnContext.getReason(),
                        apnContext.getApnType());
            }
        }
        notifyOffApnsOfAvailability(reason);
    }

    /**
     * Based on the sim operator numeric, create a list for all possible
     * Data Connections and setup the preferredApn.
     */
    private void createAllApnList() {
        mAllApnSettings = new ArrayList<ApnSetting>();
        IccRecords r = mIccRecords.get();
        String operator = (r != null) ? r.getOperatorNumeric() : "";
        if (operator != null) {
            String selection = "numeric = '" + operator + "'";
            // query only enabled apn.
            // carrier_enabled : 1 means enabled apn, 0 disabled apn.
            // selection += " and carrier_enabled = 1";
            if (DBG) log("createAllApnList: selection=" + selection);

            Cursor cursor = mPhone.getContext().getContentResolver().query(
                    Telephony.Carriers.CONTENT_URI, null, selection, null, null);

            if (cursor != null) {
                if (cursor.getCount() > 0) {
                    mAllApnSettings = createApnList(cursor);
                }
                cursor.close();
            }
        }

        addEmergencyApnSetting();

        if (mAllApnSettings.isEmpty()) {
            if (DBG) log("createAllApnList: No APN found for carrier: " + operator);
            mPreferredApn = null;
            // TODO: What is the right behavior?
            //notifyNoData(DataConnection.FailCause.MISSING_UNKNOWN_APN);
        } else {
            mPreferredApn = getPreferredApn();
            if (mPreferredApn != null && !mPreferredApn.numeric.equals(operator)) {
                mPreferredApn = null;
                setPreferredApn(-1);
            }
            if (DBG) log("createAllApnList: mPreferredApn=" + mPreferredApn);
        }
        if (DBG) log("createAllApnList: X mAllApnSettings=" + mAllApnSettings);

        setDataProfilesAsNeeded();
    }

    /** Return the DC AsyncChannel for the new data connection */
    private DcAsyncChannel createDataConnection() {
        if (DBG) log("createDataConnection E");

        int id = mUniqueIdGenerator.getAndIncrement();
        DataConnection conn = DataConnection.makeDataConnection(mPhone, id,
                                                this, mDcTesterFailBringUpAll, mDcc);
        mDataConnections.put(id, conn);
        DcAsyncChannel dcac = new DcAsyncChannel(conn, LOG_TAG);
        int status = dcac.fullyConnectSync(mPhone.getContext(), this, conn.getHandler());
        if (status == AsyncChannel.STATUS_SUCCESSFUL) {
            mDataConnectionAcHashMap.put(dcac.getDataConnectionIdSync(), dcac);
        } else {
            loge("createDataConnection: Could not connect to dcac=" + dcac + " status=" + status);
        }

        if (DBG) log("createDataConnection() X id=" + id + " dc=" + conn);
        return dcac;
    }

    private void destroyDataConnections() {
        if(mDataConnections != null) {
            if (DBG) log("destroyDataConnections: clear mDataConnectionList");
            mDataConnections.clear();
        } else {
            if (DBG) log("destroyDataConnections: mDataConnecitonList is empty, ignore");
        }
    }

    /**
     * Build a list of APNs to be used to create PDP's.
     *
     * @param requestedApnType
     * @return waitingApns list to be used to create PDP
     *          error when waitingApns.isEmpty()
     */
    private ArrayList<ApnSetting> buildWaitingApns(String requestedApnType, int radioTech) {
        if (DBG) log("buildWaitingApns: E requestedApnType=" + requestedApnType);
        ArrayList<ApnSetting> apnList = new ArrayList<ApnSetting>();

        if (requestedApnType.equals(PhoneConstants.APN_TYPE_DUN)) {
            ApnSetting dun = fetchDunApn();
            if (dun != null) {
                apnList.add(dun);
                if (DBG) log("buildWaitingApns: X added APN_TYPE_DUN apnList=" + apnList);
                return apnList;
            }
        }

        IccRecords r = mIccRecords.get();
        String operator = (r != null) ? r.getOperatorNumeric() : "";

        // This is a workaround for a bug (7305641) where we don't failover to other
        // suitable APNs if our preferred APN fails.  On prepaid ATT sims we need to
        // failover to a provisioning APN, but once we've used their default data
        // connection we are locked to it for life.  This change allows ATT devices
        // to say they don't want to use preferred at all.
        boolean usePreferred = true;
        try {
            usePreferred = ! mPhone.getContext().getResources().getBoolean(com.android.
                    internal.R.bool.config_dontPreferApn);
        } catch (Resources.NotFoundException e) {
            if (DBG) log("buildWaitingApns: usePreferred NotFoundException set to true");
            usePreferred = true;
        }
        if (DBG) {
            log("buildWaitingApns: usePreferred=" + usePreferred
                    + " canSetPreferApn=" + mCanSetPreferApn
                    + " mPreferredApn=" + mPreferredApn
                    + " operator=" + operator + " radioTech=" + radioTech
                    + " IccRecords r=" + r);
        }

        if (usePreferred && mCanSetPreferApn && mPreferredApn != null &&
                mPreferredApn.canHandleType(requestedApnType)) {
            if (DBG) {
                log("buildWaitingApns: Preferred APN:" + operator + ":"
                        + mPreferredApn.numeric + ":" + mPreferredApn);
            }
            if (mPreferredApn.numeric.equals(operator)) {
                if (mPreferredApn.bearer == 0 || mPreferredApn.bearer == radioTech) {
                    apnList.add(mPreferredApn);
                    if (DBG) log("buildWaitingApns: X added preferred apnList=" + apnList);
                    return apnList;
                } else {
                    if (DBG) log("buildWaitingApns: no preferred APN");
                    setPreferredApn(-1);
                    mPreferredApn = null;
                }
            } else {
                if (DBG) log("buildWaitingApns: no preferred APN");
                setPreferredApn(-1);
                mPreferredApn = null;
            }
        }
        if (mAllApnSettings != null) {
            if (DBG) log("buildWaitingApns: mAllApnSettings=" + mAllApnSettings);
            for (ApnSetting apn : mAllApnSettings) {
                if (DBG) log("buildWaitingApns: apn=" + apn);
                if (apn.canHandleType(requestedApnType)) {
                    if (apn.bearer == 0 || apn.bearer == radioTech) {
                        if (DBG) log("buildWaitingApns: adding apn=" + apn.toString());
                        apnList.add(apn);
                    } else {
                        if (DBG) {
                            log("buildWaitingApns: bearer:" + apn.bearer + " != "
                                    + "radioTech:" + radioTech);
                        }
                    }
                } else {
                if (DBG) {
                    log("buildWaitingApns: couldn't handle requesedApnType="
                            + requestedApnType);
                }
            }
            }
        } else {
            loge("mAllApnSettings is empty!");
        }
        if (DBG) log("buildWaitingApns: X apnList=" + apnList);
        return apnList;
    }

    private String apnListToString (ArrayList<ApnSetting> apns) {
        StringBuilder result = new StringBuilder();
        for (int i = 0, size = apns.size(); i < size; i++) {
            result.append('[')
                  .append(apns.get(i).toString())
                  .append(']');
        }
        return result.toString();
    }

    private void setPreferredApn(int pos) {
        if (!mCanSetPreferApn) {
            log("setPreferredApn: X !canSEtPreferApn");
            return;
        }

        String subId = Long.toString(mPhone.getSubId());
        Uri uri = Uri.withAppendedPath(PREFERAPN_NO_UPDATE_URI_USING_SUBID, subId);
        log("setPreferredApn: delete");
        ContentResolver resolver = mPhone.getContext().getContentResolver();
        resolver.delete(uri, null, null);

        if (pos >= 0) {
            log("setPreferredApn: insert");
            ContentValues values = new ContentValues();
            values.put(APN_ID, pos);
            resolver.insert(uri, values);
        }
    }

    private ApnSetting getPreferredApn() {
        if (mAllApnSettings.isEmpty()) {
            log("getPreferredApn: X not found mAllApnSettings.isEmpty");
            return null;
        }

        String subId = Long.toString(mPhone.getSubId());
        Uri uri = Uri.withAppendedPath(PREFERAPN_NO_UPDATE_URI_USING_SUBID, subId);
        Cursor cursor = mPhone.getContext().getContentResolver().query(
                uri, new String[] { "_id", "name", "apn" },
                null, null, Telephony.Carriers.DEFAULT_SORT_ORDER);

        if (cursor != null) {
            mCanSetPreferApn = true;
        } else {
            mCanSetPreferApn = false;
        }
        log("getPreferredApn: mRequestedApnType=" + mRequestedApnType + " cursor=" + cursor
                + " cursor.count=" + ((cursor != null) ? cursor.getCount() : 0));

        if (mCanSetPreferApn && cursor.getCount() > 0) {
            int pos;
            cursor.moveToFirst();
            pos = cursor.getInt(cursor.getColumnIndexOrThrow(Telephony.Carriers._ID));
            for(ApnSetting p : mAllApnSettings) {
                log("getPreferredApn: apnSetting=" + p);
                if (p.id == pos && p.canHandleType(mRequestedApnType)) {
                    log("getPreferredApn: X found apnSetting" + p);
                    cursor.close();
                    return p;
                }
            }
        }

        if (cursor != null) {
            cursor.close();
        }

        log("getPreferredApn: X not found");
        return null;
    }

    @Override
    public void handleMessage (Message msg) {
        if (DBG) log("handleMessage msg=" + msg);

        if (!mPhone.mIsTheCurrentActivePhone || mIsDisposed) {
            loge("handleMessage: Ignore GSM msgs since GSM phone is inactive");
            return;
        }

        if (!isActiveDataSubscription()) {
            loge("Ignore msgs since phone is not the current DDS");
            return;
        }

        switch (msg.what) {
            case DctConstants.EVENT_RECORDS_LOADED:
                // FIXME: Endless loop, maybe wait until SM broadcasts it SUBINFO_RECORD_UPDATED intent.
                if (mPhone.getSubId() < 0) {
                    log("Got EVENT_RECORDS_LOADED but subId has not been updated from dummy " +
                            "values, reposting message with 500ms delay");
                    Message m = obtainMessage(msg.what);
                    m.copyFrom(msg);
                    sendMessageDelayed(m, 500);
                } else {
                    onRecordsLoaded();
                }
                break;

            case DctConstants.EVENT_DATA_CONNECTION_DETACHED:
                onDataConnectionDetached();
                break;

            case DctConstants.EVENT_DATA_CONNECTION_ATTACHED:
                if (mPhone.getSubId() == SubscriptionManager.getDefaultDataSubId()) {
                    onDataConnectionAttached();
                } else if (DBG) {
                    log("Got EVENT_DATA_CONNECTION_ATTACHED but this tracker is not the default");
                }
                break;

            case DctConstants.EVENT_DO_RECOVERY:
                doRecovery();
                break;

            case DctConstants.EVENT_APN_CHANGED:
                onApnChanged();
                break;

            case DctConstants.EVENT_PS_RESTRICT_ENABLED:
                /**
                 * We don't need to explicitly to tear down the PDP context
                 * when PS restricted is enabled. The base band will deactive
                 * PDP context and notify us with PDP_CONTEXT_CHANGED.
                 * But we should stop the network polling and prevent reset PDP.
                 */
                if (DBG) log("EVENT_PS_RESTRICT_ENABLED " + mIsPsRestricted);
                stopNetStatPoll();
                stopDataStallAlarm();
                mIsPsRestricted = true;
                break;

            case DctConstants.EVENT_PS_RESTRICT_DISABLED:
                /**
                 * When PS restrict is removed, we need setup PDP connection if
                 * PDP connection is down.
                 */
                if (DBG) log("EVENT_PS_RESTRICT_DISABLED " + mIsPsRestricted);
                mIsPsRestricted  = false;
                if (isConnected()) {
                    startNetStatPoll();
                    startDataStallAlarm(DATA_STALL_NOT_SUSPECTED);
                } else {
                    // TODO: Should all PDN states be checked to fail?
                    if (mState == DctConstants.State.FAILED) {
                        cleanUpAllConnections(false, Phone.REASON_PS_RESTRICT_ENABLED);
                        mReregisterOnReconnectFailure = false;
                    }
                    ApnContext apnContext = mApnContexts.get(PhoneConstants.APN_TYPE_DEFAULT);
                    if (apnContext != null) {
                        apnContext.setReason(Phone.REASON_PS_RESTRICT_ENABLED);
                        trySetupData(apnContext);
                    } else {
                        loge("**** Default ApnContext not found ****");
                        if (Build.IS_DEBUGGABLE) {
                            throw new RuntimeException("Default ApnContext not found");
                        }
                    }
                }
                break;

            case DctConstants.EVENT_TRY_SETUP_DATA:
                if (msg.obj instanceof ApnContext) {
                    onTrySetupData((ApnContext)msg.obj);
                } else if (msg.obj instanceof String) {
                    onTrySetupData((String)msg.obj);
                } else {
                    loge("EVENT_TRY_SETUP request w/o apnContext or String");
                }
                break;

            case DctConstants.EVENT_CLEAN_UP_CONNECTION:
                boolean tearDown = (msg.arg1 == 0) ? false : true;
                if (DBG) log("EVENT_CLEAN_UP_CONNECTION tearDown=" + tearDown);
                if (msg.obj instanceof ApnContext) {
                    cleanUpConnection(tearDown, (ApnContext)msg.obj);
                } else {
                    loge("EVENT_CLEAN_UP_CONNECTION request w/o apn context, call super");
                    super.handleMessage(msg);
                }
                break;
            case DctConstants.EVENT_SET_INTERNAL_DATA_ENABLE:
                boolean enabled = (msg.arg1 == DctConstants.ENABLED) ? true : false;
                onSetInternalDataEnabled(enabled, (Message) msg.obj);
                break;

            case DctConstants.EVENT_CLEAN_UP_ALL_CONNECTIONS:
                Message mCause = obtainMessage(DctConstants.EVENT_CLEAN_UP_ALL_CONNECTIONS, null);
                if ((msg.obj != null) && (msg.obj instanceof String)) {
                    mCause.obj = msg.obj;
                }
                super.handleMessage(mCause);
                break;

            case DctConstants.EVENT_DATA_RAT_CHANGED:
                //May new Network allow setupData, so try it here
                setupDataOnConnectableApns(Phone.REASON_NW_TYPE_CHANGED);
                break;

            default:
                // handle the message in the super class DataConnectionTracker
                super.handleMessage(msg);
                break;
        }
    }

    protected int getApnProfileID(String apnType) {
        if (TextUtils.equals(apnType, PhoneConstants.APN_TYPE_IMS)) {
            return RILConstants.DATA_PROFILE_IMS;
        } else if (TextUtils.equals(apnType, PhoneConstants.APN_TYPE_FOTA)) {
            return RILConstants.DATA_PROFILE_FOTA;
        } else if (TextUtils.equals(apnType, PhoneConstants.APN_TYPE_CBS)) {
            return RILConstants.DATA_PROFILE_CBS;
        } else if (TextUtils.equals(apnType, PhoneConstants.APN_TYPE_IA)) {
            return RILConstants.DATA_PROFILE_DEFAULT; // DEFAULT for now
        } else if (TextUtils.equals(apnType, PhoneConstants.APN_TYPE_DUN)) {
            return RILConstants.DATA_PROFILE_TETHERED;
        } else {
            return RILConstants.DATA_PROFILE_DEFAULT;
        }
    }

    private int getCellLocationId() {
        int cid = -1;
        CellLocation loc = mPhone.getCellLocation();

        if (loc != null) {
            if (loc instanceof GsmCellLocation) {
                cid = ((GsmCellLocation)loc).getCid();
            } else if (loc instanceof CdmaCellLocation) {
                cid = ((CdmaCellLocation)loc).getBaseStationId();
            }
        }
        return cid;
    }

    private IccRecords getUiccRecords(int appFamily) {
        return mUiccController.getIccRecords(mPhone.getPhoneId(), appFamily);
    }


    @Override
    protected void onUpdateIcc() {
        if (mUiccController == null ) {
            return;
        }

        IccRecords newIccRecords = getUiccRecords(UiccController.APP_FAM_3GPP);

        IccRecords r = mIccRecords.get();
        if (r != newIccRecords) {
            if (r != null) {
                log("Removing stale icc objects.");
                r.unregisterForRecordsLoaded(this);
                mIccRecords.set(null);
            }
            if (newIccRecords != null) {
                log("New records found");
                mIccRecords.set(newIccRecords);
                newIccRecords.registerForRecordsLoaded(
                        this, DctConstants.EVENT_RECORDS_LOADED, null);
            }
        }
    }

    // setAsCurrentDataConnectionTracker
    public void update() {
        log("update sub = " + mPhone.getSubId());
        if (isActiveDataSubscription()) {
            log("update(): Active DDS, register for all events now!");
            registerForAllEvents();
            onUpdateIcc();

            mUserDataEnabled = Settings.Global.getInt(mPhone.getContext().getContentResolver(),
                    Settings.Global.MOBILE_DATA, 1) == 1;

            if (mPhone instanceof CDMALTEPhone) {
                ((CDMALTEPhone)mPhone).updateCurrentCarrierInProvider();
                supplyMessenger();
            } else if (mPhone instanceof GSMPhone) {
                ((GSMPhone)mPhone).updateCurrentCarrierInProvider();
                supplyMessenger();
            } else {
                log("Phone object is not MultiSim. This should not hit!!!!");
            }

        } else {
            unregisterForAllEvents();
            log("update(): NOT the active DDS, unregister for all events!");
        }
    }

    @Override
    public void cleanUpAllConnections(String cause) {
        cleanUpAllConnections(cause, null);
    }

    public void updateRecords() {
        if (isActiveDataSubscription()) {
            onUpdateIcc();
        }
    }

    public void cleanUpAllConnections(String cause, Message disconnectAllCompleteMsg) {
        log("cleanUpAllConnections");
        if (disconnectAllCompleteMsg != null) {
            mDisconnectAllCompleteMsgList.add(disconnectAllCompleteMsg);
        }

        Message msg = obtainMessage(DctConstants.EVENT_CLEAN_UP_ALL_CONNECTIONS);
        msg.obj = cause;
        sendMessage(msg);
    }

    protected void notifyDataDisconnectComplete() {
        log("notifyDataDisconnectComplete");
        for (Message m: mDisconnectAllCompleteMsgList) {
            m.sendToTarget();
        }
        mDisconnectAllCompleteMsgList.clear();
    }


    protected void notifyAllDataDisconnected() {
        sEnableFailFastRefCounter = 0;
        mFailFast = false;
        mAllDataDisconnectedRegistrants.notifyRegistrants();
    }

    public void registerForAllDataDisconnected(Handler h, int what, Object obj) {
        mAllDataDisconnectedRegistrants.addUnique(h, what, obj);

        if (isDisconnected()) {
            log("notify All Data Disconnected");
            notifyAllDataDisconnected();
        }
    }

    public void unregisterForAllDataDisconnected(Handler h) {
        mAllDataDisconnectedRegistrants.remove(h);
    }


    @Override
    protected void onSetInternalDataEnabled(boolean enable) {
        onSetInternalDataEnabled(enable, null);
    }

    protected void onSetInternalDataEnabled(boolean enabled, Message onCompleteMsg) {
        if (DBG) log("onSetInternalDataEnabled: enabled=" + enabled);
        boolean sendOnComplete = true;

        synchronized (mDataEnabledLock) {
            mInternalDataEnabled = enabled;
            if (enabled) {
                log("onSetInternalDataEnabled: changed to enabled, try to setup data call");
                onTrySetupData(Phone.REASON_DATA_ENABLED);
            } else {
                sendOnComplete = false;
                log("onSetInternalDataEnabled: changed to disabled, cleanUpAllConnections");
                cleanUpAllConnections(null, onCompleteMsg);
            }
        }

        if (sendOnComplete) {
            if (onCompleteMsg != null) {
                onCompleteMsg.sendToTarget();
            }
        }
    }

    public boolean setInternalDataEnabledFlag(boolean enable) {
        if (DBG) log("setInternalDataEnabledFlag(" + enable + ")");

        if (mInternalDataEnabled != enable) {
            mInternalDataEnabled = enable;
        }
        return true;
    }

    @Override
    public boolean setInternalDataEnabled(boolean enable) {
        return setInternalDataEnabled(enable, null);
    }

    public boolean setInternalDataEnabled(boolean enable, Message onCompleteMsg) {
        if (DBG) log("setInternalDataEnabled(" + enable + ")");

        Message msg = obtainMessage(DctConstants.EVENT_SET_INTERNAL_DATA_ENABLE, onCompleteMsg);
        msg.arg1 = (enable ? DctConstants.ENABLED : DctConstants.DISABLED);
        sendMessage(msg);
        return true;
    }

    /** Returns true if this is current DDS. */
    protected boolean isActiveDataSubscription() {
        //FIXME data should only be enabled if this subscription is the default data sub
        //boolean isActive = mPhone.getSubId() == SubscriptionManager.getDefaultDataSubId();
        //if (DBG) log("isActiveDataSubscription: " + isActive);
        //return isActive;
        return true;
    }

    public void setDataAllowed(boolean enable, Message response) {
         if (DBG) log("setDataAllowed: enable=" + enable);
         mIsCleanupRequired = !enable;
         mPhone.mCi.setDataAllowed(enable, response);
         mInternalDataEnabled = enable;
    }

    @Override
    protected void log(String s) {
        Rlog.d(LOG_TAG, "[" + mPhone.getPhoneId() + "]" + s);
    }

    @Override
    protected void loge(String s) {
        Rlog.e(LOG_TAG, "[" + mPhone.getPhoneId() + "]" + s);
    }

    @Override
    public void dump(FileDescriptor fd, PrintWriter pw, String[] args) {
        pw.println("DataConnectionTracker extends:");
        super.dump(fd, pw, args);
        pw.println(" mReregisterOnReconnectFailure=" + mReregisterOnReconnectFailure);
        pw.println(" canSetPreferApn=" + mCanSetPreferApn);
        pw.println(" mApnObserver=" + mApnObserver);
        pw.println(" getOverallState=" + getOverallState());
        pw.println(" mDataConnectionAsyncChannels=%s\n" + mDataConnectionAcHashMap);
        pw.println(" mAttached=" + mAttached.get());
    }

    @Override
    public String[] getPcscfAddress(String apnType) {
        log("getPcscfAddress()");
        ApnContext apnContext = null;

        if(apnType == null){
            log("apnType is null, return null");
            return null;
        }

        if (TextUtils.equals(apnType, PhoneConstants.APN_TYPE_EMERGENCY)) {
            apnContext = mApnContexts.get(PhoneConstants.APN_TYPE_EMERGENCY);
        } else if (TextUtils.equals(apnType, PhoneConstants.APN_TYPE_IMS)) {
            apnContext = mApnContexts.get(PhoneConstants.APN_TYPE_IMS);
        } else {
            log("apnType is invalid, return null");
            return null;
        }

        if (apnContext == null) {
            log("apnContext is null, return null");
            return null;
        }

        DcAsyncChannel dcac = apnContext.getDcAc();
        String[] result = null;

        if (dcac != null) {
            result = dcac.getPcscfAddr();

            for (int i = 0; i < result.length; i++) {
                log("Pcscf[" + i + "]: " + result[i]);
            }
            return result;
        }
        return null;
    }

    @Override
    public void setImsRegistrationState(boolean registered) {
        log("setImsRegistrationState - mImsRegistrationState(before): "+ mImsRegistrationState
                + ", registered(current) : " + registered);

        if (mPhone == null) return;

        ServiceStateTracker sst = mPhone.getServiceStateTracker();
        if (sst == null) return;

        sst.setImsRegistrationState(registered);
    }

    /**
     * Read APN configuration from Telephony.db for Emergency APN
     * All opertors recognize the connection request for EPDN based on APN type
     * PLMN name,APN name are not mandatory parameters
     */
    private void initEmergencyApnSetting() {
        // Operator Numeric is not available when sim records are not loaded.
        // Query Telephony.db with APN type as EPDN request does not
        // require APN name, plmn and all operators support same APN config.
        // DB will contain only one entry for Emergency APN
        String selection = "type=\"emergency\"";
        Cursor cursor = mPhone.getContext().getContentResolver().query(
                Telephony.Carriers.CONTENT_URI, null, selection, null, null);

        if (cursor != null) {
            if (cursor.getCount() > 0) {
                if (cursor.moveToFirst()) {
                    mEmergencyApn = makeApnSetting(cursor);
                }
            }
            cursor.close();
        }
    }

    /**
     * Add the Emergency APN settings to APN settings list
     */
    private void addEmergencyApnSetting() {
        if(mEmergencyApn != null) {
            if(mAllApnSettings == null) {
                mAllApnSettings = new ArrayList<ApnSetting>();
            } else {
                boolean hasEmergencyApn = false;
                for (ApnSetting apn : mAllApnSettings) {
                    if (ArrayUtils.contains(apn.types, PhoneConstants.APN_TYPE_EMERGENCY)) {
                        hasEmergencyApn = true;
                        break;
                    }
                }

                if(hasEmergencyApn == false) {
                    mAllApnSettings.add(mEmergencyApn);
                } else {
                    log("addEmergencyApnSetting - E-APN setting is already present");
                }
            }
        }
    }
}<|MERGE_RESOLUTION|>--- conflicted
+++ resolved
@@ -1294,14 +1294,10 @@
         createAllApnList();
         setInitialAttachApn();
         cleanUpAllConnections(!isDisconnected, Phone.REASON_APN_CHANGED);
-<<<<<<< HEAD
-        if (isDisconnected &&
-                (mPhone.getSubId() == SubscriptionManager.getDefaultDataSubId())) {
+        // FIXME: See bug 17426028 maybe no conditional is needed.
+        if (mPhone.getSubId() == SubscriptionManager.getDefaultDataSubId()) {
             setupDataOnConnectableApns(Phone.REASON_APN_CHANGED);
         }
-=======
-        setupDataOnConnectableApns(Phone.REASON_APN_CHANGED);
->>>>>>> 3f52153a
     }
 
     /**
