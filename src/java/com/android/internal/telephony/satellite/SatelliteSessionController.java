/*
 * Copyright (C) 2023 The Android Open Source Project
 *
 * Licensed under the Apache License, Version 2.0 (the "License");
 * you may not use this file except in compliance with the License.
 * You may obtain a copy of the License at
 *
 *      http://www.apache.org/licenses/LICENSE-2.0
 *
 * Unless required by applicable law or agreed to in writing, software
 * distributed under the License is distributed on an "AS IS" BASIS,
 * WITHOUT WARRANTIES OR CONDITIONS OF ANY KIND, either express or implied.
 * See the License for the specific language governing permissions and
 * limitations under the License.
 */

package com.android.internal.telephony.satellite;

<<<<<<< HEAD
import static android.telephony.CarrierConfigManager.KEY_SATELLITE_ESOS_INACTIVITY_TIMEOUT_SEC_INT;
import static android.telephony.CarrierConfigManager.KEY_SATELLITE_P2P_SMS_INACTIVITY_TIMEOUT_SEC_INT;
import static android.telephony.CarrierConfigManager.KEY_SATELLITE_SCREEN_OFF_INACTIVITY_TIMEOUT_SEC_INT;
=======
import static android.telephony.CarrierConfigManager.KEY_SATELLITE_ROAMING_ESOS_INACTIVITY_TIMEOUT_SEC_INT;
import static android.telephony.CarrierConfigManager.KEY_SATELLITE_ROAMING_P2P_SMS_INACTIVITY_TIMEOUT_SEC_INT;
import static android.telephony.CarrierConfigManager.KEY_SATELLITE_ROAMING_SCREEN_OFF_INACTIVITY_TIMEOUT_SEC_INT;
import static android.telephony.satellite.SatelliteManager.DATAGRAM_TYPE_SMS;
import static android.telephony.satellite.SatelliteManager.DATAGRAM_TYPE_SOS_MESSAGE;
>>>>>>> e13ed6a3
import static android.telephony.satellite.SatelliteManager.SATELLITE_DATAGRAM_TRANSFER_STATE_IDLE;
import static android.telephony.satellite.SatelliteManager.SATELLITE_DATAGRAM_TRANSFER_STATE_RECEIVE_FAILED;
import static android.telephony.satellite.SatelliteManager.SATELLITE_DATAGRAM_TRANSFER_STATE_RECEIVE_NONE;
import static android.telephony.satellite.SatelliteManager.SATELLITE_DATAGRAM_TRANSFER_STATE_RECEIVE_SUCCESS;
import static android.telephony.satellite.SatelliteManager.SATELLITE_DATAGRAM_TRANSFER_STATE_RECEIVING;
import static android.telephony.satellite.SatelliteManager.SATELLITE_DATAGRAM_TRANSFER_STATE_SENDING;
import static android.telephony.satellite.SatelliteManager.SATELLITE_DATAGRAM_TRANSFER_STATE_SEND_FAILED;
import static android.telephony.satellite.SatelliteManager.SATELLITE_DATAGRAM_TRANSFER_STATE_SEND_SUCCESS;
import static android.telephony.satellite.SatelliteManager.SATELLITE_DATAGRAM_TRANSFER_STATE_WAITING_TO_CONNECT;
<<<<<<< HEAD
=======
import static android.telephony.satellite.SatelliteManager.SATELLITE_MODEM_STATE_CONNECTED;
import static android.telephony.satellite.SatelliteManager.SATELLITE_MODEM_STATE_DATAGRAM_TRANSFERRING;
import static android.telephony.satellite.SatelliteManager.SATELLITE_MODEM_STATE_ENABLING_SATELLITE;
import static android.telephony.satellite.SatelliteManager.SATELLITE_MODEM_STATE_LISTENING;
import static android.telephony.satellite.SatelliteManager.SATELLITE_MODEM_STATE_UNKNOWN;
import static android.telephony.satellite.SatelliteManager.SATELLITE_RESULT_REQUEST_ABORTED;
import static android.telephony.satellite.SatelliteManager.SATELLITE_RESULT_SUCCESS;
>>>>>>> e13ed6a3

import android.annotation.NonNull;
import android.annotation.Nullable;
import android.app.AlarmManager;
import android.content.ComponentName;
import android.content.Context;
import android.content.Intent;
import android.content.ServiceConnection;
import android.os.AsyncResult;
import android.os.Build;
import android.os.HandlerExecutor;
import android.os.IBinder;
import android.os.Looper;
import android.os.Message;
import android.os.PersistableBundle;
import android.os.RemoteException;
import android.os.SystemClock;
import android.os.SystemProperties;
import android.os.WorkSource;
import android.telephony.DropBoxManagerLoggerBackend;
import android.telephony.PersistentLogger;
import android.telephony.ServiceState;
import android.telephony.satellite.ISatelliteModemStateCallback;
import android.telephony.satellite.SatelliteManager;
import android.telephony.satellite.stub.ISatelliteGateway;
import android.telephony.satellite.stub.SatelliteGatewayService;
import android.text.TextUtils;
import android.util.Log;

import com.android.internal.R;
import com.android.internal.annotations.GuardedBy;
import com.android.internal.annotations.VisibleForTesting;
import com.android.internal.telephony.DeviceStateMonitor;
import com.android.internal.telephony.ExponentialBackoff;
import com.android.internal.telephony.IIntegerConsumer;
import com.android.internal.telephony.Phone;
import com.android.internal.telephony.PhoneFactory;
import com.android.internal.telephony.flags.FeatureFlags;
import com.android.internal.telephony.satellite.metrics.SessionMetricsStats;
import com.android.internal.util.State;
import com.android.internal.util.StateMachine;
import com.android.telephony.Rlog;

import java.util.ArrayList;
import java.util.List;
import java.util.concurrent.ConcurrentHashMap;
import java.util.concurrent.atomic.AtomicBoolean;

/**
 * This module is responsible for managing session state transition and inform listeners of modem
 * state changed events accordingly.
 */
public class SatelliteSessionController extends StateMachine {
    private static final String TAG = "SatelliteSessionController";
    private static final boolean DBG = true;
    private static final String ALLOW_MOCK_MODEM_PROPERTY = "persist.radio.allow_mock_modem";
    private static final boolean DEBUG = !"user".equals(Build.TYPE);

    /**
     * The time duration in millis that the satellite will stay at listening mode to wait for the
     * next incoming page before disabling listening mode when transitioning from sending mode.
     */
    public static final String SATELLITE_STAY_AT_LISTENING_FROM_SENDING_MILLIS =
            "satellite_stay_at_listening_from_sending_millis";
    /**
     * The default value of {@link #SATELLITE_STAY_AT_LISTENING_FROM_SENDING_MILLIS}.
     */
    public static final long DEFAULT_SATELLITE_STAY_AT_LISTENING_FROM_SENDING_MILLIS = 180000;
    /**
     * The time duration in millis that the satellite will stay at listening mode to wait for the
     * next incoming page before disabling listening mode when transitioning from receiving mode.
     */
    public static final String SATELLITE_STAY_AT_LISTENING_FROM_RECEIVING_MILLIS =
            "satellite_stay_at_listening_from_receiving_millis";
    /**
     * The default value of {@link #SATELLITE_STAY_AT_LISTENING_FROM_RECEIVING_MILLIS}
     */
    public static final long DEFAULT_SATELLITE_STAY_AT_LISTENING_FROM_RECEIVING_MILLIS = 30000;
    /**
     * The default value of {@link #SATELLITE_STAY_AT_LISTENING_FROM_SENDING_MILLIS},
     * and {@link #SATELLITE_STAY_AT_LISTENING_FROM_RECEIVING_MILLIS} for demo mode
     */
    public static final long DEMO_MODE_SATELLITE_STAY_AT_LISTENING_MILLIS = 3000;

    private static final int EVENT_DATAGRAM_TRANSFER_STATE_CHANGED = 1;
    private static final int EVENT_LISTENING_TIMER_TIMEOUT = 2;
    private static final int EVENT_SATELLITE_ENABLED_STATE_CHANGED = 3;
    private static final int EVENT_SATELLITE_MODEM_STATE_CHANGED = 4;
    private static final int EVENT_DISABLE_CELLULAR_MODEM_WHILE_SATELLITE_MODE_IS_ON_DONE = 5;
    protected static final int EVENT_NB_IOT_INACTIVITY_TIMER_TIMED_OUT = 6;
    private static final int EVENT_SATELLITE_ENABLEMENT_STARTED = 7;
    private static final int EVENT_SATELLITE_ENABLEMENT_FAILED = 8;
    private static final int EVENT_SCREEN_STATE_CHANGED = 9;
    protected static final int EVENT_SCREEN_OFF_INACTIVITY_TIMER_TIMED_OUT = 10;
    protected static final int EVENT_ESOS_INACTIVITY_TIMER_TIMED_OUT = 11;
    private static final int EVENT_ENABLE_CELLULAR_MODEM_WHILE_SATELLITE_MODE_IS_ON_DONE = 12;
    private static final int EVENT_SERVICE_STATE_CHANGED = 13;
    protected static final int EVENT_P2P_SMS_INACTIVITY_TIMER_TIMED_OUT = 14;
    private static final long REBIND_INITIAL_DELAY = 2 * 1000; // 2 seconds
    private static final long REBIND_MAXIMUM_DELAY = 64 * 1000; // 1 minute
    private static final int REBIND_MULTIPLIER = 2;
    private static final int DEFAULT_SCREEN_OFF_INACTIVITY_TIMEOUT_SEC = 30;
    private static final int DEFAULT_P2P_SMS_INACTIVITY_TIMEOUT_SEC = 180;
    private static final int DEFAULT_ESOS_INACTIVITY_TIMEOUT_SEC = 600;

    @NonNull private final ExponentialBackoff mExponentialBackoff;
    @NonNull private final Object mLock = new Object();
    @Nullable
    private ISatelliteGateway mSatelliteGatewayService;
    private String mSatelliteGatewayServicePackageName = "";
    @Nullable private SatelliteGatewayServiceConnection mSatelliteGatewayServiceConnection;
    private boolean mIsBound;
    private boolean mIsBinding;
    private boolean mIsRegisteredScreenStateChanged = false;

    @NonNull private static SatelliteSessionController sInstance;

    @NonNull private final Context mContext;
    @NonNull private final SatelliteModemInterface mSatelliteModemInterface;
    @NonNull private final UnavailableState mUnavailableState = new UnavailableState();
    @NonNull private final PowerOffState mPowerOffState = new PowerOffState();
    @NonNull private final EnablingState mEnablingState = new EnablingState();
    @NonNull private final DisablingState mDisablingState = new DisablingState();
    @NonNull private final IdleState mIdleState = new IdleState();
    @NonNull private final TransferringState mTransferringState = new TransferringState();
    @NonNull private final ListeningState mListeningState = new ListeningState();
    @NonNull private final NotConnectedState mNotConnectedState = new NotConnectedState();
    @NonNull private final ConnectedState mConnectedState = new ConnectedState();
    @VisibleForTesting(visibility = VisibleForTesting.Visibility.PRIVATE)
    protected AtomicBoolean mIsSendingTriggeredDuringTransferringState;
    private long mSatelliteStayAtListeningFromSendingMillis;
    private long mSatelliteStayAtListeningFromReceivingMillis;
    private long mSatelliteNbIotInactivityTimeoutMillis;
    private boolean mIgnoreCellularServiceState = false;
    private final ConcurrentHashMap<IBinder, ISatelliteModemStateCallback> mListeners;
    @SatelliteManager.SatelliteModemState private int mCurrentState;
    @SatelliteManager.SatelliteModemState private int mPreviousState;
    final boolean mIsSatelliteSupported;
    private boolean mIsDemoMode = false;
    // Interested in screen off, so use default value true
    boolean mIsScreenOn = true;
    private boolean mIsDeviceAlignedWithSatellite = false;

    @GuardedBy("mLock")
    @NonNull private boolean mIsDisableCellularModemInProgress = false;
    @NonNull private final SatelliteController mSatelliteController;
    @NonNull private final DatagramController mDatagramController;
    @Nullable private PersistentLogger mPersistentLogger = null;
    @Nullable private DeviceStateMonitor mDeviceStateMonitor;
    @NonNull private SessionMetricsStats mSessionMetricsStats;
    @NonNull private FeatureFlags mFeatureFlags;
    @NonNull private AlarmManager mAlarmManager;
    private final AlarmManager.OnAlarmListener mAlarmListener = new AlarmManager.OnAlarmListener() {
        @Override
        public void onAlarm() {
            plogd("onAlarm: screen off timer expired");
            sendMessage(EVENT_SCREEN_OFF_INACTIVITY_TIMER_TIMED_OUT);
        }
    };

    /**
     * @return The singleton instance of SatelliteSessionController.
     */
    public static SatelliteSessionController getInstance() {
        if (sInstance == null) {
            Log.e(TAG, "SatelliteSessionController was not yet initialized.");
        }
        return sInstance;
    }

    /**
     * Create the SatelliteSessionController singleton instance.
     *
     * @param context The Context for the SatelliteSessionController.
     * @param looper The looper associated with the handler of this class.
     * @param featureFlags The telephony feature flags.
     * @param isSatelliteSupported Whether satellite is supported on the device.
     * @return The singleton instance of SatelliteSessionController.
     */
    public static SatelliteSessionController make(
            @NonNull Context context,
            @NonNull Looper looper,
            @NonNull FeatureFlags featureFlags,
            boolean isSatelliteSupported) {
        if (sInstance == null || isSatelliteSupported != sInstance.mIsSatelliteSupported) {
<<<<<<< HEAD
            if (sInstance != null) {
=======
            ConcurrentHashMap<IBinder, ISatelliteModemStateCallback> existingListeners = null;
            boolean existIgnoreCellularServiceState = false;
            if (sInstance != null) {
                existingListeners = sInstance.mListeners;
                existIgnoreCellularServiceState = sInstance.mIgnoreCellularServiceState;
>>>>>>> e13ed6a3
                sInstance.cleanUpResource();
            }

            sInstance = new SatelliteSessionController(
                    context,
                    looper,
                    featureFlags,
                    isSatelliteSupported,
                    SatelliteModemInterface.getInstance());
<<<<<<< HEAD
=======
            if (existingListeners != null) {
                Log.d(TAG, "make() existingListeners: " + existingListeners.size());
                sInstance.mListeners.putAll(existingListeners);
            }
            if (existIgnoreCellularServiceState) {
                Log.d(TAG, "make() existIgnoreCellularServiceState is true");
                sInstance.mIgnoreCellularServiceState = true;
            }
>>>>>>> e13ed6a3
        }
        return sInstance;
    }

    /**
     * Create a SatelliteSessionController to manage satellite session.
     *
     * @param context The Context for the SatelliteSessionController.
     * @param looper The looper associated with the handler of this class.
     * @param featureFlags The telephony feature flags.
     * @param isSatelliteSupported Whether satellite is supported on the device.
     * @param satelliteModemInterface The singleton of SatelliteModemInterface.
     */
    @VisibleForTesting(visibility = VisibleForTesting.Visibility.PRIVATE)
    protected SatelliteSessionController(@NonNull Context context, @NonNull Looper looper,
            @NonNull FeatureFlags featureFlags,
            boolean isSatelliteSupported,
            @NonNull SatelliteModemInterface satelliteModemInterface) {
        super(TAG, looper);

        if (isSatellitePersistentLoggingEnabled(context, featureFlags)) {
            mPersistentLogger = new PersistentLogger(
                    DropBoxManagerLoggerBackend.getInstance(context));
        }

        mContext = context;
        mFeatureFlags = featureFlags;
        mSatelliteModemInterface = satelliteModemInterface;
        mSatelliteController = SatelliteController.getInstance();
        mDatagramController = DatagramController.getInstance();
        mSatelliteStayAtListeningFromSendingMillis = getSatelliteStayAtListeningFromSendingMillis();
        mSatelliteStayAtListeningFromReceivingMillis =
                getSatelliteStayAtListeningFromReceivingMillis();
        mSatelliteNbIotInactivityTimeoutMillis =
                getSatelliteNbIotInactivityTimeoutMillis();
        mListeners = new ConcurrentHashMap<>();
        mIsSendingTriggeredDuringTransferringState = new AtomicBoolean(false);
        mPreviousState = SatelliteManager.SATELLITE_MODEM_STATE_UNKNOWN;
        mCurrentState = SatelliteManager.SATELLITE_MODEM_STATE_UNKNOWN;
        mIsSatelliteSupported = isSatelliteSupported;
        mExponentialBackoff = new ExponentialBackoff(REBIND_INITIAL_DELAY, REBIND_MAXIMUM_DELAY,
                REBIND_MULTIPLIER, looper, () -> {
            synchronized (mLock) {
                if ((mIsBound && mSatelliteGatewayService != null) || mIsBinding) {
                    return;
                }
            }
            if (mSatelliteGatewayServiceConnection != null) {
                synchronized (mLock) {
                    mIsBound = false;
                    mIsBinding = false;
                }
                unbindService();
            }
            bindService();
        });

        Phone satellitePhone = mSatelliteController.getSatellitePhone();
        if (satellitePhone == null) {
            satellitePhone = SatelliteServiceUtils.getPhone();
        }
        mDeviceStateMonitor = satellitePhone.getDeviceStateMonitor();
        mSessionMetricsStats = SessionMetricsStats.getInstance();
        mAlarmManager = mContext.getSystemService(AlarmManager.class);

        if (mFeatureFlags.carrierRoamingNbIotNtn()) {
            // Register to received Cellular service state
            for (Phone phone : PhoneFactory.getPhones()) {
                if (phone == null) continue;

                phone.registerForServiceStateChanged(
                        getHandler(), EVENT_SERVICE_STATE_CHANGED, null);
                if (DBG) {
                    plogd("SatelliteSessionController: registerForServiceStateChanged phoneId "
                            + phone.getPhoneId());
                }
            }
        }

        addState(mUnavailableState);
        addState(mPowerOffState);
        addState(mEnablingState);
        addState(mDisablingState);
        addState(mIdleState);
        addState(mTransferringState);
        addState(mListeningState);
        addState(mNotConnectedState);
        addState(mConnectedState);
        setInitialState(isSatelliteSupported);
        start();
    }

    /**
     * {@link DatagramController} uses this function to notify {@link SatelliteSessionController}
     * that its datagram transfer state has changed.
     *
     * @param sendState The current datagram send state of {@link DatagramController}.
     * @param receiveState The current datagram receive state of {@link DatagramController}.
     */
    @VisibleForTesting(visibility = VisibleForTesting.Visibility.PACKAGE)
    public void onDatagramTransferStateChanged(
            @SatelliteManager.SatelliteDatagramTransferState int sendState,
            @SatelliteManager.SatelliteDatagramTransferState int receiveState,
            @SatelliteManager.DatagramType int datagramType) {
        sendMessage(EVENT_DATAGRAM_TRANSFER_STATE_CHANGED,
                new DatagramTransferState(sendState, receiveState, datagramType));
        if (sendState == SATELLITE_DATAGRAM_TRANSFER_STATE_SENDING) {
            mIsSendingTriggeredDuringTransferringState.set(true);
        }
    }

    /**
     * {@link SatelliteController} uses this function to notify {@link SatelliteSessionController}
     * that the satellite enabled state has changed.
     *
     * @param enabled {@code true} means enabled and {@code false} means disabled.
     */
    @VisibleForTesting(visibility = VisibleForTesting.Visibility.PACKAGE)
    public void onSatelliteEnabledStateChanged(boolean enabled) {
        sendMessage(EVENT_SATELLITE_ENABLED_STATE_CHANGED, enabled);
    }

    /**
     * {@link SatelliteController} uses this function to notify {@link SatelliteSessionController}
     * that the satellite enablement has just started.
     *
     * @param enabled {@code true} means being enabled and {@code false} means being disabled.
     */
    @VisibleForTesting(visibility = VisibleForTesting.Visibility.PACKAGE)
    public void onSatelliteEnablementStarted(boolean enabled) {
        sendMessage(EVENT_SATELLITE_ENABLEMENT_STARTED, enabled);
    }

    /**
     * {@link SatelliteController} uses this function to notify {@link SatelliteSessionController}
     * that the satellite enablement has just failed.
     */
    @VisibleForTesting(visibility = VisibleForTesting.Visibility.PACKAGE)
    public void onSatelliteEnablementFailed() {
        sendMessage(EVENT_SATELLITE_ENABLEMENT_FAILED);
    }

    /**
     * {@link SatelliteController} uses this function to notify {@link SatelliteSessionController}
     * that the satellite modem state has changed.
     *
     * @param state The current state of the satellite modem.
     */
    @VisibleForTesting(visibility = VisibleForTesting.Visibility.PACKAGE)
    public void onSatelliteModemStateChanged(@SatelliteManager.SatelliteModemState int state) {
        sendMessage(EVENT_SATELLITE_MODEM_STATE_CHANGED, state);
    }

    /**
     * {@link SatelliteController} uses this function to notify {@link SatelliteSessionController}
     * that the satellite emergency mode has changed.
     *
     * @param isEmergencyMode The satellite emergency mode.
     */
    public void onEmergencyModeChanged(boolean isEmergencyMode) {
        if (!mFeatureFlags.carrierRoamingNbIotNtn()) {
            plogd("onEmergencyModeChanged: carrierRoamingNbIotNtn is disabled");
            return;
        }

        plogd("onEmergencyModeChanged " + isEmergencyMode);

        List<ISatelliteModemStateCallback> toBeRemoved = new ArrayList<>();
        mListeners.values().forEach(listener -> {
            try {
                listener.onEmergencyModeChanged(isEmergencyMode);
            } catch (RemoteException e) {
                plogd("onEmergencyModeChanged RemoteException: " + e);
                toBeRemoved.add(listener);
            }
        });

        toBeRemoved.forEach(listener -> {
            mListeners.remove(listener.asBinder());
        });
    }

    /**
     * Registers for modem state changed from satellite modem.
     *
     * @param callback The callback to handle the satellite modem state changed event.
     */
    public void registerForSatelliteModemStateChanged(
            @NonNull ISatelliteModemStateCallback callback) {
        try {
            callback.onSatelliteModemStateChanged(mCurrentState);
            if (mFeatureFlags.carrierRoamingNbIotNtn()) {
                callback.onEmergencyModeChanged(mSatelliteController.getRequestIsEmergency());
            }
            mListeners.put(callback.asBinder(), callback);
        } catch (RemoteException ex) {
            ploge("registerForSatelliteModemStateChanged: Got RemoteException ex=" + ex);
        }
    }

    /**
     * Unregisters for modem state changed from satellite modem.
     * If callback was not registered before, the request will be ignored.
     *
     * @param callback The callback that was passed to
     * {@link #registerForSatelliteModemStateChanged(ISatelliteModemStateCallback)}.
     */
    public void unregisterForSatelliteModemStateChanged(
            @NonNull ISatelliteModemStateCallback callback) {
        mListeners.remove(callback.asBinder());
    }

    /**
     * This API can be used by only CTS to update the timeout duration in milliseconds that
     * satellite should stay at listening mode to wait for the next incoming page before disabling
     * listening mode.
     *
     * @param timeoutMillis The timeout duration in millisecond.
     * @return {@code true} if the timeout duration is set successfully, {@code false} otherwise.
     */
    boolean setSatelliteListeningTimeoutDuration(long timeoutMillis) {
        if (!isMockModemAllowed()) {
            ploge("Updating listening timeout duration is not allowed");
            return false;
        }

        plogd("setSatelliteListeningTimeoutDuration: timeoutMillis=" + timeoutMillis);
        if (timeoutMillis == 0) {
            mSatelliteStayAtListeningFromSendingMillis =
                    getSatelliteStayAtListeningFromSendingMillis();
            mSatelliteStayAtListeningFromReceivingMillis =
                    getSatelliteStayAtListeningFromReceivingMillis();
            mSatelliteNbIotInactivityTimeoutMillis =
                    getSatelliteNbIotInactivityTimeoutMillis();
        } else {
            mSatelliteStayAtListeningFromSendingMillis = timeoutMillis;
            mSatelliteStayAtListeningFromReceivingMillis = timeoutMillis;
            mSatelliteNbIotInactivityTimeoutMillis = timeoutMillis;
        }

        return true;
    }

    /**
     * This API can be used by only CTS to control ingoring cellular service state event.
     *
     * @param enabled Whether to enable boolean config.
     * @return {@code true} if the value is set successfully, {@code false} otherwise.
     */
    public boolean setSatelliteIgnoreCellularServiceState(boolean enabled) {
        plogd("setSatelliteIgnoreCellularServiceState : "
                + "old = " + mIgnoreCellularServiceState + " new : " + enabled);
        if (!mFeatureFlags.carrierRoamingNbIotNtn()) {
            return false;
        }

        mIgnoreCellularServiceState = enabled;
        return true;
    }

    /**
     * This API can be used by only CTS to update satellite gateway service package name.
     *
     * @param servicePackageName The package name of the satellite gateway service.
     * @return {@code true} if the satellite gateway service is set successfully,
     * {@code false} otherwise.
     */
    boolean setSatelliteGatewayServicePackageName(@Nullable String servicePackageName) {
        if (!isMockModemAllowed()) {
            ploge("setSatelliteGatewayServicePackageName: modifying satellite gateway service "
                    + "package name is not allowed");
            return false;
        }

        plogd("setSatelliteGatewayServicePackageName: config_satellite_gateway_service_package is "
                + "updated, new packageName=" + servicePackageName);

        if (servicePackageName == null || servicePackageName.equals("null")) {
            mSatelliteGatewayServicePackageName = "";
        } else {
            mSatelliteGatewayServicePackageName = servicePackageName;
        }

        if (mSatelliteGatewayServiceConnection != null) {
            synchronized (mLock) {
                mIsBound = false;
                mIsBinding = false;
            }
            unbindService();
            bindService();
        }
        return true;
    }

    /**
     * Adjusts listening timeout duration when demo mode is on
     *
     * @param isDemoMode {@code true} : The listening timeout durations will be set to
     *                   {@link #DEMO_MODE_SATELLITE_STAY_AT_LISTENING_MILLIS}
     *                   {@code false} : The listening timeout durations will be restored to
     *                   production mode
     */
    @VisibleForTesting(visibility = VisibleForTesting.Visibility.PACKAGE)
    public void setDemoMode(boolean isDemoMode) {
        mIsDemoMode = isDemoMode;
    }

    /**
     * Notify whether the device is aligned with the satellite
     *
     * @param isAligned {@code true} Device is aligned with the satellite,
     *                  {@code false} otherwise.
     */
    public void setDeviceAlignedWithSatellite(boolean isAligned) {
        if (!mFeatureFlags.carrierRoamingNbIotNtn()) {
            plogd("setDeviceAlignedWithSatellite: carrierRoamingNbIotNtn is disabled");
            return;
        }

        mIsDeviceAlignedWithSatellite = isAligned;

        if (mIsDeviceAlignedWithSatellite) {
            stopEsosInactivityTimer();
            stopP2pSmsInactivityTimer();
        } else {
            if (mCurrentState == SatelliteManager.SATELLITE_MODEM_STATE_NOT_CONNECTED) {
                evaluateStartingEsosInactivityTimer();
                evaluateStartingP2pSmsInactivityTimer();
            }
        }
    }

    /**
     * Get whether state machine is in enabling state.
     *
     * @return {@code true} if state machine is in enabling state and {@code false} otherwise.
     */
    public boolean isInEnablingState() {
        if (DBG) plogd("isInEnablingState: getCurrentState=" + getCurrentState());
        return getCurrentState() == mEnablingState;
    }

    /**
     * Release all resource.
     */
    @VisibleForTesting(visibility = VisibleForTesting.Visibility.PRIVATE)
    public void cleanUpResource() {
        if (DBG) plogd("cleanUpResource");
        mIsDeviceAlignedWithSatellite = false;
        unregisterForScreenStateChanged();
<<<<<<< HEAD
=======
        if (mAlarmManager != null) {
            mAlarmManager.cancel(mAlarmListener);
        }

        if (mFeatureFlags.carrierRoamingNbIotNtn()) {
            // Register to received Cellular service state
            for (Phone phone : PhoneFactory.getPhones()) {
                if (phone == null) continue;

                phone.unregisterForServiceStateChanged(getHandler());
                if (DBG) {
                    plogd("cleanUpResource: unregisterForServiceStateChanged phoneId "
                            + phone.getPhoneId());
                }
            }
        }

        quitNow();
>>>>>>> e13ed6a3
    }

    /**
     * Uses this function to notify that cellular service state has changed
     *
     * @param serviceState The state of the cellular service.
     */
    @VisibleForTesting
    public void onCellularServiceStateChanged(ServiceState serviceState) {
        sendMessage(EVENT_SERVICE_STATE_CHANGED, new AsyncResult(null, serviceState, null));
    }

    /**
     * Uses this function to set AlarmManager object for testing.
     *
     * @param alarmManager The instance of AlarmManager.
     */
    @VisibleForTesting
    public void setAlarmManager(AlarmManager alarmManager) {
        mAlarmManager = alarmManager;
    }

    private boolean isDemoMode() {
        return mIsDemoMode;
    }

    private static class DatagramTransferState {
        @SatelliteManager.SatelliteDatagramTransferState public int sendState;
        @SatelliteManager.SatelliteDatagramTransferState public int receiveState;
        @SatelliteManager.DatagramType public int datagramType;

        DatagramTransferState(@SatelliteManager.SatelliteDatagramTransferState int sendState,
                @SatelliteManager.SatelliteDatagramTransferState int receiveState,
                @SatelliteManager.DatagramType int datagramType) {
            this.sendState = sendState;
            this.receiveState = receiveState;
            this.datagramType = datagramType;
        }
    }

    private class UnavailableState extends State {
        @Override
        public void enter() {
            if (DBG) plogd("Entering UnavailableState");
            mPreviousState = mCurrentState;
            mCurrentState = SatelliteManager.SATELLITE_MODEM_STATE_UNAVAILABLE;
            notifyStateChangedEvent(SatelliteManager.SATELLITE_MODEM_STATE_UNAVAILABLE);
        }

        @Override
        public boolean processMessage(Message msg) {
            ploge("UnavailableState: receive msg " + getWhatToString(msg.what) + " unexpectedly");
            return HANDLED;
        }
    }

    private class PowerOffState extends State {
        @Override
        public void enter() {
            if (DBG) plogd("Entering PowerOffState");

            mPreviousState = mCurrentState;
            mCurrentState = SatelliteManager.SATELLITE_MODEM_STATE_OFF;
            mIsSendingTriggeredDuringTransferringState.set(false);
            synchronized (mLock) {
                mIsDisableCellularModemInProgress = false;
            }
            unbindService();
            stopNbIotInactivityTimer();
            DemoSimulator.getInstance().onSatelliteModeOff();
            notifyStateChangedEvent(SatelliteManager.SATELLITE_MODEM_STATE_OFF);

            unregisterForScreenStateChanged();
        }

        @Override
        public void exit() {
            if (DBG) plogd("Exiting PowerOffState");
            plogd("Attempting to bind to SatelliteGatewayService.");
            bindService();
        }

        @Override
        public boolean processMessage(Message msg) {
            if (DBG) plogd("PowerOffState: processing " + getWhatToString(msg.what));
            switch (msg.what) {
                case EVENT_SATELLITE_ENABLEMENT_STARTED:
                    handleSatelliteEnablementStarted((boolean) msg.obj);
                    break;
            }
            // Ignore all unexpected events.
            return HANDLED;
        }

        private void handleSatelliteEnablementStarted(boolean enabled) {
            if (enabled) {
                transitionTo(mEnablingState);
            } else {
                plogw("Unexpected satellite disablement started in PowerOff state");
            }
        }
    }

    private class EnablingState extends State {
        @Override
        public void enter() {
            if (DBG) plogd("Entering EnablingState");

            mPreviousState = mCurrentState;
            mCurrentState = SatelliteManager.SATELLITE_MODEM_STATE_ENABLING_SATELLITE;
            notifyStateChangedEvent(SatelliteManager.SATELLITE_MODEM_STATE_ENABLING_SATELLITE);
        }

        @Override
        public void exit() {
            if (DBG) plogd("Exiting EnablingState");
        }

        @Override
        public boolean processMessage(Message msg) {
            if (DBG) plogd("EnablingState: processing " + getWhatToString(msg.what));
            switch (msg.what) {
                case EVENT_SATELLITE_ENABLED_STATE_CHANGED:
                    handleSatelliteEnabledStateChanged((boolean) msg.obj);
                    break;
                case EVENT_SATELLITE_ENABLEMENT_FAILED:
                    transitionTo(mPowerOffState);
                    break;
                case EVENT_SATELLITE_MODEM_STATE_CHANGED:
                    deferMessage(msg);
                    break;
            }
            // Ignore all unexpected events.
            return HANDLED;
        }

        private void handleSatelliteEnabledStateChanged(boolean on) {
            if (on) {
                if (mSatelliteController.isSatelliteAttachRequired()) {
                    transitionTo(mNotConnectedState);
                } else {
                    transitionTo(mIdleState);
                }
                DemoSimulator.getInstance().onSatelliteModeOn();

                registerForScreenStateChanged();
            } else {
                /*
                 * During the state transition from ENABLING to NOT_CONNECTED, modem might be
                 * reset. In such cases, we need to remove all deferred
                 * EVENT_SATELLITE_MODEM_STATE_CHANGED events so that they will not mess up our
                 * state machine later.
                 */
                removeDeferredMessages(EVENT_SATELLITE_MODEM_STATE_CHANGED);
                transitionTo(mPowerOffState);
            }
        }
    }

    private class DisablingState extends State {
        @Override
        public void enter() {
            if (DBG) plogd("Entering DisablingState");

            mPreviousState = mCurrentState;
            mCurrentState = SatelliteManager.SATELLITE_MODEM_STATE_DISABLING_SATELLITE;
            notifyStateChangedEvent(SatelliteManager.SATELLITE_MODEM_STATE_DISABLING_SATELLITE);

            unregisterForScreenStateChanged();
        }

        @Override
        public void exit() {
            if (DBG) plogd("Exiting DisablingState");
        }

        @Override
        public boolean processMessage(Message msg) {
            if (DBG) plogd("DisablingState: processing " + getWhatToString(msg.what));
            switch (msg.what) {
                case EVENT_SATELLITE_ENABLED_STATE_CHANGED:
                    handleSatelliteEnabledStateChanged((boolean) msg.obj);
                    break;
                case EVENT_SATELLITE_ENABLEMENT_FAILED:
                    if (mPreviousState == SatelliteManager.SATELLITE_MODEM_STATE_CONNECTED
                            || mPreviousState
                            == SatelliteManager.SATELLITE_MODEM_STATE_DATAGRAM_TRANSFERRING
                            || mPreviousState == SatelliteManager.SATELLITE_MODEM_STATE_LISTENING) {
                        transitionTo(mConnectedState);
                    } else {
                        transitionTo(mNotConnectedState);
                    }
                    break;
                case EVENT_SATELLITE_MODEM_STATE_CHANGED:
                    handleEventSatelliteModemStateChanged(msg.arg1);
                    break;
            }
            // Ignore all unexpected events.
            return HANDLED;
        }

        private void handleSatelliteEnabledStateChanged(boolean on) {
            if (on) {
                plogw("Unexpected power on event while disabling satellite");
            } else {
                transitionTo(mPowerOffState);
            }
        }

        private void handleEventSatelliteModemStateChanged(
                @SatelliteManager.SatelliteModemState int state) {
            if (state == SatelliteManager.SATELLITE_MODEM_STATE_NOT_CONNECTED) {
                mPreviousState = state;
            }
        }
    }

    private class IdleState extends State {
        @Override
        public void enter() {
            if (DBG) plogd("Entering IdleState");
            mPreviousState = mCurrentState;
            mCurrentState = SatelliteManager.SATELLITE_MODEM_STATE_IDLE;
            mIsSendingTriggeredDuringTransferringState.set(false);
            stopNbIotInactivityTimer();

            //Enable Cellular Modem scanning
            Message onCompleted =
                    obtainMessage(EVENT_ENABLE_CELLULAR_MODEM_WHILE_SATELLITE_MODE_IS_ON_DONE);
            mSatelliteModemInterface.enableCellularModemWhileSatelliteModeIsOn(true, onCompleted);
            notifyStateChangedEvent(SatelliteManager.SATELLITE_MODEM_STATE_IDLE);
        }

        @Override
        public boolean processMessage(Message msg) {
            if (DBG) plogd("IdleState: processing " + getWhatToString(msg.what));
            switch (msg.what) {
                case EVENT_DATAGRAM_TRANSFER_STATE_CHANGED:
                    handleEventDatagramTransferStateChanged((DatagramTransferState) msg.obj);
                    break;
                case EVENT_SATELLITE_ENABLED_STATE_CHANGED:
                    handleSatelliteEnabledStateChanged(!(boolean) msg.obj, "IdleState");
                    break;
                case EVENT_DISABLE_CELLULAR_MODEM_WHILE_SATELLITE_MODE_IS_ON_DONE:
                    handleEventDisableCellularModemWhileSatelliteModeIsOnDone(
                            (AsyncResult) msg.obj);
                    break;
                case EVENT_SATELLITE_ENABLEMENT_STARTED:
                    handleSatelliteEnablementStarted((boolean) msg.obj);
                    break;
                case EVENT_SCREEN_STATE_CHANGED:
                    handleEventScreenStateChanged((AsyncResult) msg.obj);
                    break;
                case EVENT_SCREEN_OFF_INACTIVITY_TIMER_TIMED_OUT:
                    handleEventScreenOffInactivityTimerTimedOut();
                    break;
<<<<<<< HEAD
=======
                case EVENT_SATELLITE_MODEM_STATE_CHANGED:
                    handleSatelliteModemStateChanged(msg);
                    break;
                case EVENT_ENABLE_CELLULAR_MODEM_WHILE_SATELLITE_MODE_IS_ON_DONE:
                    if (!mIgnoreCellularServiceState) {
                        handleEventEnableCellularModemWhileSatelliteModeIsOnDone();
                    } else {
                        plogd("IdleState: processing: ignore "
                                + "EVENT_ENABLE_CELLULAR_MODEM_WHILE_SATELLITE_MODE_IS_ON_DONE");
                    }
                    break;
                case EVENT_SERVICE_STATE_CHANGED:
                    if (!mIgnoreCellularServiceState) {
                        AsyncResult ar = (msg.obj != null) ? (AsyncResult) msg.obj : null;
                        if (ar == null || ar.result == null) {
                            plogd("IdleState: processing: can't access ServiceState");
                        } else {
                            ServiceState newServiceState = (ServiceState) ar.result;
                            handleEventServiceStateChanged(newServiceState);
                        }
                    } else {
                        plogd("IdleState: processing: ignore EVENT_SERVICE_STATE_CHANGED");
                    }
                    break;
>>>>>>> e13ed6a3
            }
            // Ignore all unexpected events.
            return HANDLED;
        }

        private void handleEventDatagramTransferStateChanged(
                @NonNull DatagramTransferState datagramTransferState) {
            if ((datagramTransferState.sendState == SATELLITE_DATAGRAM_TRANSFER_STATE_SENDING)
                    || (datagramTransferState.receiveState
                    == SATELLITE_DATAGRAM_TRANSFER_STATE_RECEIVING)) {
                if (mSatelliteController.isSatelliteAttachRequired()) {
                    ploge("Unexpected transferring state received for NB-IOT NTN");
                } else {
                    transitionTo(mTransferringState);
                }
            } else if ((datagramTransferState.sendState
                    == SATELLITE_DATAGRAM_TRANSFER_STATE_WAITING_TO_CONNECT)
                    || (datagramTransferState.receiveState
                    == SATELLITE_DATAGRAM_TRANSFER_STATE_WAITING_TO_CONNECT)) {
                if (mSatelliteController.isSatelliteAttachRequired()) {
                    disableCellularModemWhileSatelliteModeIsOn();
                } else {
                    ploge("Unexpected transferring state received for non-NB-IOT NTN");
                }
            }
        }

        private void handleEventEnableCellularModemWhileSatelliteModeIsOnDone() {
            if (!mFeatureFlags.carrierRoamingNbIotNtn()) {
                Rlog.d(TAG, "handleEventEnableCellularModemWhileSatelliteModeIsOnDone: "
                        + "carrierRoamingNbIotNtn is disabled");
                return;
            }

            ServiceState serviceState = mSatelliteController.getSatellitePhone().getServiceState();
            if (serviceState == null) {
                plogd("handleEventEnableCellularModemWhileSatelliteModeIsOnDone: "
                        + "can't access ServiceState");
                return;
            }
            handleEventServiceStateChanged(serviceState);
        }

        private void handleEventServiceStateChanged(ServiceState serviceState) {
            boolean isInServiceOrEmergency =
                    serviceState.getVoiceRegState() == ServiceState.STATE_IN_SERVICE
                    || serviceState.getDataRegState() == ServiceState.STATE_IN_SERVICE
                    || serviceState.isEmergencyOnly();
            if (!isInServiceOrEmergency) {
                plogd("handleEventServiceStateChanged: is not IN_SERVICE or EMERGENCY_ONLY");
                return;
            }

            // In emergency
            boolean isEmergency = mSatelliteController.getRequestIsEmergency();
            if (isEmergency) {
                boolean isEmergencyCommunicationEstablished = (mDatagramController == null)
                        ? false : mDatagramController.isEmergencyCommunicationEstablished();
                boolean isTurnOffAllowed =
                        mSatelliteController.turnOffSatelliteSessionForEmergencyCall(getSubId());
                if (isEmergencyCommunicationEstablished || !isTurnOffAllowed) {
                    logd("handleEventServiceStateChanged: "
                            + "can't disable emergency satellite session");
                    return;
                }
            }

            mSatelliteController.requestSatelliteEnabled(
                    false /*enableSatellite*/,
                    false /*enableDemoMode*/,
                    isEmergency /*isEmergency*/,
                    new IIntegerConsumer.Stub() {
                        @Override
                        public void accept(int result) {
                            plogd("requestSatelliteEnabled result=" + result);
                            if (result == SatelliteManager.SATELLITE_RESULT_SUCCESS) {
                                mSessionMetricsStats.addCountOfAutoExitDueToTnNetwork();
                            }
                        }
                    });
        }

        private void handleEventDisableCellularModemWhileSatelliteModeIsOnDone(
                @NonNull AsyncResult result) {
            synchronized (mLock) {
                if (mIsDisableCellularModemInProgress) {
                    int error = SatelliteServiceUtils.getSatelliteError(
                            result, "DisableCellularModemWhileSatelliteModeIsOnDone");
                    if (error == SatelliteManager.SATELLITE_RESULT_SUCCESS) {
                        transitionTo(mNotConnectedState);
                    }
                    mIsDisableCellularModemInProgress = false;
                } else {
                    ploge("DisableCellularModemWhileSatelliteModeIsOn is not in progress");
                }
            }
        }

        private void disableCellularModemWhileSatelliteModeIsOn() {
            synchronized (mLock) {
                if (mIsDisableCellularModemInProgress) {
                    plogd("Cellular scanning is already being disabled");
                    return;
                }

                mIsDisableCellularModemInProgress = true;
                Message onCompleted =
                        obtainMessage(EVENT_DISABLE_CELLULAR_MODEM_WHILE_SATELLITE_MODE_IS_ON_DONE);
                mSatelliteModemInterface.enableCellularModemWhileSatelliteModeIsOn(false,
                        onCompleted);
            }
        }

        @Override
        public void exit() {
            if (DBG) plogd("Exiting IdleState");
            if (!mSatelliteController.isSatelliteAttachRequired()) {
                // Disable cellular modem scanning
                mSatelliteModemInterface.enableCellularModemWhileSatelliteModeIsOn(false, null);
            }
        }
    }

    private class TransferringState extends State {
        @Override
        public void enter() {
            if (DBG) plogd("Entering TransferringState");
            stopNbIotInactivityTimer();
            mPreviousState = mCurrentState;
            mCurrentState = SatelliteManager.SATELLITE_MODEM_STATE_DATAGRAM_TRANSFERRING;
            notifyStateChangedEvent(SatelliteManager.SATELLITE_MODEM_STATE_DATAGRAM_TRANSFERRING);
        }

        @Override
        public boolean processMessage(Message msg) {
            if (DBG) plogd("TransferringState: processing " + getWhatToString(msg.what));
            switch (msg.what) {
                case EVENT_DATAGRAM_TRANSFER_STATE_CHANGED:
                    handleEventDatagramTransferStateChanged((DatagramTransferState) msg.obj);
                    return HANDLED;
                case EVENT_SATELLITE_ENABLED_STATE_CHANGED:
                    handleSatelliteEnabledStateChanged(!(boolean) msg.obj, "TransferringState");
                    break;
                case EVENT_SATELLITE_MODEM_STATE_CHANGED:
                    handleEventSatelliteModemStateChange(msg.arg1);
                    break;
                case EVENT_SATELLITE_ENABLEMENT_STARTED:
                    handleSatelliteEnablementStarted((boolean) msg.obj);
                    break;
                case EVENT_SCREEN_STATE_CHANGED:
                    handleEventScreenStateChanged((AsyncResult) msg.obj);
                    break;
                case EVENT_SCREEN_OFF_INACTIVITY_TIMER_TIMED_OUT:
                    handleEventScreenOffInactivityTimerTimedOut();
                    break;
            }
            // Ignore all unexpected events.
            return HANDLED;
        }

        private void handleEventDatagramTransferStateChanged(
                @NonNull DatagramTransferState datagramTransferState) {
            if (isSending(datagramTransferState.sendState) || isReceiving(
                    datagramTransferState.receiveState)) {
                // Stay at transferring state.
            } else {
                if (mSatelliteController.isSatelliteAttachRequired()) {
                    transitionTo(mConnectedState);
                } else {
                    if ((datagramTransferState.sendState
                            == SATELLITE_DATAGRAM_TRANSFER_STATE_SEND_FAILED)
                            || (datagramTransferState.receiveState
                            == SATELLITE_DATAGRAM_TRANSFER_STATE_RECEIVE_FAILED)) {
                        transitionTo(mIdleState);
                    } else {
                        transitionTo(mListeningState);
                    }
                }
            }
        }

        private void handleEventSatelliteModemStateChange(
                @SatelliteManager.SatelliteModemState int state) {
            if (state == SatelliteManager.SATELLITE_MODEM_STATE_NOT_CONNECTED) {
                transitionTo(mNotConnectedState);
            }
        }
    }

    private class ListeningState extends State {
        @Override
        public void enter() {
            if (DBG) plogd("Entering ListeningState");

            mPreviousState = mCurrentState;
            mCurrentState = SatelliteManager.SATELLITE_MODEM_STATE_LISTENING;
            long timeoutMillis = updateListeningMode(true);
            sendMessageDelayed(EVENT_LISTENING_TIMER_TIMEOUT, timeoutMillis);
            mIsSendingTriggeredDuringTransferringState.set(false);
            notifyStateChangedEvent(SatelliteManager.SATELLITE_MODEM_STATE_LISTENING);
        }

        @Override
        public void exit() {
            if (DBG) plogd("Exiting ListeningState");

            removeMessages(EVENT_LISTENING_TIMER_TIMEOUT);
            updateListeningMode(false);
        }

        @Override
        public boolean processMessage(Message msg) {
            if (DBG) plogd("ListeningState: processing " + getWhatToString(msg.what));
            switch (msg.what) {
                case EVENT_LISTENING_TIMER_TIMEOUT:
                    transitionTo(mIdleState);
                    break;
                case EVENT_DATAGRAM_TRANSFER_STATE_CHANGED:
                    handleEventDatagramTransferStateChanged((DatagramTransferState) msg.obj);
                    break;
                case EVENT_SATELLITE_ENABLED_STATE_CHANGED:
                    handleSatelliteEnabledStateChanged(!(boolean) msg.obj, "ListeningState");
                    break;
                case EVENT_SATELLITE_ENABLEMENT_STARTED:
                    handleSatelliteEnablementStarted((boolean) msg.obj);
                    break;
                case EVENT_SCREEN_STATE_CHANGED:
                    handleEventScreenStateChanged((AsyncResult) msg.obj);
                    break;
                case EVENT_SCREEN_OFF_INACTIVITY_TIMER_TIMED_OUT:
                    handleEventScreenOffInactivityTimerTimedOut();
                    break;
            }
            // Ignore all unexpected events.
            return HANDLED;
        }

        private long updateListeningMode(boolean enabled) {
            long timeoutMillis;
            if (mIsSendingTriggeredDuringTransferringState.get()) {
                timeoutMillis = mSatelliteStayAtListeningFromSendingMillis;
            } else {
                timeoutMillis = mSatelliteStayAtListeningFromReceivingMillis;
            }
            mSatelliteModemInterface.requestSatelliteListeningEnabled(
                    enabled, (int) timeoutMillis, null);
            return timeoutMillis;
        }

        private void handleEventDatagramTransferStateChanged(
                @NonNull DatagramTransferState datagramTransferState) {
            if (datagramTransferState.sendState == SATELLITE_DATAGRAM_TRANSFER_STATE_SENDING
                    || datagramTransferState.receiveState
                    == SATELLITE_DATAGRAM_TRANSFER_STATE_RECEIVING) {
                transitionTo(mTransferringState);
            }
        }
    }

    private class NotConnectedState extends State {
        @Override
        public void enter() {
            if (DBG) plogd("Entering NotConnectedState");

            mPreviousState = mCurrentState;
            mCurrentState = SatelliteManager.SATELLITE_MODEM_STATE_NOT_CONNECTED;
            notifyStateChangedEvent(SatelliteManager.SATELLITE_MODEM_STATE_NOT_CONNECTED);
            startNbIotInactivityTimer();
            evaluateStartingEsosInactivityTimer();
            evaluateStartingP2pSmsInactivityTimer();
        }

        @Override
        public void exit() {
            if (DBG) plogd("Exiting NotConnectedState");

            stopEsosInactivityTimer();
            stopP2pSmsInactivityTimer();
        }

        @Override
        public boolean processMessage(Message msg) {
            if (DBG) plogd("NotConnectedState: processing " + getWhatToString(msg.what));
            switch (msg.what) {
                case EVENT_SATELLITE_ENABLED_STATE_CHANGED:
                    handleSatelliteEnabledStateChanged(
                            !(boolean) msg.obj, "NotConnectedState");
                    break;
                case EVENT_SATELLITE_MODEM_STATE_CHANGED:
                    handleEventSatelliteModemStateChanged(msg.arg1);
                    break;
                case EVENT_ESOS_INACTIVITY_TIMER_TIMED_OUT:
                    if (isP2pSmsInActivityTimerStarted()) {
                        plogd("NotConnectedState: processing: P2P_SMS inactivity timer running "
                                + "can not move to IDLE");
                    } else {
                        transitionTo(mIdleState);
                    }
                    break;
                case EVENT_P2P_SMS_INACTIVITY_TIMER_TIMED_OUT:
                    if (isEsosInActivityTimerStarted()) {
                        plogd("NotConnectedState: processing: ESOS inactivity timer running "
                                + "can not move to IDLE");
                    } else {
                        transitionTo(mIdleState);
                    }
                    break;
                case EVENT_NB_IOT_INACTIVITY_TIMER_TIMED_OUT:
                    transitionTo(mIdleState);
                    break;
                case EVENT_DATAGRAM_TRANSFER_STATE_CHANGED:
                    handleEventDatagramTransferStateChanged((DatagramTransferState) msg.obj);
                    break;
                case EVENT_SATELLITE_ENABLEMENT_STARTED:
                    handleSatelliteEnablementStarted((boolean) msg.obj);
                    break;
                case EVENT_SCREEN_STATE_CHANGED:
                    handleEventScreenStateChanged((AsyncResult) msg.obj);
                    break;
                case EVENT_SCREEN_OFF_INACTIVITY_TIMER_TIMED_OUT:
                    handleEventScreenOffInactivityTimerTimedOut();
                    break;
            }
            // Ignore all unexpected events.
            return HANDLED;
        }

        private void handleEventSatelliteModemStateChanged(
                @SatelliteManager.SatelliteModemState int state) {
            if (state == SatelliteManager.SATELLITE_MODEM_STATE_CONNECTED) {
                transitionTo(mConnectedState);
            }
        }

        private void handleEventDatagramTransferStateChanged(
                @NonNull DatagramTransferState datagramTransferState) {
            if (datagramTransferState.sendState
                    == SATELLITE_DATAGRAM_TRANSFER_STATE_WAITING_TO_CONNECT
                    || datagramTransferState.receiveState
                    == SATELLITE_DATAGRAM_TRANSFER_STATE_WAITING_TO_CONNECT) {
                stopNbIotInactivityTimer();

                if (mSatelliteController.getRequestIsEmergency()) {
                    stopEsosInactivityTimer();
                }
                stopP2pSmsInactivityTimer();
            } else if (datagramTransferState.sendState == SATELLITE_DATAGRAM_TRANSFER_STATE_IDLE
                    && datagramTransferState.receiveState
                    == SATELLITE_DATAGRAM_TRANSFER_STATE_IDLE) {
                startNbIotInactivityTimer();
                evaluateStartingEsosInactivityTimer();
                evaluateStartingP2pSmsInactivityTimer();
            } else if (isSending(datagramTransferState.sendState)
                    || isReceiving(datagramTransferState.receiveState)) {
                stopNbIotInactivityTimer();

                int datagramType = datagramTransferState.datagramType;
                if (datagramType == DATAGRAM_TYPE_SOS_MESSAGE) {
                    stopEsosInactivityTimer();
                } else if (datagramType == DATAGRAM_TYPE_SMS) {
                    stopP2pSmsInactivityTimer();
                } else {
                    plogd("datagram type is not SOS_Message and SMS " + datagramType);
                }
            }
        }
    }

    private class ConnectedState extends State {
        @Override
        public void enter() {
            if (DBG) plogd("Entering ConnectedState");

            mPreviousState = mCurrentState;
            mCurrentState = SatelliteManager.SATELLITE_MODEM_STATE_CONNECTED;
            notifyStateChangedEvent(SatelliteManager.SATELLITE_MODEM_STATE_CONNECTED);
            startNbIotInactivityTimer();
            evaluateStartingEsosInactivityTimer();
            evaluateStartingP2pSmsInactivityTimer();
        }

        @Override
        public void exit() {
            if (DBG) plogd("Exiting ConnectedState");

            stopEsosInactivityTimer();
            stopP2pSmsInactivityTimer();
        }

        @Override
        public boolean processMessage(Message msg) {
            if (DBG) plogd("ConnectedState: processing " + getWhatToString(msg.what));
            switch (msg.what) {
                case EVENT_SATELLITE_ENABLED_STATE_CHANGED:
                    handleSatelliteEnabledStateChanged(
                            !(boolean) msg.obj, "ConnectedState");
                    break;
                case EVENT_SATELLITE_MODEM_STATE_CHANGED:
                    handleEventSatelliteModemStateChanged(msg.arg1);
                    break;
                case EVENT_NB_IOT_INACTIVITY_TIMER_TIMED_OUT:
                    transitionTo(mIdleState);
                    break;
                case EVENT_DATAGRAM_TRANSFER_STATE_CHANGED:
                    handleEventDatagramTransferStateChanged((DatagramTransferState) msg.obj);
                    break;
                case EVENT_SATELLITE_ENABLEMENT_STARTED:
                    handleSatelliteEnablementStarted((boolean) msg.obj);
                    break;
                case EVENT_SCREEN_STATE_CHANGED:
                    handleEventScreenStateChanged((AsyncResult) msg.obj);
                    break;
                case EVENT_SCREEN_OFF_INACTIVITY_TIMER_TIMED_OUT:
                    handleEventScreenOffInactivityTimerTimedOut();
                    break;
                case EVENT_ESOS_INACTIVITY_TIMER_TIMED_OUT:
                    if (isP2pSmsInActivityTimerStarted()) {
                        plogd("ConnectedState: processing: P2P_SMS inactivity timer running "
                                + "can not move to IDLE");
                    } else {
                        transitionTo(mIdleState);
                    }
                    break;
                case EVENT_P2P_SMS_INACTIVITY_TIMER_TIMED_OUT:
                    if (isEsosInActivityTimerStarted()) {
                        plogd("ConnectedState: processing: ESOS inactivity timer running "
                                + "can not move to IDLE");
                    } else {
                        transitionTo(mIdleState);
                    }
                    break;
            }
            // Ignore all unexpected events.
            return HANDLED;
        }

        private void handleEventSatelliteModemStateChanged(
                @SatelliteManager.SatelliteModemState int state) {
            if (state == SatelliteManager.SATELLITE_MODEM_STATE_NOT_CONNECTED) {
                transitionTo(mNotConnectedState);
            }
        }

        private void handleEventDatagramTransferStateChanged(
                @NonNull DatagramTransferState datagramTransferState) {
            if (isSending(datagramTransferState.sendState)
                    || isReceiving(datagramTransferState.receiveState)) {
                transitionTo(mTransferringState);
            }
        }
    }

    /**
     * @return the string for msg.what
     */
    @Override
    protected String getWhatToString(int what) {
        String whatString;
        switch (what) {
            case EVENT_DATAGRAM_TRANSFER_STATE_CHANGED:
                whatString = "EVENT_DATAGRAM_TRANSFER_STATE_CHANGED";
                break;
            case EVENT_LISTENING_TIMER_TIMEOUT:
                whatString = "EVENT_LISTENING_TIMER_TIMEOUT";
                break;
            case EVENT_SATELLITE_ENABLED_STATE_CHANGED:
                whatString = "EVENT_SATELLITE_ENABLED_STATE_CHANGED";
                break;
            case EVENT_DISABLE_CELLULAR_MODEM_WHILE_SATELLITE_MODE_IS_ON_DONE:
                whatString = "EVENT_DISABLE_CELLULAR_MODEM_WHILE_SATELLITE_MODE_IS_ON_DONE";
                break;
            case EVENT_SATELLITE_MODEM_STATE_CHANGED:
                whatString = "EVENT_SATELLITE_MODEM_STATE_CHANGED";
                break;
            case EVENT_NB_IOT_INACTIVITY_TIMER_TIMED_OUT:
                whatString = "EVENT_NB_IOT_INACTIVITY_TIMER_TIMED_OUT";
                break;
            case EVENT_SATELLITE_ENABLEMENT_STARTED:
                whatString = "EVENT_SATELLITE_ENABLEMENT_STARTED";
                break;
            case EVENT_SATELLITE_ENABLEMENT_FAILED:
                whatString = "EVENT_SATELLITE_ENABLEMENT_FAILED";
                break;
            case EVENT_SCREEN_STATE_CHANGED:
                whatString = "EVENT_SCREEN_STATE_CHANGED";
                break;
            case EVENT_SCREEN_OFF_INACTIVITY_TIMER_TIMED_OUT:
                whatString = "EVENT_SCREEN_OFF_INACTIVITY_TIMER_TIMED_OUT";
                break;
            case EVENT_ESOS_INACTIVITY_TIMER_TIMED_OUT:
                whatString = "EVENT_ESOS_INACTIVITY_TIMER_TIMED_OUT";
                break;
            case EVENT_P2P_SMS_INACTIVITY_TIMER_TIMED_OUT:
                whatString = "EVENT_P2P_SMS_INACTIVITY_TIMER_TIMED_OUT";
                break;
            case EVENT_ENABLE_CELLULAR_MODEM_WHILE_SATELLITE_MODE_IS_ON_DONE:
                whatString = "EVENT_ENABLE_CELLULAR_MODEM_WHILE_SATELLITE_MODE_IS_ON_DONE";
                break;
            case EVENT_SERVICE_STATE_CHANGED:
                whatString = "EVENT_SERVICE_STATE_CHANGED";
                break;
            default:
                whatString = "UNKNOWN EVENT " + what;
        }
        return whatString;
    }

    private void setInitialState(boolean isSatelliteSupported) {
        if (isSatelliteSupported) {
            setInitialState(mPowerOffState);
        } else {
            setInitialState(mUnavailableState);
        }
    }

    private int getSubId() {
        return mSatelliteController.getSelectedSatelliteSubId();
    }

    private void notifyStateChangedEvent(@SatelliteManager.SatelliteModemState int state) {
        mDatagramController.onSatelliteModemStateChanged(state);

        List<ISatelliteModemStateCallback> toBeRemoved = new ArrayList<>();
        mListeners.values().forEach(listener -> {
            try {
                listener.onSatelliteModemStateChanged(state);
            } catch (RemoteException e) {
                plogd("notifyStateChangedEvent RemoteException: " + e);
                toBeRemoved.add(listener);
            }
        });

        toBeRemoved.forEach(listener -> {
            mListeners.remove(listener.asBinder());
        });
    }

    private void handleSatelliteEnabledStateChanged(boolean off, String caller) {
        if (off) {
            transitionTo(mPowerOffState);
        } else {
            ploge(caller + ": Unexpected satellite radio powered-on state changed event");
        }
    }

    private boolean isSending(@SatelliteManager.SatelliteDatagramTransferState int sendState) {
        return (sendState == SATELLITE_DATAGRAM_TRANSFER_STATE_SENDING
                || sendState == SATELLITE_DATAGRAM_TRANSFER_STATE_SEND_SUCCESS);
    }

    private boolean isReceiving(@SatelliteManager.SatelliteDatagramTransferState int receiveState) {
        return (receiveState == SATELLITE_DATAGRAM_TRANSFER_STATE_RECEIVING
                || receiveState == SATELLITE_DATAGRAM_TRANSFER_STATE_RECEIVE_SUCCESS
                || receiveState == SATELLITE_DATAGRAM_TRANSFER_STATE_RECEIVE_NONE);
    }

    @NonNull
    private String getSatelliteGatewayPackageName() {
        if (!TextUtils.isEmpty(mSatelliteGatewayServicePackageName)) {
            return mSatelliteGatewayServicePackageName;
        }
        return TextUtils.emptyIfNull(mContext.getResources().getString(
                R.string.config_satellite_gateway_service_package));
    }

    private void bindService() {
        synchronized (mLock) {
            if (mIsBinding || mIsBound) return;
            mIsBinding = true;
        }
        mExponentialBackoff.start();

        String packageName = getSatelliteGatewayPackageName();
        if (TextUtils.isEmpty(packageName)) {
            ploge("Unable to bind to the satellite gateway service because the package is"
                    + " undefined.");
            // Since the package name comes from static device configs, stop retry because
            // rebind will continue to fail without a valid package name.
            synchronized (mLock) {
                mIsBinding = false;
            }
            mExponentialBackoff.stop();
            return;
        }
        Intent intent = new Intent(SatelliteGatewayService.SERVICE_INTERFACE);
        intent.setPackage(packageName);

        mSatelliteGatewayServiceConnection = new SatelliteGatewayServiceConnection();
        try {
            boolean success = mContext.bindService(
                    intent, mSatelliteGatewayServiceConnection, Context.BIND_AUTO_CREATE);
            if (success) {
                plogd("Successfully bound to the satellite gateway service.");
            } else {
                synchronized (mLock) {
                    mIsBinding = false;
                }
                mExponentialBackoff.notifyFailed();
                ploge("Error binding to the satellite gateway service. Retrying in "
                        + mExponentialBackoff.getCurrentDelay() + " ms.");
            }
        } catch (Exception e) {
            synchronized (mLock) {
                mIsBinding = false;
            }
            mExponentialBackoff.notifyFailed();
            ploge("Exception binding to the satellite gateway service. Retrying in "
                    + mExponentialBackoff.getCurrentDelay() + " ms. Exception: " + e);
        }
    }

    private void unbindService() {
        plogd("unbindService");
        mExponentialBackoff.stop();
        mSatelliteGatewayService = null;
        synchronized (mLock) {
            mIsBinding = false;
            mIsBound = false;
        }
        if (mSatelliteGatewayServiceConnection != null) {
            mContext.unbindService(mSatelliteGatewayServiceConnection);
            mSatelliteGatewayServiceConnection = null;
        }
    }

    private class SatelliteGatewayServiceConnection implements ServiceConnection {
        @Override
        public void onServiceConnected(ComponentName name, IBinder service) {
            plogd("onServiceConnected: ComponentName=" + name);
            synchronized (mLock) {
                mIsBound = true;
                mIsBinding = false;
            }
            mSatelliteGatewayService = ISatelliteGateway.Stub.asInterface(service);
            mExponentialBackoff.stop();
        }

        @Override
        public void onServiceDisconnected(ComponentName name) {
            ploge("onServiceDisconnected: Waiting for reconnect.");
            synchronized (mLock) {
                mIsBinding = false;
                mIsBound = false;
            }
            mSatelliteGatewayService = null;
        }

        @Override
        public void onBindingDied(ComponentName name) {
            ploge("onBindingDied: Unbinding and rebinding service.");
            synchronized (mLock) {
                mIsBound = false;
                mIsBinding = false;
            }
            unbindService();
            mExponentialBackoff.start();
        }
    }

    private void handleSatelliteEnablementStarted(boolean enabled) {
        if (!enabled) {
            transitionTo(mDisablingState);
        }
    }

    private void registerForScreenStateChanged() {
        if (!mFeatureFlags.carrierRoamingNbIotNtn()) {
            Rlog.d(TAG, "registerForScreenStateChanged: carrierRoamingNbIotNtn is disabled");
            return;
        }

        if (!mSatelliteController.isInCarrierRoamingNbIotNtn()) {
            logd("registerScreenOnOffChanged: device is not in CarrierRoamingNbIotNtn");
            return;
        }

        if (mSatelliteController.getRequestIsEmergency()) {
            logd("registerScreenOnOffChanged: not register, device is in Emergency mode");
            // screen on/off timer is available in not emergency mode
            return;
        }

        if (!mIsRegisteredScreenStateChanged && mDeviceStateMonitor != null) {
            mDeviceStateMonitor.registerForScreenStateChanged(
                    getHandler(), EVENT_SCREEN_STATE_CHANGED, null);

            mIsRegisteredScreenStateChanged = true;
            plogd("registerForScreenStateChanged: registered");
        } else {
            plogw("registerForScreenStateChanged: skip register, mIsRegisteredScreenStateChanged="
                    + mIsRegisteredScreenStateChanged + ","
                    + " mDeviceStateMonitor=" + (mDeviceStateMonitor != null));
        }
    }

    private void unregisterForScreenStateChanged() {
        if (!mFeatureFlags.carrierRoamingNbIotNtn()) {
            Rlog.d(TAG, "unregisterForScreenStateChanged: carrierRoamingNbIotNtn is disabled");
            return;
        }

        if (mIsRegisteredScreenStateChanged && mDeviceStateMonitor != null) {
            mDeviceStateMonitor.unregisterForScreenStateChanged(getHandler());
            removeMessages(EVENT_SCREEN_STATE_CHANGED);
            removeMessages(EVENT_SCREEN_OFF_INACTIVITY_TIMER_TIMED_OUT);

            removeDeferredMessages(EVENT_SCREEN_STATE_CHANGED);
            removeDeferredMessages(EVENT_SCREEN_OFF_INACTIVITY_TIMER_TIMED_OUT);

            mIsRegisteredScreenStateChanged = false;
            plogd("unregisterForScreenStateChanged: unregistered");
        }
    }

    private void handleEventScreenStateChanged(AsyncResult asyncResult) {
        if (asyncResult == null) {
            ploge("handleEventScreenStateChanged: asyncResult is null");
            return;
        }

        boolean screenOn = (boolean) asyncResult.result;
        if (mIsScreenOn == screenOn) {
            if (DBG) plogd("handleEventScreenStateChanged: screen state is not changed");
            return;
        }
        mIsScreenOn = screenOn;

        if (!screenOn) {
            // Screen off, start timer
            int timeoutMillis = getScreenOffInactivityTimeoutDurationSec() * 1000;

            if (mAlarmManager == null) {
                plogd("handleEventScreenStateChanged: can not access AlarmManager to start timer");
                return;
            }

            mAlarmManager.setExact(AlarmManager.ELAPSED_REALTIME_WAKEUP,
                    SystemClock.elapsedRealtime() + timeoutMillis,
                    TAG, new HandlerExecutor(getHandler()), new WorkSource(), mAlarmListener);
            plogd("handleEventScreenStateChanged: start timer " + timeoutMillis);
        } else {
            // Screen on, stop timer
            removeMessages(EVENT_SCREEN_OFF_INACTIVITY_TIMER_TIMED_OUT);

            if (mAlarmManager == null) {
                plogd("handleEventScreenStateChanged: can not access AlarmManager to stop timer");
                return;
            }

            mAlarmManager.cancel(mAlarmListener);
            plogd("handleEventScreenStateChanged: stop timer");
        }
    }

    private int getScreenOffInactivityTimeoutDurationSec() {
        PersistableBundle config = mSatelliteController.getPersistableBundle(getSubId());

        return config.getInt(KEY_SATELLITE_SCREEN_OFF_INACTIVITY_TIMEOUT_SEC_INT,
                DEFAULT_SCREEN_OFF_INACTIVITY_TIMEOUT_SEC);
    }

<<<<<<< HEAD
    private int getP2pSmsInactivityTimeoutDurationSec() {
        PersistableBundle config = mSatelliteController.getPersistableBundle(getSubId());

        return config.getInt(KEY_SATELLITE_P2P_SMS_INACTIVITY_TIMEOUT_SEC_INT,
                DEFAULT_P2P_SMS_INACTIVITY_TIMEOUT_SEC);
    }

=======
>>>>>>> e13ed6a3
    private int getEsosInactivityTimeoutDurationSec() {
        PersistableBundle config = mSatelliteController.getPersistableBundle(getSubId());

        return config.getInt(KEY_SATELLITE_ESOS_INACTIVITY_TIMEOUT_SEC_INT,
                DEFAULT_ESOS_INACTIVITY_TIMEOUT_SEC);
    }

    private void evaluateStartingEsosInactivityTimer() {
        if (!mFeatureFlags.carrierRoamingNbIotNtn()) {
            plogd("evaluateStartingEsosInactivityTimer: "
                    + "carrierRoamingNbIotNtn is disabled");
            return;
        }

        if (isEsosInActivityTimerStarted()) {
            plogd("isEsosInActivityTimerStarted: "
                    + "ESOS inactivity timer already started");
            return;
        }

        int subId = getSubId();
        if (!mSatelliteController.isSatelliteEsosSupported(subId)) {
            plogd("evaluateStartingEsosInactivityTimer: ESOS is not supported");
            return;
        }

        if (!mSatelliteController.getRequestIsEmergency()) {
            plogd("evaluateStartingEsosInactivityTimer: request is not emergency");
            return;
        }

        if (mIsDeviceAlignedWithSatellite) {
            plogd("evaluateStartingEsosInactivityTimer: "
                    + "can't start ESOS inactivity timer due to device aligned satellite");
            return;
        }

        int timeOutMillis = getEsosInactivityTimeoutDurationSec() * 1000;
        DatagramController datagramController = DatagramController.getInstance();
        if (datagramController.isSendingInIdleState()
                && datagramController.isPollingInIdleState()) {
            sendMessageDelayed(EVENT_ESOS_INACTIVITY_TIMER_TIMED_OUT, timeOutMillis);
            plogd("evaluateStartingEsosInactivityTimer: start ESOS inactivity timer "
                    + timeOutMillis);
        } else {
            plogd("evaluateStartingEsosInactivityTimer: "
                    + "can't start ESOS inactivity timer");
        }
    }

    private void stopEsosInactivityTimer() {
        if (isEsosInActivityTimerStarted()) {
            removeMessages(EVENT_ESOS_INACTIVITY_TIMER_TIMED_OUT);
            plogd("stopEsosInactivityTimer: ESOS inactivity timer stopped");
        }
    }

    @VisibleForTesting(visibility = VisibleForTesting.Visibility.PRIVATE)
    public boolean isEsosInActivityTimerStarted() {
        return hasMessages(EVENT_ESOS_INACTIVITY_TIMER_TIMED_OUT);
    }

    private int getP2pSmsInactivityTimeoutDurationSec() {
        PersistableBundle config = mSatelliteController.getPersistableBundle(getSubId());

        return config.getInt(KEY_SATELLITE_ROAMING_P2P_SMS_INACTIVITY_TIMEOUT_SEC_INT,
                DEFAULT_P2P_SMS_INACTIVITY_TIMEOUT_SEC);
    }

    private void evaluateStartingP2pSmsInactivityTimer() {
        if (!mFeatureFlags.carrierRoamingNbIotNtn()) {
            plogd("evaluateStartingP2pSmsInactivityTimer: "
                    + "carrierRoamingNbIotNtn is disabled");
            return;
        }

        if (isP2pSmsInActivityTimerStarted()) {
            plogd("isEsosInActivityTimerStarted: "
                    + "P2P_SMS inactivity timer already started");
            return;
        }

        int subId = getSubId();
        if (!mSatelliteController.isSatelliteRoamingP2pSmSSupported(subId)) {
            plogd("evaluateStartingEsosInactivityTimer: P2P_SMS is not supported");
            return;
        }

        if (mIsDeviceAlignedWithSatellite) {
            plogd("evaluateStartingEsosInactivityTimer: "
                    + "can't start P2P_SMS inactivity timer due to device aligned satellite");
            return;
        }

        int timeOutMillis = getP2pSmsInactivityTimeoutDurationSec() * 1000;
        DatagramController datagramController = DatagramController.getInstance();
        if (datagramController.isSendingInIdleState()
                && datagramController.isPollingInIdleState()) {
            sendMessageDelayed(EVENT_P2P_SMS_INACTIVITY_TIMER_TIMED_OUT, timeOutMillis);
            plogd("evaluateStartingEsosInactivityTimer: start P2P_SMS inactivity timer "
                    + timeOutMillis);
        } else {
            plogd("evaluateStartingEsosInactivityTimer: "
                    + "can't start P2P_SMS inactivity timer");
        }
    }

    private void stopP2pSmsInactivityTimer() {
        if (isP2pSmsInActivityTimerStarted()) {
            removeMessages(EVENT_P2P_SMS_INACTIVITY_TIMER_TIMED_OUT);
            plogd("stopP2pSmsInactivityTimer: P2P_SMS inactivity timer stopped");
        }
    }

    @VisibleForTesting(visibility = VisibleForTesting.Visibility.PRIVATE)
    public boolean isP2pSmsInActivityTimerStarted() {
        return hasMessages(EVENT_P2P_SMS_INACTIVITY_TIMER_TIMED_OUT);
    }

    private void handleEventScreenOffInactivityTimerTimedOut() {
        plogd("handleEventScreenOffInactivityTimerTimedOut: request disable satellite");

        mSatelliteController.requestSatelliteEnabled(
                false /*enableSatellite*/,
                false /*enableDemoMode*/,
                mSatelliteController.getRequestIsEmergency() /*isEmergency*/,
                new IIntegerConsumer.Stub() {
                    @Override
                    public void accept(int result) {
                        plogd("requestSatelliteEnabled result=" + result);
                        if (result == SATELLITE_RESULT_SUCCESS) {
                            mSessionMetricsStats.addCountOfAutoExitDueToScreenOff();
                        }
                    }
                });
    }

    private boolean isMockModemAllowed() {
        return (DEBUG || SystemProperties.getBoolean(ALLOW_MOCK_MODEM_PROPERTY, false));
    }

    private long getSatelliteStayAtListeningFromSendingMillis() {
        if (isDemoMode()) {
            return DEMO_MODE_SATELLITE_STAY_AT_LISTENING_MILLIS;
        } else {
            return mContext.getResources().getInteger(
                    R.integer.config_satellite_stay_at_listening_from_sending_millis);
        }
    }

    private long getSatelliteStayAtListeningFromReceivingMillis() {
        if (isDemoMode()) {
            return DEMO_MODE_SATELLITE_STAY_AT_LISTENING_MILLIS;
        } else {
            return mContext.getResources().getInteger(
                    R.integer.config_satellite_stay_at_listening_from_receiving_millis);
        }
    }

    private long getSatelliteNbIotInactivityTimeoutMillis() {
        if (isDemoMode()) {
            return mContext.getResources().getInteger(
                    R.integer.config_satellite_demo_mode_nb_iot_inactivity_timeout_millis);
        } else {
            return mContext.getResources().getInteger(
                    R.integer.config_satellite_nb_iot_inactivity_timeout_millis);
        }
    }

    private void restartNbIotInactivityTimer() {
        stopNbIotInactivityTimer();
        startNbIotInactivityTimer();
    }

    private void startNbIotInactivityTimer() {
        if (!isSatelliteEnabledForNtnOnlySubscription()) {
            plogd("startNbIotInactivityTimer: Can't start timer "
                    + "because satellite was not enabled for OEM based NB IOT");
            return;
        }

        if (isNbIotInactivityTimerStarted()) {
            plogd("NB IOT inactivity timer is already started");
            return;
        }

        DatagramController datagramController = DatagramController.getInstance();
        if (datagramController.isSendingInIdleState()
                && datagramController.isPollingInIdleState()) {
            sendMessageDelayed(
                    EVENT_NB_IOT_INACTIVITY_TIMER_TIMED_OUT,
                    mSatelliteNbIotInactivityTimeoutMillis);
        }
    }

    private void stopNbIotInactivityTimer() {
        removeMessages(EVENT_NB_IOT_INACTIVITY_TIMER_TIMED_OUT);
    }

    private boolean isNbIotInactivityTimerStarted() {
        return hasMessages(EVENT_NB_IOT_INACTIVITY_TIMER_TIMED_OUT);
    }

    @VisibleForTesting(visibility = VisibleForTesting.Visibility.PRIVATE)
    protected boolean isSatelliteEnabledForNtnOnlySubscription() {
        if (SatelliteServiceUtils.getNtnOnlySubscriptionId(mContext)
                != getSubId()) {
            plogd("isSatelliteEnabledForOemBasedNbIot: highest priority satellite subscription "
                    + "is not NTN-only subscription");
            return false;
        }

        return true;
    }

    private boolean isSatellitePersistentLoggingEnabled(
            @NonNull Context context, @NonNull FeatureFlags featureFlags) {
        if (featureFlags.satellitePersistentLogging()) {
            return true;
        }
        try {
            return context.getResources().getBoolean(
                    R.bool.config_dropboxmanager_persistent_logging_enabled);
        } catch (RuntimeException e) {
            return false;
        }
    }

    private void plogd(@NonNull String log) {
        logd(log);
        if (mPersistentLogger != null) {
            mPersistentLogger.debug(TAG, log);
        }
    }

    private void plogw(@NonNull String log) {
        logw(log);
        if (mPersistentLogger != null) {
            mPersistentLogger.warn(TAG, log);
        }
    }

    private void ploge(@NonNull String log) {
        loge(log);
        if (mPersistentLogger != null) {
            mPersistentLogger.error(TAG, log);
        }
    }
}<|MERGE_RESOLUTION|>--- conflicted
+++ resolved
@@ -16,17 +16,11 @@
 
 package com.android.internal.telephony.satellite;
 
-<<<<<<< HEAD
-import static android.telephony.CarrierConfigManager.KEY_SATELLITE_ESOS_INACTIVITY_TIMEOUT_SEC_INT;
-import static android.telephony.CarrierConfigManager.KEY_SATELLITE_P2P_SMS_INACTIVITY_TIMEOUT_SEC_INT;
-import static android.telephony.CarrierConfigManager.KEY_SATELLITE_SCREEN_OFF_INACTIVITY_TIMEOUT_SEC_INT;
-=======
 import static android.telephony.CarrierConfigManager.KEY_SATELLITE_ROAMING_ESOS_INACTIVITY_TIMEOUT_SEC_INT;
 import static android.telephony.CarrierConfigManager.KEY_SATELLITE_ROAMING_P2P_SMS_INACTIVITY_TIMEOUT_SEC_INT;
 import static android.telephony.CarrierConfigManager.KEY_SATELLITE_ROAMING_SCREEN_OFF_INACTIVITY_TIMEOUT_SEC_INT;
 import static android.telephony.satellite.SatelliteManager.DATAGRAM_TYPE_SMS;
 import static android.telephony.satellite.SatelliteManager.DATAGRAM_TYPE_SOS_MESSAGE;
->>>>>>> e13ed6a3
 import static android.telephony.satellite.SatelliteManager.SATELLITE_DATAGRAM_TRANSFER_STATE_IDLE;
 import static android.telephony.satellite.SatelliteManager.SATELLITE_DATAGRAM_TRANSFER_STATE_RECEIVE_FAILED;
 import static android.telephony.satellite.SatelliteManager.SATELLITE_DATAGRAM_TRANSFER_STATE_RECEIVE_NONE;
@@ -36,8 +30,6 @@
 import static android.telephony.satellite.SatelliteManager.SATELLITE_DATAGRAM_TRANSFER_STATE_SEND_FAILED;
 import static android.telephony.satellite.SatelliteManager.SATELLITE_DATAGRAM_TRANSFER_STATE_SEND_SUCCESS;
 import static android.telephony.satellite.SatelliteManager.SATELLITE_DATAGRAM_TRANSFER_STATE_WAITING_TO_CONNECT;
-<<<<<<< HEAD
-=======
 import static android.telephony.satellite.SatelliteManager.SATELLITE_MODEM_STATE_CONNECTED;
 import static android.telephony.satellite.SatelliteManager.SATELLITE_MODEM_STATE_DATAGRAM_TRANSFERRING;
 import static android.telephony.satellite.SatelliteManager.SATELLITE_MODEM_STATE_ENABLING_SATELLITE;
@@ -45,7 +37,6 @@
 import static android.telephony.satellite.SatelliteManager.SATELLITE_MODEM_STATE_UNKNOWN;
 import static android.telephony.satellite.SatelliteManager.SATELLITE_RESULT_REQUEST_ABORTED;
 import static android.telephony.satellite.SatelliteManager.SATELLITE_RESULT_SUCCESS;
->>>>>>> e13ed6a3
 
 import android.annotation.NonNull;
 import android.annotation.Nullable;
@@ -231,15 +222,11 @@
             @NonNull FeatureFlags featureFlags,
             boolean isSatelliteSupported) {
         if (sInstance == null || isSatelliteSupported != sInstance.mIsSatelliteSupported) {
-<<<<<<< HEAD
-            if (sInstance != null) {
-=======
             ConcurrentHashMap<IBinder, ISatelliteModemStateCallback> existingListeners = null;
             boolean existIgnoreCellularServiceState = false;
             if (sInstance != null) {
                 existingListeners = sInstance.mListeners;
                 existIgnoreCellularServiceState = sInstance.mIgnoreCellularServiceState;
->>>>>>> e13ed6a3
                 sInstance.cleanUpResource();
             }
 
@@ -249,8 +236,6 @@
                     featureFlags,
                     isSatelliteSupported,
                     SatelliteModemInterface.getInstance());
-<<<<<<< HEAD
-=======
             if (existingListeners != null) {
                 Log.d(TAG, "make() existingListeners: " + existingListeners.size());
                 sInstance.mListeners.putAll(existingListeners);
@@ -259,7 +244,6 @@
                 Log.d(TAG, "make() existIgnoreCellularServiceState is true");
                 sInstance.mIgnoreCellularServiceState = true;
             }
->>>>>>> e13ed6a3
         }
         return sInstance;
     }
@@ -297,8 +281,8 @@
                 getSatelliteNbIotInactivityTimeoutMillis();
         mListeners = new ConcurrentHashMap<>();
         mIsSendingTriggeredDuringTransferringState = new AtomicBoolean(false);
-        mPreviousState = SatelliteManager.SATELLITE_MODEM_STATE_UNKNOWN;
-        mCurrentState = SatelliteManager.SATELLITE_MODEM_STATE_UNKNOWN;
+        mPreviousState = SATELLITE_MODEM_STATE_UNKNOWN;
+        mCurrentState = SATELLITE_MODEM_STATE_UNKNOWN;
         mIsSatelliteSupported = isSatelliteSupported;
         mExponentialBackoff = new ExponentialBackoff(REBIND_INITIAL_DELAY, REBIND_MAXIMUM_DELAY,
                 REBIND_MULTIPLIER, looper, () -> {
@@ -396,10 +380,12 @@
     /**
      * {@link SatelliteController} uses this function to notify {@link SatelliteSessionController}
      * that the satellite enablement has just failed.
+     *
+     * @param enabled {@code true} if satellite is enabled, {@code false} satellite is disabled.
      */
     @VisibleForTesting(visibility = VisibleForTesting.Visibility.PACKAGE)
-    public void onSatelliteEnablementFailed() {
-        sendMessage(EVENT_SATELLITE_ENABLEMENT_FAILED);
+    public void onSatelliteEnablementFailed(boolean enabled) {
+        sendMessage(EVENT_SATELLITE_ENABLEMENT_FAILED, enabled);
     }
 
     /**
@@ -603,15 +589,23 @@
     }
 
     /**
+     * Get whether state machine is in disabling state.
+     *
+     * @return {@code true} if state machine is in disabling state and {@code false} otherwise.
+     */
+    public boolean isInDisablingState() {
+        if (DBG) plogd("isInDisablingState: getCurrentState=" + getCurrentState());
+        return getCurrentState() == mDisablingState;
+    }
+
+    /**
      * Release all resource.
      */
     @VisibleForTesting(visibility = VisibleForTesting.Visibility.PRIVATE)
     public void cleanUpResource() {
-        if (DBG) plogd("cleanUpResource");
+        plogd("cleanUpResource");
         mIsDeviceAlignedWithSatellite = false;
         unregisterForScreenStateChanged();
-<<<<<<< HEAD
-=======
         if (mAlarmManager != null) {
             mAlarmManager.cancel(mAlarmListener);
         }
@@ -630,7 +624,6 @@
         }
 
         quitNow();
->>>>>>> e13ed6a3
     }
 
     /**
@@ -692,6 +685,8 @@
         public void enter() {
             if (DBG) plogd("Entering PowerOffState");
 
+            mSatelliteController.moveSatelliteToOffStateAndCleanUpResources(
+                    SATELLITE_RESULT_REQUEST_ABORTED);
             mPreviousState = mCurrentState;
             mCurrentState = SatelliteManager.SATELLITE_MODEM_STATE_OFF;
             mIsSendingTriggeredDuringTransferringState.set(false);
@@ -740,8 +735,8 @@
             if (DBG) plogd("Entering EnablingState");
 
             mPreviousState = mCurrentState;
-            mCurrentState = SatelliteManager.SATELLITE_MODEM_STATE_ENABLING_SATELLITE;
-            notifyStateChangedEvent(SatelliteManager.SATELLITE_MODEM_STATE_ENABLING_SATELLITE);
+            mCurrentState = SATELLITE_MODEM_STATE_ENABLING_SATELLITE;
+            notifyStateChangedEvent(SATELLITE_MODEM_STATE_ENABLING_SATELLITE);
         }
 
         @Override
@@ -757,10 +752,17 @@
                     handleSatelliteEnabledStateChanged((boolean) msg.obj);
                     break;
                 case EVENT_SATELLITE_ENABLEMENT_FAILED:
-                    transitionTo(mPowerOffState);
+                    if ((boolean) msg.obj) {
+                        transitionTo(mPowerOffState);
+                    } else {
+                        ploge("Unexpected failed disable event in EnablingState");
+                    }
                     break;
                 case EVENT_SATELLITE_MODEM_STATE_CHANGED:
-                    deferMessage(msg);
+                    handleSatelliteModemStateChanged(msg);
+                    break;
+                case EVENT_SATELLITE_ENABLEMENT_STARTED:
+                    handleSatelliteEnablementStarted((boolean) msg.obj);
                     break;
             }
             // Ignore all unexpected events.
@@ -788,6 +790,15 @@
                 transitionTo(mPowerOffState);
             }
         }
+
+        private void handleSatelliteModemStateChanged(@NonNull Message msg) {
+            int state = msg.arg1;
+            if (state == SatelliteManager.SATELLITE_MODEM_STATE_OFF) {
+                transitionTo(mPowerOffState);
+            } else {
+                deferMessage(msg);
+            }
+        }
     }
 
     private class DisablingState extends State {
@@ -815,17 +826,30 @@
                     handleSatelliteEnabledStateChanged((boolean) msg.obj);
                     break;
                 case EVENT_SATELLITE_ENABLEMENT_FAILED:
-                    if (mPreviousState == SatelliteManager.SATELLITE_MODEM_STATE_CONNECTED
-                            || mPreviousState
-                            == SatelliteManager.SATELLITE_MODEM_STATE_DATAGRAM_TRANSFERRING
-                            || mPreviousState == SatelliteManager.SATELLITE_MODEM_STATE_LISTENING) {
+                    boolean enablingSatellite = (boolean) msg.obj;
+                    if (enablingSatellite) {
+                        /* Framework received a disable request when the enable request was in
+                         * progress. We need to set the previous state to OFF since the enable has
+                         * failed so that when disable fail, we can move to OFF state properly.
+                         */
+                        mPreviousState = SatelliteManager.SATELLITE_MODEM_STATE_OFF;
+                        plogd("Enable request has failed. Set mPreviousState to OFF");
+                        break;
+                    }
+                    if (mPreviousState == SATELLITE_MODEM_STATE_CONNECTED
+                            || mPreviousState == SATELLITE_MODEM_STATE_DATAGRAM_TRANSFERRING
+                            || mPreviousState == SATELLITE_MODEM_STATE_LISTENING) {
                         transitionTo(mConnectedState);
+                    } else if (mPreviousState == SATELLITE_MODEM_STATE_ENABLING_SATELLITE) {
+                        transitionTo(mEnablingState);
+                    } else if (mPreviousState == SatelliteManager.SATELLITE_MODEM_STATE_OFF) {
+                        transitionTo(mPowerOffState);
                     } else {
                         transitionTo(mNotConnectedState);
                     }
                     break;
                 case EVENT_SATELLITE_MODEM_STATE_CHANGED:
-                    handleEventSatelliteModemStateChanged(msg.arg1);
+                    handleEventSatelliteModemStateChanged(msg);
                     break;
             }
             // Ignore all unexpected events.
@@ -834,16 +858,25 @@
 
         private void handleSatelliteEnabledStateChanged(boolean on) {
             if (on) {
-                plogw("Unexpected power on event while disabling satellite");
+                /* Framework received a disable request when the enable request was in progress.
+                 * We need to set the previous state to NOT_CONNECTED since the enable has
+                 * succeeded so that when disable fail, we can move to NOT_CONNECTED state properly.
+                 */
+                mPreviousState = SatelliteManager.SATELLITE_MODEM_STATE_NOT_CONNECTED;
+                plogd("Enable request has succeeded. Set mPreviousState to NOT_CONNECTED");
             } else {
                 transitionTo(mPowerOffState);
             }
         }
 
-        private void handleEventSatelliteModemStateChanged(
-                @SatelliteManager.SatelliteModemState int state) {
+        private void handleEventSatelliteModemStateChanged(@NonNull Message msg) {
+            int state = msg.arg1;
             if (state == SatelliteManager.SATELLITE_MODEM_STATE_NOT_CONNECTED) {
                 mPreviousState = state;
+            } else if (state == SatelliteManager.SATELLITE_MODEM_STATE_OFF) {
+                plogd("Modem OFF state will be processed after getting the confirmation of the"
+                        + " disable request");
+                deferMessage(msg);
             }
         }
     }
@@ -887,8 +920,6 @@
                 case EVENT_SCREEN_OFF_INACTIVITY_TIMER_TIMED_OUT:
                     handleEventScreenOffInactivityTimerTimedOut();
                     break;
-<<<<<<< HEAD
-=======
                 case EVENT_SATELLITE_MODEM_STATE_CHANGED:
                     handleSatelliteModemStateChanged(msg);
                     break;
@@ -913,7 +944,6 @@
                         plogd("IdleState: processing: ignore EVENT_SERVICE_STATE_CHANGED");
                     }
                     break;
->>>>>>> e13ed6a3
             }
             // Ignore all unexpected events.
             return HANDLED;
@@ -1012,6 +1042,13 @@
             }
         }
 
+        private void handleSatelliteModemStateChanged(@NonNull Message msg) {
+            int state = msg.arg1;
+            if (state == SatelliteManager.SATELLITE_MODEM_STATE_OFF) {
+                transitionTo(mPowerOffState);
+            }
+        }
+
         private void disableCellularModemWhileSatelliteModeIsOn() {
             synchronized (mLock) {
                 if (mIsDisableCellularModemInProgress) {
@@ -1043,8 +1080,8 @@
             if (DBG) plogd("Entering TransferringState");
             stopNbIotInactivityTimer();
             mPreviousState = mCurrentState;
-            mCurrentState = SatelliteManager.SATELLITE_MODEM_STATE_DATAGRAM_TRANSFERRING;
-            notifyStateChangedEvent(SatelliteManager.SATELLITE_MODEM_STATE_DATAGRAM_TRANSFERRING);
+            mCurrentState = SATELLITE_MODEM_STATE_DATAGRAM_TRANSFERRING;
+            notifyStateChangedEvent(SATELLITE_MODEM_STATE_DATAGRAM_TRANSFERRING);
         }
 
         @Override
@@ -1099,6 +1136,8 @@
                 @SatelliteManager.SatelliteModemState int state) {
             if (state == SatelliteManager.SATELLITE_MODEM_STATE_NOT_CONNECTED) {
                 transitionTo(mNotConnectedState);
+            } else if (state == SatelliteManager.SATELLITE_MODEM_STATE_OFF) {
+                transitionTo(mPowerOffState);
             }
         }
     }
@@ -1109,11 +1148,11 @@
             if (DBG) plogd("Entering ListeningState");
 
             mPreviousState = mCurrentState;
-            mCurrentState = SatelliteManager.SATELLITE_MODEM_STATE_LISTENING;
+            mCurrentState = SATELLITE_MODEM_STATE_LISTENING;
             long timeoutMillis = updateListeningMode(true);
             sendMessageDelayed(EVENT_LISTENING_TIMER_TIMEOUT, timeoutMillis);
             mIsSendingTriggeredDuringTransferringState.set(false);
-            notifyStateChangedEvent(SatelliteManager.SATELLITE_MODEM_STATE_LISTENING);
+            notifyStateChangedEvent(SATELLITE_MODEM_STATE_LISTENING);
         }
 
         @Override
@@ -1145,6 +1184,9 @@
                     break;
                 case EVENT_SCREEN_OFF_INACTIVITY_TIMER_TIMED_OUT:
                     handleEventScreenOffInactivityTimerTimedOut();
+                    break;
+                case EVENT_SATELLITE_MODEM_STATE_CHANGED:
+                    handleEventSatelliteModemStateChange(msg);
                     break;
             }
             // Ignore all unexpected events.
@@ -1169,6 +1211,13 @@
                     || datagramTransferState.receiveState
                     == SATELLITE_DATAGRAM_TRANSFER_STATE_RECEIVING) {
                 transitionTo(mTransferringState);
+            }
+        }
+
+        private void handleEventSatelliteModemStateChange(@NonNull Message msg) {
+            int state = msg.arg1;
+            if (state == SatelliteManager.SATELLITE_MODEM_STATE_OFF) {
+                transitionTo(mPowerOffState);
             }
         }
     }
@@ -1243,8 +1292,10 @@
 
         private void handleEventSatelliteModemStateChanged(
                 @SatelliteManager.SatelliteModemState int state) {
-            if (state == SatelliteManager.SATELLITE_MODEM_STATE_CONNECTED) {
+            if (state == SATELLITE_MODEM_STATE_CONNECTED) {
                 transitionTo(mConnectedState);
+            } else if (state == SatelliteManager.SATELLITE_MODEM_STATE_OFF) {
+                transitionTo(mPowerOffState);
             }
         }
 
@@ -1288,8 +1339,8 @@
             if (DBG) plogd("Entering ConnectedState");
 
             mPreviousState = mCurrentState;
-            mCurrentState = SatelliteManager.SATELLITE_MODEM_STATE_CONNECTED;
-            notifyStateChangedEvent(SatelliteManager.SATELLITE_MODEM_STATE_CONNECTED);
+            mCurrentState = SATELLITE_MODEM_STATE_CONNECTED;
+            notifyStateChangedEvent(SATELLITE_MODEM_STATE_CONNECTED);
             startNbIotInactivityTimer();
             evaluateStartingEsosInactivityTimer();
             evaluateStartingP2pSmsInactivityTimer();
@@ -1354,6 +1405,8 @@
                 @SatelliteManager.SatelliteModemState int state) {
             if (state == SatelliteManager.SATELLITE_MODEM_STATE_NOT_CONNECTED) {
                 transitionTo(mNotConnectedState);
+            } else if (state == SatelliteManager.SATELLITE_MODEM_STATE_OFF) {
+                transitionTo(mPowerOffState);
             }
         }
 
@@ -1671,24 +1724,14 @@
     private int getScreenOffInactivityTimeoutDurationSec() {
         PersistableBundle config = mSatelliteController.getPersistableBundle(getSubId());
 
-        return config.getInt(KEY_SATELLITE_SCREEN_OFF_INACTIVITY_TIMEOUT_SEC_INT,
+        return config.getInt(KEY_SATELLITE_ROAMING_SCREEN_OFF_INACTIVITY_TIMEOUT_SEC_INT,
                 DEFAULT_SCREEN_OFF_INACTIVITY_TIMEOUT_SEC);
     }
 
-<<<<<<< HEAD
-    private int getP2pSmsInactivityTimeoutDurationSec() {
-        PersistableBundle config = mSatelliteController.getPersistableBundle(getSubId());
-
-        return config.getInt(KEY_SATELLITE_P2P_SMS_INACTIVITY_TIMEOUT_SEC_INT,
-                DEFAULT_P2P_SMS_INACTIVITY_TIMEOUT_SEC);
-    }
-
-=======
->>>>>>> e13ed6a3
     private int getEsosInactivityTimeoutDurationSec() {
         PersistableBundle config = mSatelliteController.getPersistableBundle(getSubId());
 
-        return config.getInt(KEY_SATELLITE_ESOS_INACTIVITY_TIMEOUT_SEC_INT,
+        return config.getInt(KEY_SATELLITE_ROAMING_ESOS_INACTIVITY_TIMEOUT_SEC_INT,
                 DEFAULT_ESOS_INACTIVITY_TIMEOUT_SEC);
     }
 
