--- conflicted
+++ resolved
@@ -15,6 +15,8 @@
  */
 
 package com.android.internal.telephony.satellite;
+
+import static com.android.internal.telephony.satellite.DatagramController.ROUNDING_UNIT;
 
 import android.annotation.NonNull;
 import android.annotation.Nullable;
@@ -43,11 +45,8 @@
 import com.android.internal.annotations.VisibleForTesting;
 import com.android.internal.telephony.IVoidConsumer;
 import com.android.internal.telephony.Phone;
-<<<<<<< HEAD
-=======
 import com.android.internal.telephony.metrics.SatelliteStats;
 import com.android.internal.telephony.satellite.metrics.ControllerMetricsStats;
->>>>>>> baf70cac
 
 import java.util.concurrent.ConcurrentHashMap;
 import java.util.concurrent.atomic.AtomicLong;
@@ -73,6 +72,8 @@
     @NonNull private SharedPreferences mSharedPreferences = null;
     @NonNull private final DatagramController mDatagramController;
     @NonNull private final ControllerMetricsStats mControllerMetricsStats;
+
+    private long mDatagramTransferStartTime = 0;
 
     /**
      * The background handler to perform database operations. This is running on a separate thread.
@@ -346,6 +347,10 @@
                                 SatelliteManager.SATELLITE_DATAGRAM_TRANSFER_STATE_IDLE,
                                 pendingCount, SatelliteManager.SATELLITE_ERROR_NONE);
                     }
+
+                    // Send the captured data about incoming datagram to metric
+                    sInstance.reportMetrics(
+                            satelliteDatagram, SatelliteManager.SATELLITE_ERROR_NONE);
                     break;
                 }
 
@@ -376,7 +381,7 @@
         Message onCompleted;
         AsyncResult ar;
 
-        switch(msg.what) {
+        switch (msg.what) {
             case CMD_POLL_PENDING_SATELLITE_DATAGRAMS: {
                 request = (DatagramReceiverHandlerRequest) msg.obj;
                 onCompleted =
@@ -404,13 +409,10 @@
                             SatelliteManager.SATELLITE_DATAGRAM_TRANSFER_STATE_IDLE,
                             mDatagramController.getReceivePendingCount(),
                             SatelliteManager.SATELLITE_ERROR_NONE);
-<<<<<<< HEAD
-=======
 
                     reportMetrics(null, SatelliteManager.SATELLITE_INVALID_TELEPHONY_STATE);
                     mControllerMetricsStats.reportIncomingDatagramCount(
                                     SatelliteManager.SATELLITE_INVALID_TELEPHONY_STATE);
->>>>>>> baf70cac
                 }
                 break;
             }
@@ -427,8 +429,6 @@
                     mDatagramController.updateReceiveStatus(request.subId,
                             SatelliteManager.SATELLITE_DATAGRAM_TRANSFER_STATE_RECEIVE_FAILED,
                             mDatagramController.getReceivePendingCount(), error);
-<<<<<<< HEAD
-=======
 
                     mDatagramController.updateReceiveStatus(request.subId,
                             SatelliteManager.SATELLITE_DATAGRAM_TRANSFER_STATE_IDLE,
@@ -437,7 +437,6 @@
 
                     reportMetrics(null, error);
                     mControllerMetricsStats.reportIncomingDatagramCount(error);
->>>>>>> baf70cac
                 }
                 break;
             }
@@ -528,6 +527,7 @@
                 mDatagramController.getReceivePendingCount(),
                 SatelliteManager.SATELLITE_ERROR_NONE);
 
+        mDatagramTransferStartTime = System.currentTimeMillis();
         Phone phone = SatelliteServiceUtils.getPhone();
         sendRequestAsync(CMD_POLL_PENDING_SATELLITE_DATAGRAMS, callback, phone, subId);
     }
@@ -548,6 +548,31 @@
         msg.sendToTarget();
     }
 
+    /** Report incoming datagram related metrics */
+    private void reportMetrics(@Nullable SatelliteDatagram satelliteDatagram,
+            @NonNull @SatelliteManager.SatelliteError int resultCode) {
+        int datagramSizeRoundedBytes = -1;
+        int datagramTransferTime = 0;
+
+        if (satelliteDatagram != null) {
+            if (satelliteDatagram.getSatelliteDatagram() != null) {
+                int sizeBytes = satelliteDatagram.getSatelliteDatagram().length;
+                // rounded by 10 bytes
+                datagramSizeRoundedBytes =
+                        (int) (Math.round((double) sizeBytes / ROUNDING_UNIT) * ROUNDING_UNIT);
+            }
+            datagramTransferTime = (int) (System.currentTimeMillis() - mDatagramTransferStartTime);
+            mDatagramTransferStartTime = 0;
+        }
+
+        SatelliteStats.getInstance().onSatelliteIncomingDatagramMetrics(
+                new SatelliteStats.SatelliteIncomingDatagramParams.Builder()
+                        .setResultCode(resultCode)
+                        .setDatagramSizeBytes(datagramSizeRoundedBytes)
+                        .setDatagramTransferTimeMillis(datagramTransferTime)
+                        .build());
+    }
+
     /**
      * Destroys this DatagramDispatcher. Used for tearing down static resources during testing.
      */
