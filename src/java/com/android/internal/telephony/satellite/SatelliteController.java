--- conflicted
+++ resolved
@@ -32,25 +32,14 @@
 import static android.telephony.CarrierConfigManager.KEY_SATELLITE_ATTACH_SUPPORTED_BOOL;
 import static android.telephony.CarrierConfigManager.KEY_SATELLITE_CONNECTION_HYSTERESIS_SEC_INT;
 import static android.telephony.CarrierConfigManager.KEY_SATELLITE_ENTITLEMENT_SUPPORTED_BOOL;
-<<<<<<< HEAD
-import static android.telephony.CarrierConfigManager.KEY_SATELLITE_ESOS_INACTIVITY_TIMEOUT_SEC_INT;
-=======
->>>>>>> e13ed6a3
 import static android.telephony.CarrierConfigManager.KEY_SATELLITE_ESOS_SUPPORTED_BOOL;
 import static android.telephony.CarrierConfigManager.KEY_SATELLITE_SOS_MAX_DATAGRAM_SIZE;
 import static android.telephony.CarrierConfigManager.KEY_SATELLITE_NIDD_APN_NAME_STRING;
-<<<<<<< HEAD
-import static android.telephony.CarrierConfigManager.KEY_SATELLITE_P2P_SMS_INACTIVITY_TIMEOUT_SEC_INT;
-import static android.telephony.CarrierConfigManager.KEY_SATELLITE_ROAMING_P2P_SMS_SUPPORTED_BOOL;
-import static android.telephony.CarrierConfigManager.KEY_SATELLITE_ROAMING_TURN_OFF_SESSION_FOR_EMERGENCY_CALL_BOOL;
-import static android.telephony.CarrierConfigManager.KEY_SATELLITE_SCREEN_OFF_INACTIVITY_TIMEOUT_SEC_INT;
-=======
 import static android.telephony.CarrierConfigManager.KEY_SATELLITE_ROAMING_ESOS_INACTIVITY_TIMEOUT_SEC_INT;
 import static android.telephony.CarrierConfigManager.KEY_SATELLITE_ROAMING_P2P_SMS_INACTIVITY_TIMEOUT_SEC_INT;
 import static android.telephony.CarrierConfigManager.KEY_SATELLITE_ROAMING_P2P_SMS_SUPPORTED_BOOL;
 import static android.telephony.CarrierConfigManager.KEY_SATELLITE_ROAMING_SCREEN_OFF_INACTIVITY_TIMEOUT_SEC_INT;
 import static android.telephony.CarrierConfigManager.KEY_SATELLITE_ROAMING_TURN_OFF_SESSION_FOR_EMERGENCY_CALL_BOOL;
->>>>>>> e13ed6a3
 import static android.telephony.SubscriptionManager.SATELLITE_ATTACH_ENABLED_FOR_CARRIER;
 import static android.telephony.SubscriptionManager.SATELLITE_ENTITLEMENT_STATUS;
 import static android.telephony.SubscriptionManager.isValidSubscriptionId;
@@ -62,7 +51,9 @@
 import static android.telephony.satellite.SatelliteManager.SATELLITE_COMMUNICATION_RESTRICTION_REASON_ENTITLEMENT;
 import static android.telephony.satellite.SatelliteManager.SATELLITE_COMMUNICATION_RESTRICTION_REASON_USER;
 import static android.telephony.satellite.SatelliteManager.SATELLITE_RESULT_INVALID_ARGUMENTS;
+import static android.telephony.satellite.SatelliteManager.SATELLITE_RESULT_MODEM_ERROR;
 import static android.telephony.satellite.SatelliteManager.SATELLITE_RESULT_MODEM_TIMEOUT;
+import static android.telephony.satellite.SatelliteManager.SATELLITE_RESULT_REQUEST_ABORTED;
 import static android.telephony.satellite.SatelliteManager.SATELLITE_RESULT_REQUEST_NOT_SUPPORTED;
 import static android.telephony.satellite.SatelliteManager.SATELLITE_RESULT_SUCCESS;
 
@@ -265,7 +256,7 @@
     private static final int EVENT_UPDATE_NTN_SIGNAL_STRENGTH_REPORTING_DONE = 36;
     private static final int EVENT_SERVICE_STATE_CHANGED = 37;
     private static final int EVENT_SATELLITE_CAPABILITIES_CHANGED = 38;
-    private static final int EVENT_WAIT_FOR_SATELLITE_ENABLING_RESPONSE_TIMED_OUT = 39;
+    protected static final int EVENT_WAIT_FOR_SATELLITE_ENABLING_RESPONSE_TIMED_OUT = 39;
     private static final int EVENT_SATELLITE_CONFIG_DATA_UPDATED = 40;
     private static final int EVENT_SATELLITE_SUPPORTED_STATE_CHANGED = 41;
     private static final int EVENT_NOTIFY_NTN_HYSTERESIS_TIMED_OUT = 42;
@@ -276,8 +267,6 @@
     private static final int EVENT_WIFI_CONNECTIVITY_STATE_CHANGED = 47;
     private static final int EVENT_SATELLITE_ACCESS_RESTRICTION_CHECKING_RESULT = 48;
     protected static final int EVENT_WAIT_FOR_CELLULAR_MODEM_OFF_TIMED_OUT = 49;
-<<<<<<< HEAD
-=======
     private static final int CMD_UPDATE_SATELLITE_ENABLE_ATTRIBUTES = 50;
     private static final int EVENT_UPDATE_SATELLITE_ENABLE_ATTRIBUTES_DONE = 51;
     protected static final int
@@ -285,7 +274,6 @@
     private static final int EVENT_WAIT_FOR_REPORT_ENTITLED_TO_MERTICS_HYSTERESIS_TIMED_OUT = 53;
     protected static final int EVENT_SATELLITE_REGISTRATION_FAILURE = 54;
     private static final int EVENT_TERRESTRIAL_NETWORK_AVAILABLE_CHANGED = 55;
->>>>>>> e13ed6a3
 
     @NonNull private static SatelliteController sInstance;
     @NonNull private final Context mContext;
@@ -329,15 +317,28 @@
     private boolean mDisableWifiOnSatelliteEnabled = false;
 
     private final Object mSatelliteEnabledRequestLock = new Object();
+    /* This variable is used to store the first enable request that framework has received in the
+     * current session.
+     */
     @GuardedBy("mSatelliteEnabledRequestLock")
     private RequestSatelliteEnabledArgument mSatelliteEnabledRequest = null;
+    /* This variable is used to store a disable request that framework has received.
+     */
+    @GuardedBy("mSatelliteEnabledRequestLock")
+    private RequestSatelliteEnabledArgument mSatelliteDisabledRequest = null;
+    /* This variable is used to store an enable request that updates the enable attributes of an
+     * existing satellite session.
+     */
+    @GuardedBy("mSatelliteEnabledRequestLock")
+    private RequestSatelliteEnabledArgument mSatelliteEnableAttributesUpdateRequest = null;
     /** Flag to indicate that satellite is enabled successfully
      * and waiting for all the radios to be disabled so that success can be sent to callback
      */
     @GuardedBy("mSatelliteEnabledRequestLock")
     private boolean mWaitingForRadioDisabled = false;
-
+    @GuardedBy("mSatelliteEnabledRequestLock")
     private boolean mWaitingForDisableSatelliteModemResponse = false;
+    @GuardedBy("mSatelliteEnabledRequestLock")
     private boolean mWaitingForSatelliteModemOff = false;
 
     private final AtomicBoolean mRegisteredForPendingDatagramCountWithSatelliteService =
@@ -1203,7 +1204,11 @@
                             + argument.enableSatellite + " was already processed");
                     return;
                 }
-                stopWaitForSatelliteEnablingResponseTimer(argument);
+                if (shouldStopWaitForEnableResponseTimer(argument)) {
+                    stopWaitForSatelliteEnablingResponseTimer(argument);
+                } else {
+                    plogd("Still waiting for the OFF state from modem");
+                }
 
                 if (error == SATELLITE_RESULT_SUCCESS) {
                     if (argument.enableSatellite) {
@@ -1211,57 +1216,38 @@
                             mWaitingForRadioDisabled = true;
                             setDemoModeEnabled(argument.enableDemoMode);
                         }
+                        // TODO (b/361139260): Start a timer to wait for other radios off
                         setSettingsKeyForSatelliteMode(SATELLITE_MODE_ENABLED_TRUE);
                         setSettingsKeyToAllowDeviceRotation(SATELLITE_MODE_ENABLED_TRUE);
                         evaluateToSendSatelliteEnabledSuccess();
                     } else {
-                        /**
-                         * Unregister Importance Listener for Pointing UI
-                         * when Satellite is disabled
-                         */
+                        // Unregister importance listener for PointingUI when satellite is disabled
                         if (mNeedsSatellitePointing) {
                             mPointingAppController.removeListenerForPointingUI();
                         }
                         synchronized (mSatelliteEnabledRequestLock) {
-                            if (mSatelliteEnabledRequest != null &&
-                                    mSatelliteEnabledRequest.enableSatellite == true &&
-                                    argument.enableSatellite == false && mWaitingForRadioDisabled) {
-                                // Previous mSatelliteEnabledRequest is successful but waiting for
-                                // all radios to be turned off.
-                                mSatelliteEnabledRequest.callback.accept(
-                                        SATELLITE_RESULT_SUCCESS);
-                            }
-                        }
-
-                        synchronized (mIsSatelliteEnabledLock) {
                             if (!mWaitingForSatelliteModemOff) {
                                 moveSatelliteToOffStateAndCleanUpResources(
-                                        SATELLITE_RESULT_SUCCESS,
-                                        argument.callback);
-                            } else {
-                                plogd("Wait for satellite modem off before updating satellite"
-                                        + " modem state");
+                                        SATELLITE_RESULT_SUCCESS);
                             }
                             mWaitingForDisableSatelliteModemResponse = false;
                         }
                     }
-                    // Request Ntn signal strength report when satellite enabled or disabled done.
+                    // Request NTN signal strength report when satellite enabled or disabled done.
                     mLatestRequestedStateForNtnSignalStrengthReport.set(argument.enableSatellite);
                     updateNtnSignalStrengthReporting(argument.enableSatellite);
                 } else {
-                    synchronized (mSatelliteEnabledRequestLock) {
-                        if (mSatelliteEnabledRequest != null &&
-                                mSatelliteEnabledRequest.enableSatellite == true &&
-                                argument.enableSatellite == false && mWaitingForRadioDisabled) {
-                            // Previous mSatelliteEnabledRequest is successful but waiting for
-                            // all radios to be turned off.
-                            mSatelliteEnabledRequest.callback.accept(
-                                    SATELLITE_RESULT_SUCCESS);
-                        }
+                    if (argument.enableSatellite) {
+                        /* Framework need to abort the enable attributes update request if any since
+                         * modem failed to enable satellite.
+                         */
+                        abortSatelliteEnableAttributesUpdateRequest(
+                                SATELLITE_RESULT_REQUEST_ABORTED);
+                        resetSatelliteEnabledRequest();
+                    } else {
+                        resetSatelliteDisabledRequest();
                     }
-                    notifyEnablementFailedToSatelliteSessionController();
-                    resetSatelliteEnabledRequest();
-
+                    notifyEnablementFailedToSatelliteSessionController(argument.enableSatellite);
                     // If Satellite enable/disable request returned Error, no need to wait for radio
                     argument.callback.accept(error);
                 }
@@ -1291,12 +1277,9 @@
                             .reportSessionMetrics();
                     mSessionStartTimeStamp = 0;
                     mSessionProcessingTimeStamp = 0;
-
                     mControllerMetricsStats.onSatelliteDisabled();
-
                     handlePersistentLoggingOnSessionEnd(mIsEmergency);
-
-                    synchronized (mIsSatelliteEnabledLock) {
+                    synchronized (mSatelliteEnabledRequestLock) {
                         mWaitingForDisableSatelliteModemResponse = false;
                     }
                 }
@@ -1309,8 +1292,6 @@
                 break;
             }
 
-<<<<<<< HEAD
-=======
             case CMD_UPDATE_SATELLITE_ENABLE_ATTRIBUTES: {
                 request = (SatelliteControllerHandlerRequest) msg.obj;
                 RequestSatelliteEnabledArgument argument =
@@ -1401,7 +1382,6 @@
                 break;
             }
 
->>>>>>> e13ed6a3
             case CMD_IS_SATELLITE_ENABLED: {
                 request = (SatelliteControllerHandlerRequest) msg.obj;
                 onCompleted = obtainMessage(EVENT_IS_SATELLITE_ENABLED_DONE, request);
@@ -1426,7 +1406,7 @@
                         updateSatelliteEnabledState(enabled, "EVENT_IS_SATELLITE_ENABLED_DONE");
                     }
                 } else if (error == SatelliteManager.SATELLITE_RESULT_REQUEST_NOT_SUPPORTED) {
-                    updateSatelliteSupportedStateWhenSatelliteServiceConnected(false);
+                    updateSatelliteSupportedState(false);
                 }
                 ((ResultReceiver) request.argument).send(error, bundle);
                 break;
@@ -1452,7 +1432,7 @@
                         boolean supported = (boolean) ar.result;
                         plogd("isSatelliteSupported: " + supported);
                         bundle.putBoolean(SatelliteManager.KEY_SATELLITE_SUPPORTED, supported);
-                        updateSatelliteSupportedStateWhenSatelliteServiceConnected(supported);
+                        updateSatelliteSupportedState(supported);
                     }
                 }
                 ((ResultReceiver) request.argument).send(error, bundle);
@@ -1989,26 +1969,6 @@
             enableDemoMode = false;
         }
 
-        synchronized (mIsSatelliteEnabledLock) {
-            if (mIsSatelliteEnabled != null) {
-                if (mIsSatelliteEnabled == enableSatellite) {
-                    if (enableDemoMode != mIsDemoModeEnabled) {
-                        ploge("Received invalid demo mode while satellite session is enabled"
-                                + " enableDemoMode = " + enableDemoMode);
-                        sendErrorAndReportSessionMetrics(
-                                SATELLITE_RESULT_INVALID_ARGUMENTS, result);
-                        return;
-                    } else {
-                        plogd("Enable request matches with current state"
-                                + " enableSatellite = " + enableSatellite);
-                        sendErrorAndReportSessionMetrics(
-                                SatelliteManager.SATELLITE_RESULT_SUCCESS, result);
-                        return;
-                    }
-                }
-            }
-        }
-
         RequestSatelliteEnabledArgument request =
                 new RequestSatelliteEnabledArgument(enableSatellite, enableDemoMode, isEmergency,
                         result);
@@ -2023,22 +1983,31 @@
          *      4. ongoing request = enable, current request = disable: send request to modem
          */
         synchronized (mSatelliteEnabledRequestLock) {
-            if (mSatelliteEnabledRequest == null) {
-                mSatelliteEnabledRequest = request;
-            } else if (mSatelliteEnabledRequest.enableSatellite == request.enableSatellite) {
-                plogd("requestSatelliteEnabled enableSatellite: " + enableSatellite
-                        + " is already in progress.");
-                sendErrorAndReportSessionMetrics(
-                        SatelliteManager.SATELLITE_RESULT_REQUEST_IN_PROGRESS, result);
+            if (!isSatelliteEnabledRequestInProgress()) {
+                synchronized (mIsSatelliteEnabledLock) {
+                    if (mIsSatelliteEnabled != null && mIsSatelliteEnabled == enableSatellite) {
+                        evaluateToUpdateSatelliteEnabledAttributes(result,
+                                SatelliteManager.SATELLITE_RESULT_SUCCESS, request,
+                                mIsDemoModeEnabled, mIsEmergency);
+                        return;
+                    }
+                }
+                if (enableSatellite) {
+                    mSatelliteEnabledRequest = request;
+                } else {
+                    mSatelliteDisabledRequest = request;
+                }
+            } else if (isSatelliteBeingDisabled()) {
+                int resultCode = SatelliteManager.SATELLITE_RESULT_REQUEST_IN_PROGRESS;
+                if (enableSatellite) {
+                    plogw("requestSatelliteEnabled: The enable request cannot be "
+                            + "processed since disable satellite is in progress.");
+                    resultCode = SatelliteManager.SATELLITE_RESULT_DISABLE_IN_PROGRESS;
+                } else {
+                    plogd("requestSatelliteEnabled: Disable is already in progress.");
+                }
+                sendErrorAndReportSessionMetrics(resultCode, result);
                 return;
-<<<<<<< HEAD
-            } else if (mSatelliteEnabledRequest.enableSatellite == false
-                    && request.enableSatellite == true) {
-                plogd("requestSatelliteEnabled enableSatellite: " + enableSatellite + " cannot be "
-                        + "processed. Disable satellite is already in progress.");
-                sendErrorAndReportSessionMetrics(
-                        SatelliteManager.SATELLITE_RESULT_ERROR, result);
-=======
             } else {
                 // Satellite is being enabled or satellite enable attributes are being updated
                 if (enableSatellite) {
@@ -2101,12 +2070,51 @@
             if (enableRequest.enableDemoMode) {
                 ploge("Moving from real mode to demo mode is rejected");
                 sendErrorAndReportSessionMetrics(SATELLITE_RESULT_INVALID_ARGUMENTS, result);
->>>>>>> e13ed6a3
                 return;
-            }
-        }
-
-        sendRequestAsync(CMD_SET_SATELLITE_ENABLED, request, null);
+            } else {
+                plogd("Moving from demo mode to real mode. Need to reconfigure"
+                        + " modem with real mode");
+                needToReconfigureModem = true;
+            }
+        } else if (enableRequest.isEmergency != currentEmergencyMode) {
+            if (enableRequest.isEmergency) {
+                plogd("Moving from non-emergency to emergency mode. Need to "
+                        + "reconfigure modem");
+                needToReconfigureModem = true;
+            } else {
+                plogd("Non-emergency requests can be served during an emergency"
+                        + " satellite session. No need to reconfigure modem.");
+            }
+        }
+
+        if (needToReconfigureModem) {
+            synchronized (mSatelliteEnabledRequestLock) {
+                mSatelliteEnableAttributesUpdateRequest = enableRequest;
+            }
+            sendRequestAsync(
+                    CMD_UPDATE_SATELLITE_ENABLE_ATTRIBUTES, enableRequest, null);
+        } else {
+            if (resultCode != SatelliteManager.SATELLITE_RESULT_SUCCESS) {
+                plogd("requestSatelliteEnabled enable satellite is already in progress.");
+            }
+            sendErrorAndReportSessionMetrics(resultCode, result);
+        }
+        return;
+    }
+
+    /**
+     * @return {@code true} when either enable request, disable request, or enable attributes update
+     * request is in progress, {@code false} otherwise.
+     */
+    private boolean isSatelliteEnabledRequestInProgress() {
+        synchronized (mSatelliteEnabledRequestLock) {
+            plogd("mSatelliteEnabledRequest: " + (mSatelliteEnabledRequest != null)
+                    + ", mSatelliteDisabledRequest: " + (mSatelliteDisabledRequest != null)
+                    + ", mSatelliteEnableAttributesUpdateRequest: "
+                    + (mSatelliteEnableAttributesUpdateRequest != null));
+            return (mSatelliteEnabledRequest != null || mSatelliteDisabledRequest != null
+                    || mSatelliteEnableAttributesUpdateRequest != null);
+        }
     }
 
     /**
@@ -2170,8 +2178,6 @@
     }
 
     /**
-<<<<<<< HEAD
-=======
      * Get whether the satellite modem is enabled or being enabled.
      * This will return the cached value instead of querying the satellite modem.
      *
@@ -2195,7 +2201,6 @@
     }
 
     /**
->>>>>>> e13ed6a3
      * Request to get whether the satellite service demo mode is enabled.
      *
      * @param result The result receiver that returns whether the satellite demo mode is enabled
@@ -2441,7 +2446,7 @@
         try {
             callback.onSatelliteProvisionStateChanged(isProvisioned);
         } catch (RemoteException ex) {
-            loge("setSatelliteServicePackageName: " + ex);
+            loge("registerForSatelliteProvisionStateChanged: " + ex);
         }
         synchronized (mSatelliteViaOemProvisionLock) {
             plogd("registerForSatelliteProvisionStateChanged: report current provisioned "
@@ -3227,20 +3232,20 @@
             plogd("onSatelliteServiceConnected: oemEnabledSatelliteFlag is disabled");
             return;
         }
+
         if (mSatelliteModemInterface.isSatelliteServiceSupported()) {
-            synchronized (mIsSatelliteSupportedLock) {
-                if (mIsSatelliteSupported == null) {
-                    ResultReceiver receiver = new ResultReceiver(this) {
-                        @Override
-                        protected void onReceiveResult(
-                                int resultCode, Bundle resultData) {
-                            plogd("onSatelliteServiceConnected.requestIsSatelliteSupported:"
-                                    + " resultCode=" + resultCode);
-                        }
-                    };
-                    requestIsSatelliteSupported(receiver);
-                }
-            }
+            plogd("onSatelliteServiceConnected");
+            // Vendor service might have just come back from a crash
+            moveSatelliteToOffStateAndCleanUpResources(SATELLITE_RESULT_MODEM_ERROR);
+            ResultReceiver receiver = new ResultReceiver(this) {
+                @Override
+                protected void onReceiveResult(
+                        int resultCode, Bundle resultData) {
+                    plogd("onSatelliteServiceConnected.requestIsSatelliteSupported:"
+                            + " resultCode=" + resultCode);
+                }
+            };
+            requestIsSatelliteSupported(receiver);
         } else {
             plogd("onSatelliteServiceConnected: Satellite vendor service is not supported."
                     + " Ignored the event");
@@ -3591,11 +3596,7 @@
      *                      {@code false} otherwise.
      */
     public boolean getRequestIsEmergency() {
-        if (mFeatureFlags.carrierRoamingNbIotNtn()) {
-            return mIsEmergency;
-        }
-
-        return false;
+        return mIsEmergency;
     }
 
     /**
@@ -4013,10 +4014,14 @@
             ploge("handleSatelliteEnabled: mSatelliteSessionController is not initialized yet");
         }
 
+        /* Framework will send back the disable result to the requesting client only after receiving
+         * both confirmation for the disable request from modem, and OFF state from modem if the
+         * modem is not in OFF state.
+         */
         if (!argument.enableSatellite && mSatelliteModemInterface.isSatelliteServiceSupported()) {
-            synchronized (mIsSatelliteEnabledLock) {
+            synchronized (mSatelliteEnabledRequestLock) {
                 mWaitingForDisableSatelliteModemResponse = true;
-                mWaitingForSatelliteModemOff = true;
+                if (!isSatelliteDisabled()) mWaitingForSatelliteModemOff = true;
             }
         }
 
@@ -4062,14 +4067,14 @@
         evaluateEnablingSatelliteForCarrier(argument.subId, argument.reason, argument.callback);
     }
 
-    private void updateSatelliteSupportedStateWhenSatelliteServiceConnected(boolean supported) {
+    private void updateSatelliteSupportedState(boolean supported) {
         synchronized (mIsSatelliteSupportedLock) {
             mIsSatelliteSupported = supported;
         }
         mSatelliteSessionController = SatelliteSessionController.make(
                 mContext, getLooper(), mFeatureFlags, supported);
-        plogd("create a new SatelliteSessionController due to isSatelliteSupported state has "
-                + "changed to " + supported);
+        plogd("updateSatelliteSupportedState: create a new SatelliteSessionController because "
+                + "satellite supported state has changed to " + supported);
 
         if (supported) {
             registerForPendingDatagramCount();
@@ -4083,14 +4088,14 @@
                     new ResultReceiver(this) {
                         @Override
                         protected void onReceiveResult(int resultCode, Bundle resultData) {
-                            plogd("requestIsSatelliteProvisioned: resultCode=" + resultCode
-                                    + ", resultData=" + resultData);
-                            requestSatelliteEnabled(//SubscriptionManager.DEFAULT_SUBSCRIPTION_ID,
-                                    false, false, false,
+                            plogd("updateSatelliteSupportedState.requestIsSatelliteProvisioned: "
+                                    + "resultCode=" + resultCode + ", resultData=" + resultData);
+                            requestSatelliteEnabled(false, false, false,
                                     new IIntegerConsumer.Stub() {
                                         @Override
                                         public void accept(int result) {
-                                            plogd("requestSatelliteEnabled: result=" + result);
+                                            plogd("updateSatelliteSupportedState."
+                                                    + "requestSatelliteEnabled: result=" + result);
                                         }
                                     });
                         }
@@ -4099,8 +4104,8 @@
                     new ResultReceiver(this) {
                         @Override
                         protected void onReceiveResult(int resultCode, Bundle resultData) {
-                            plogd("requestSatelliteCapabilities: resultCode=" + resultCode
-                                    + ", resultData=" + resultData);
+                            plogd("updateSatelliteSupportedState.requestSatelliteCapabilities: "
+                                    + "resultCode=" + resultCode + ", resultData=" + resultData);
                         }
                     });
         }
@@ -4290,39 +4295,42 @@
         plogd("handleEventSatelliteModemStateChanged: state=" + state);
         if (state == SatelliteManager.SATELLITE_MODEM_STATE_UNAVAILABLE
                 || state == SatelliteManager.SATELLITE_MODEM_STATE_OFF) {
-            synchronized (mIsSatelliteEnabledLock) {
-                if ((state == SatelliteManager.SATELLITE_MODEM_STATE_UNAVAILABLE)
-                        || ((mIsSatelliteEnabled == null || isSatelliteEnabled())
-                        && !mWaitingForDisableSatelliteModemResponse)) {
-                    int error = (state == SatelliteManager.SATELLITE_MODEM_STATE_OFF)
-                            ? SATELLITE_RESULT_SUCCESS
-                            : SatelliteManager.SATELLITE_RESULT_INVALID_MODEM_STATE;
-                    Consumer<Integer> callback = null;
-                    synchronized (mSatelliteEnabledRequestLock) {
-                        if (mSatelliteEnabledRequest != null) {
-                            callback = mSatelliteEnabledRequest.callback;
-                        }
-                    }
-                    moveSatelliteToOffStateAndCleanUpResources(error, callback);
+            synchronized (mSatelliteEnabledRequestLock) {
+                if (!mWaitingForDisableSatelliteModemResponse) {
+                    moveSatelliteToOffStateAndCleanUpResources(
+                            SATELLITE_RESULT_SUCCESS);
                 } else {
-                    plogd("Either waiting for the response of disabling satellite modem or the"
-                            + " event should be ignored because isSatelliteEnabled="
-                            + isSatelliteEnabled()
-                            + ", mIsSatelliteEnabled=" + mIsSatelliteEnabled);
+                    notifyModemStateChangedToSessionController(
+                            SatelliteManager.SATELLITE_MODEM_STATE_OFF);
                 }
                 mWaitingForSatelliteModemOff = false;
             }
         } else {
-<<<<<<< HEAD
-            if (mSatelliteSessionController != null) {
-                mSatelliteSessionController.onSatelliteModemStateChanged(state);
-=======
             if (isSatelliteEnabledOrBeingEnabled() || isSatelliteBeingDisabled()) {
                 notifyModemStateChangedToSessionController(state);
->>>>>>> e13ed6a3
             } else {
-                ploge("handleEventSatelliteModemStateChanged: mSatelliteSessionController is null");
-            }
+                // Telephony framework and modem are out of sync. We need to disable modem
+                synchronized (mSatelliteEnabledRequestLock) {
+                    plogw("Satellite modem is in a bad state. Disabling satellite modem now ...");
+                    Consumer<Integer> result = integer -> plogd(
+                            "handleEventSatelliteModemStateChanged: disabling satellite result="
+                            + integer);
+                    mSatelliteDisabledRequest = new RequestSatelliteEnabledArgument(
+                            false /* enableSatellite */, false /* enableDemoMode */,
+                            false /* isEmergency */, result);
+                    sendRequestAsync(CMD_SET_SATELLITE_ENABLED, mSatelliteDisabledRequest, null);
+                }
+            }
+        }
+    }
+
+    private void notifyModemStateChangedToSessionController(
+            @SatelliteManager.SatelliteModemState int state) {
+        if (mSatelliteSessionController != null) {
+            mSatelliteSessionController.onSatelliteModemStateChanged(state);
+        } else {
+            ploge("notifyModemStateChangedToSessionController: mSatelliteSessionController is "
+                    + "null");
         }
     }
 
@@ -4392,7 +4400,7 @@
                 return;
             }
 
-            updateSatelliteSupportedStateWhenSatelliteServiceConnected(supported);
+            updateSatelliteSupportedState(supported);
 
             /* In case satellite has been reported as not support from modem, but satellite is
                enabled, request disable satellite. */
@@ -4400,15 +4408,13 @@
                 if (!supported && mIsSatelliteEnabled != null && mIsSatelliteEnabled) {
                     plogd("Invoke requestSatelliteEnabled(), supported=false, "
                             + "mIsSatelliteEnabled=true");
-                    requestSatelliteEnabled(//SubscriptionManager.DEFAULT_SUBSCRIPTION_ID,
-                            false /* enableSatellite */, false /* enableDemoMode */,
+                    requestSatelliteEnabled(false /* enableSatellite */, false /* enableDemoMode */,
                             false /* isEmergency */,
                             new IIntegerConsumer.Stub() {
                                 @Override
                                 public void accept(int result) {
                                     plogd("handleSatelliteSupportedStateChangedEvent: request "
-                                            + "satellite disable, result="
-                                            + result);
+                                            + "satellite disable, result=" + result);
                                 }
                             });
 
@@ -4572,10 +4578,6 @@
             if (areAllRadiosDisabled() && (mSatelliteEnabledRequest != null)
                     && mWaitingForRadioDisabled) {
                 plogd("Sending success to callback that sent enable satellite request");
-                mIsEmergency = mSatelliteEnabledRequest.isEmergency;
-                if (mSatelliteSessionController != null) {
-                    mSatelliteSessionController.onEmergencyModeChanged(mIsEmergency);
-                }
                 synchronized (mIsSatelliteEnabledLock) {
                     mIsSatelliteEnabled = mSatelliteEnabledRequest.enableSatellite;
                 }
@@ -4583,6 +4585,7 @@
                 updateSatelliteEnabledState(
                         mSatelliteEnabledRequest.enableSatellite,
                         "EVENT_SET_SATELLITE_ENABLED_DONE");
+                setEmergencyMode(mSatelliteEnabledRequest.isEmergency);
                 if (mSatelliteEnabledRequest.enableSatellite
                         && !mSatelliteEnabledRequest.isEmergency) {
                     plogd("Starting pointingUI needFullscreenPointingUI=" + true
@@ -4592,6 +4595,11 @@
                 }
                 mSatelliteEnabledRequest = null;
                 mWaitingForRadioDisabled = false;
+
+                if (mSatelliteEnableAttributesUpdateRequest != null) {
+                    sendRequestAsync(CMD_UPDATE_SATELLITE_ENABLE_ATTRIBUTES,
+                            mSatelliteEnableAttributesUpdateRequest, null);
+                }
             }
         }
     }
@@ -4604,21 +4612,37 @@
         }
     }
 
-    private void moveSatelliteToOffStateAndCleanUpResources(
-            @SatelliteManager.SatelliteResult int error, @Nullable Consumer<Integer> callback) {
+    private void resetSatelliteDisabledRequest() {
+        plogd("resetSatelliteDisabledRequest");
+        synchronized (mSatelliteEnabledRequestLock) {
+            mSatelliteDisabledRequest = null;
+            mWaitingForDisableSatelliteModemResponse = false;
+            mWaitingForSatelliteModemOff = false;
+        }
+    }
+
+    /**
+     * Move to OFF state and clean up resources.
+     *
+     * @param resultCode The result code will be returned to requesting clients.
+     */
+    @VisibleForTesting(visibility = VisibleForTesting.Visibility.PACKAGE)
+    public void moveSatelliteToOffStateAndCleanUpResources(
+            @SatelliteManager.SatelliteResult int resultCode) {
         plogd("moveSatelliteToOffStateAndCleanUpResources");
         synchronized (mIsSatelliteEnabledLock) {
-            resetSatelliteEnabledRequest();
             setDemoModeEnabled(false);
             handlePersistentLoggingOnSessionEnd(mIsEmergency);
-            mIsEmergency = false;
-            if (mSatelliteSessionController != null) {
-                mSatelliteSessionController.onEmergencyModeChanged(mIsEmergency);
-            }
+            setEmergencyMode(false);
             mIsSatelliteEnabled = false;
             setSettingsKeyForSatelliteMode(SATELLITE_MODE_ENABLED_FALSE);
             setSettingsKeyToAllowDeviceRotation(SATELLITE_MODE_ENABLED_FALSE);
-            if (callback != null) callback.accept(error);
+            abortSatelliteDisableRequest(resultCode);
+            abortSatelliteEnableRequest(resultCode);
+            abortSatelliteEnableAttributesUpdateRequest(resultCode);
+            resetSatelliteEnabledRequest();
+            resetSatelliteDisabledRequest();
+            // TODO (b/361139260): Stop timer to wait for other radios off
             updateSatelliteEnabledState(
                     false, "moveSatelliteToOffStateAndCleanUpResources");
         }
@@ -4629,6 +4653,18 @@
         mIsDemoModeEnabled = enabled;
         mDatagramController.setDemoMode(mIsDemoModeEnabled);
         plogd("setDemoModeEnabled: mIsDemoModeEnabled=" + mIsDemoModeEnabled);
+    }
+
+    private void setEmergencyMode(boolean isEmergency) {
+        plogd("setEmergencyMode: mIsEmergency=" + mIsEmergency + ", isEmergency=" + isEmergency);
+        if (mIsEmergency != isEmergency) {
+            mIsEmergency = isEmergency;
+            if (mSatelliteSessionController != null) {
+                mSatelliteSessionController.onEmergencyModeChanged(mIsEmergency);
+            } else {
+                plogw("setEmergencyMode: mSatelliteSessionController is null");
+            }
+        }
     }
 
     private boolean isMockModemAllowed() {
@@ -4789,27 +4825,6 @@
     @NonNull private PersistableBundle getConfigForSubId(int subId) {
         PersistableBundle config = null;
         if (mCarrierConfigManager != null) {
-<<<<<<< HEAD
-            config = mCarrierConfigManager.getConfigForSubId(subId,
-                    KEY_CARRIER_SUPPORTED_SATELLITE_SERVICES_PER_PROVIDER_BUNDLE,
-                    KEY_SATELLITE_ATTACH_SUPPORTED_BOOL,
-                    KEY_SATELLITE_ROAMING_TURN_OFF_SESSION_FOR_EMERGENCY_CALL_BOOL,
-                    KEY_SATELLITE_CONNECTION_HYSTERESIS_SEC_INT,
-                    KEY_SATELLITE_ENTITLEMENT_SUPPORTED_BOOL,
-                    KEY_CARRIER_ROAMING_SATELLITE_DEFAULT_SERVICES_INT_ARRAY,
-                    KEY_EMERGENCY_MESSAGING_SUPPORTED_BOOL,
-                    KEY_EMERGENCY_CALL_TO_SATELLITE_T911_HANDOVER_TIMEOUT_MILLIS_INT,
-                    KEY_SATELLITE_ESOS_SUPPORTED_BOOL,
-                    KEY_SATELLITE_ROAMING_P2P_SMS_SUPPORTED_BOOL,
-                    KEY_SATELLITE_NIDD_APN_NAME_STRING,
-                    KEY_CARRIER_ROAMING_NTN_CONNECT_TYPE_INT,
-                    KEY_CARRIER_SUPPORTED_SATELLITE_NOTIFICATION_HYSTERESIS_SEC_INT,
-                    KEY_CARRIER_ROAMING_NTN_EMERGENCY_CALL_TO_SATELLITE_HANDOVER_TYPE_INT,
-                    KEY_SATELLITE_SCREEN_OFF_INACTIVITY_TIMEOUT_SEC_INT,
-                    KEY_SATELLITE_P2P_SMS_INACTIVITY_TIMEOUT_SEC_INT,
-                    KEY_SATELLITE_ESOS_INACTIVITY_TIMEOUT_SEC_INT
-            );
-=======
             try {
                 config = mCarrierConfigManager.getConfigForSubId(subId,
                         KEY_CARRIER_SUPPORTED_SATELLITE_SERVICES_PER_PROVIDER_BUNDLE,
@@ -4833,7 +4848,6 @@
             } catch (Exception e) {
                 logw("getConfigForSubId: " + e);
             }
->>>>>>> e13ed6a3
         }
         if (config == null || config.isEmpty()) {
             config = CarrierConfigManager.getDefaultConfig();
@@ -5706,47 +5720,75 @@
         }
     }
 
+    private void startWaitForUpdateSatelliteEnableAttributesResponseTimer(
+            @NonNull RequestSatelliteEnabledArgument argument) {
+        synchronized (mSatelliteEnabledRequestLock) {
+            if (hasMessages(EVENT_WAIT_FOR_UPDATE_SATELLITE_ENABLE_ATTRIBUTES_RESPONSE_TIMED_OUT,
+                    argument)) {
+                plogd("WaitForUpdateSatelliteEnableAttributesResponseTimer of request ID "
+                        + argument.requestId + " was already started");
+                return;
+            }
+            plogd("Start timer to wait for response of the update satellite enable attributes"
+                    + " request ID=" + argument.requestId
+                    + ", enableSatellite=" + argument.enableSatellite
+                    + ", mWaitTimeForSatelliteEnablingResponse="
+                    + mWaitTimeForSatelliteEnablingResponse);
+            sendMessageDelayed(obtainMessage(
+                    EVENT_WAIT_FOR_UPDATE_SATELLITE_ENABLE_ATTRIBUTES_RESPONSE_TIMED_OUT,
+                    argument), mWaitTimeForSatelliteEnablingResponse);
+        }
+    }
+
+    private void stopWaitForUpdateSatelliteEnableAttributesResponseTimer(
+            @NonNull RequestSatelliteEnabledArgument argument) {
+        synchronized (mSatelliteEnabledRequestLock) {
+            plogd("Stop timer to wait for response of the enable attributes update request ID="
+                    + argument.requestId + ", enableSatellite=" + argument.enableSatellite);
+            removeMessages(
+                    EVENT_WAIT_FOR_UPDATE_SATELLITE_ENABLE_ATTRIBUTES_RESPONSE_TIMED_OUT, argument);
+        }
+    }
+
+    private boolean shouldProcessEventUpdateSatelliteEnableAttributesDone(
+            @NonNull RequestSatelliteEnabledArgument argument) {
+        synchronized (mSatelliteEnabledRequestLock) {
+            if (hasMessages(EVENT_WAIT_FOR_UPDATE_SATELLITE_ENABLE_ATTRIBUTES_RESPONSE_TIMED_OUT,
+                    argument)) {
+                return true;
+            }
+            return false;
+        }
+    }
+
     private void handleEventWaitForSatelliteEnablingResponseTimedOut(
             @NonNull RequestSatelliteEnabledArgument argument) {
         plogw("Timed out to wait for response of the satellite enabling request ID="
                 + argument.requestId + ", enableSatellite=" + argument.enableSatellite);
 
-        synchronized (mSatelliteEnabledRequestLock) {
-            if (mSatelliteEnabledRequest != null) {
-                if (mSatelliteEnabledRequest.enableSatellite && !argument.enableSatellite
-                        && mWaitingForRadioDisabled) {
-                    // Previous mSatelliteEnabledRequest is successful but waiting for
-                    // all radios to be turned off.
-                    mSatelliteEnabledRequest.callback.accept(SATELLITE_RESULT_SUCCESS);
-                    resetSatelliteEnabledRequest();
-                } else if (mSatelliteEnabledRequest.requestId == argument.requestId) {
-                    resetSatelliteEnabledRequest();
-                }
-            }
-        }
         argument.callback.accept(SATELLITE_RESULT_MODEM_TIMEOUT);
-
         synchronized (mIsSatelliteEnabledLock) {
             if (argument.enableSatellite) {
-                if (!mWaitingForDisableSatelliteModemResponse && !mWaitingForSatelliteModemOff) {
-                    resetSatelliteEnabledRequest();
-                    IIntegerConsumer callback = new IIntegerConsumer.Stub() {
-                        @Override
-                        public void accept(int result) {
-                            plogd("handleEventWaitForSatelliteEnablingResponseTimedOut: "
-                                    + "disable satellite result=" + result);
-                        }
-                    };
-                    Consumer<Integer> result =
-                            FunctionalUtils.ignoreRemoteException(callback::accept);
-                    RequestSatelliteEnabledArgument request = new RequestSatelliteEnabledArgument(
-                            false, false, false, result);
-                    synchronized (mSatelliteEnabledRequestLock) {
-                        mSatelliteEnabledRequest = request;
+                resetSatelliteEnabledRequest();
+                abortSatelliteEnableAttributesUpdateRequest(SATELLITE_RESULT_REQUEST_ABORTED);
+                synchronized (mSatelliteEnabledRequestLock) {
+                    if (mSatelliteDisabledRequest == null) {
+                        IIntegerConsumer callback = new IIntegerConsumer.Stub() {
+                            @Override
+                            public void accept(int result) {
+                                plogd("handleEventWaitForSatelliteEnablingResponseTimedOut: "
+                                        + "disable satellite result=" + result);
+                            }
+                        };
+                        Consumer<Integer> result =
+                                FunctionalUtils.ignoreRemoteException(callback::accept);
+                        mSatelliteDisabledRequest = new RequestSatelliteEnabledArgument(
+                                false, false, false, result);
+                        sendRequestAsync(CMD_SET_SATELLITE_ENABLED, mSatelliteDisabledRequest,
+                                null);
                     }
-                    sendRequestAsync(CMD_SET_SATELLITE_ENABLED, request, null);
-                }
-                notifyEnablementFailedToSatelliteSessionController();
+                }
+
                 mControllerMetricsStats.reportServiceEnablementFailCount();
                 mSessionMetricsStats.setInitializationResult(SATELLITE_RESULT_MODEM_TIMEOUT)
                         .setSatelliteTechnology(getSupportedNtnRadioTechnology())
@@ -5755,22 +5797,19 @@
                         .setIsDemoMode(mIsDemoModeEnabled)
                         .setCarrierId(getSatelliteCarrierId())
                         .reportSessionMetrics();
-                mSessionStartTimeStamp = 0;
-                mSessionProcessingTimeStamp = 0;
             } else {
-                notifyEnablementFailedToSatelliteSessionController();
+                resetSatelliteDisabledRequest();
                 mControllerMetricsStats.onSatelliteDisabled();
-                mWaitingForDisableSatelliteModemResponse = false;
-                mWaitingForSatelliteModemOff = false;
                 mSessionMetricsStats.setTerminationResult(SATELLITE_RESULT_MODEM_TIMEOUT)
                         .setSatelliteTechnology(getSupportedNtnRadioTechnology())
                         .setTerminationProcessingTime(
                                 System.currentTimeMillis() - mSessionProcessingTimeStamp)
                         .setSessionDurationSec(calculateSessionDurationTimeSec())
                         .reportSessionMetrics();
-                mSessionStartTimeStamp = 0;
-                mSessionProcessingTimeStamp = 0;
-            }
+            }
+            notifyEnablementFailedToSatelliteSessionController(argument.enableSatellite);
+            mSessionStartTimeStamp = 0;
+            mSessionProcessingTimeStamp = 0;
         }
     }
 
@@ -6097,13 +6136,59 @@
                 - mSessionMetricsStats.getSessionTerminationProcessingTimeMillis()) / 1000);
     }
 
-    private void notifyEnablementFailedToSatelliteSessionController() {
+    private void notifyEnablementFailedToSatelliteSessionController(boolean enabled) {
         if (mSatelliteSessionController != null) {
-            mSatelliteSessionController.onSatelliteEnablementFailed();
+            mSatelliteSessionController.onSatelliteEnablementFailed(enabled);
         } else {
             ploge("notifyEnablementFailedToSatelliteSessionController: mSatelliteSessionController"
                     + " is not initialized yet");
         }
+    }
+
+    private void abortSatelliteEnableRequest(@SatelliteManager.SatelliteResult int resultCode) {
+        synchronized (mSatelliteEnabledRequestLock) {
+            if (mSatelliteEnabledRequest != null) {
+                plogw("abortSatelliteEnableRequest");
+                if (resultCode == SATELLITE_RESULT_SUCCESS) {
+                    resultCode = SATELLITE_RESULT_REQUEST_ABORTED;
+                }
+                mSatelliteEnabledRequest.callback.accept(resultCode);
+                stopWaitForSatelliteEnablingResponseTimer(mSatelliteEnabledRequest);
+                mSatelliteEnabledRequest = null;
+            }
+        }
+    }
+
+    private void abortSatelliteDisableRequest(@SatelliteManager.SatelliteResult int resultCode) {
+        synchronized (mSatelliteEnabledRequestLock) {
+            if (mSatelliteDisabledRequest != null) {
+                plogd("abortSatelliteDisableRequest");
+                mSatelliteDisabledRequest.callback.accept(resultCode);
+                stopWaitForSatelliteEnablingResponseTimer(mSatelliteDisabledRequest);
+                mSatelliteDisabledRequest = null;
+            }
+        }
+    }
+
+    private void abortSatelliteEnableAttributesUpdateRequest(
+            @SatelliteManager.SatelliteResult int resultCode) {
+        synchronized (mSatelliteEnabledRequestLock) {
+            if (mSatelliteEnableAttributesUpdateRequest != null) {
+                plogd("abortSatelliteEnableAttributesUpdateRequest");
+                if (resultCode == SATELLITE_RESULT_SUCCESS) {
+                    resultCode = SATELLITE_RESULT_REQUEST_ABORTED;
+                }
+                mSatelliteEnableAttributesUpdateRequest.callback.accept(resultCode);
+                stopWaitForUpdateSatelliteEnableAttributesResponseTimer(
+                        mSatelliteEnableAttributesUpdateRequest);
+                mSatelliteEnableAttributesUpdateRequest = null;
+            }
+        }
+    }
+
+    private void stopWaitForEnableResponseTimers() {
+        plogd("stopWaitForEnableResponseTimers");
+        removeMessages(EVENT_WAIT_FOR_SATELLITE_ENABLING_RESPONSE_TIMED_OUT);
     }
 
     private long getDemoPointingAlignedDurationMillisFromResources() {
@@ -6965,8 +7050,6 @@
     FeatureFlags getFeatureFlags() {
         return mFeatureFlags;
     }
-<<<<<<< HEAD
-=======
 
     private boolean isSatelliteDisabled() {
         synchronized (mIsSatelliteEnabledLock) {
@@ -7126,5 +7209,4 @@
         return applicationInfo.metaData.getBoolean(
                 SatelliteManager.METADATA_SATELLITE_MANUAL_CONNECT_P2P_SUPPORT);
     }
->>>>>>> e13ed6a3
 }