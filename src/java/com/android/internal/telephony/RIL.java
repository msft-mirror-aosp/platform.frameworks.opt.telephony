/*
 * Copyright (C) 2006 The Android Open Source Project
 *
 * Licensed under the Apache License, Version 2.0 (the "License");
 * you may not use this file except in compliance with the License.
 * You may obtain a copy of the License at
 *
 *      http://www.apache.org/licenses/LICENSE-2.0
 *
 * Unless required by applicable law or agreed to in writing, software
 * distributed under the License is distributed on an "AS IS" BASIS,
 * WITHOUT WARRANTIES OR CONDITIONS OF ANY KIND, either express or implied.
 * See the License for the specific language governing permissions and
 * limitations under the License.
 */

package com.android.internal.telephony;

import static android.telephony.TelephonyManager.HAL_SERVICE_DATA;
import static android.telephony.TelephonyManager.HAL_SERVICE_IMS;
import static android.telephony.TelephonyManager.HAL_SERVICE_MESSAGING;
import static android.telephony.TelephonyManager.HAL_SERVICE_MODEM;
import static android.telephony.TelephonyManager.HAL_SERVICE_NETWORK;
import static android.telephony.TelephonyManager.HAL_SERVICE_RADIO;
import static android.telephony.TelephonyManager.HAL_SERVICE_SIM;
import static android.telephony.TelephonyManager.HAL_SERVICE_VOICE;

import static com.android.internal.telephony.RILConstants.*;

import android.annotation.NonNull;
import android.annotation.Nullable;
import android.compat.annotation.UnsupportedAppUsage;
import android.content.Context;
import android.content.pm.PackageManager;
import android.hardware.radio.V1_0.IRadio;
import android.hardware.radio.V1_0.RadioError;
import android.hardware.radio.V1_0.RadioIndicationType;
import android.hardware.radio.V1_0.RadioResponseInfo;
import android.hardware.radio.V1_0.RadioResponseType;
import android.hardware.radio.modem.ImeiInfo;
import android.net.KeepalivePacketData;
import android.net.LinkProperties;
import android.os.AsyncResult;
import android.os.Build;
import android.os.Handler;
import android.os.HwBinder;
import android.os.IBinder;
import android.os.Message;
import android.os.PowerManager;
import android.os.PowerManager.WakeLock;
import android.os.RemoteException;
import android.os.ServiceManager;
import android.os.SystemClock;
import android.os.SystemProperties;
import android.os.Trace;
import android.os.WorkSource;
import android.provider.Settings;
import android.sysprop.TelephonyProperties;
import android.telephony.AccessNetworkConstants;
import android.telephony.AccessNetworkConstants.AccessNetworkType;
import android.telephony.BarringInfo;
import android.telephony.CarrierRestrictionRules;
import android.telephony.ClientRequestStats;
import android.telephony.DomainSelectionService;
import android.telephony.ImsiEncryptionInfo;
import android.telephony.ModemActivityInfo;
import android.telephony.NeighboringCellInfo;
import android.telephony.NetworkScanRequest;
import android.telephony.RadioAccessFamily;
import android.telephony.RadioAccessSpecifier;
import android.telephony.SignalThresholdInfo;
import android.telephony.SubscriptionManager;
import android.telephony.TelephonyHistogram;
import android.telephony.TelephonyManager;
import android.telephony.TelephonyManager.HalService;
import android.telephony.TelephonyManager.PrefNetworkMode;
import android.telephony.data.DataProfile;
import android.telephony.data.NetworkSliceInfo;
import android.telephony.data.TrafficDescriptor;
import android.telephony.emergency.EmergencyNumber;
import android.telephony.ims.RegistrationManager;
import android.telephony.ims.feature.ConnectionFailureInfo;
import android.telephony.ims.stub.ImsRegistrationImplBase;
import android.text.TextUtils;
import android.util.SparseArray;

import com.android.internal.annotations.VisibleForTesting;
import com.android.internal.telephony.cdma.CdmaInformationRecords;
import com.android.internal.telephony.cdma.CdmaSmsBroadcastConfigInfo;
import com.android.internal.telephony.emergency.EmergencyConstants;
import com.android.internal.telephony.flags.FeatureFlags;
import com.android.internal.telephony.gsm.SmsBroadcastConfigInfo;
import com.android.internal.telephony.imsphone.ImsCallInfo;
import com.android.internal.telephony.metrics.ModemRestartStats;
import com.android.internal.telephony.metrics.TelephonyMetrics;
import com.android.internal.telephony.nano.TelephonyProto.SmsSession;
import com.android.internal.telephony.uicc.IccCardApplicationStatus.PersoSubState;
import com.android.internal.telephony.uicc.IccUtils;
import com.android.internal.telephony.uicc.SimPhonebookRecord;
import com.android.internal.telephony.util.TelephonyUtils;
import com.android.internal.util.FunctionalUtils;
import com.android.telephony.Rlog;

import java.io.FileDescriptor;
import java.io.PrintWriter;
import java.util.ArrayList;
import java.util.Arrays;
import java.util.HashMap;
import java.util.HashSet;
import java.util.List;
import java.util.Map;
import java.util.NoSuchElementException;
import java.util.Objects;
import java.util.Set;
import java.util.concurrent.ConcurrentHashMap;
import java.util.concurrent.atomic.AtomicBoolean;
import java.util.concurrent.atomic.AtomicLong;

/**
 * RIL implementation of the CommandsInterface.
 * {@hide}
 */
public class RIL extends BaseCommands implements CommandsInterface {
    static final String RILJ_LOG_TAG = "RILJ";
    static final String RILJ_WAKELOCK_TAG = "*telephony-radio*";
    // Have a separate wakelock instance for Ack
    static final String RILJ_ACK_WAKELOCK_NAME = "RILJ_ACK_WL";
    static final boolean RILJ_LOGD = true;
    static final boolean RILJ_LOGV = false; // STOPSHIP if true
    static final int RIL_HISTOGRAM_BUCKET_COUNT = 5;

    /**
     * Wake lock timeout should be longer than the longest timeout in the vendor ril.
     */
    private static final int DEFAULT_WAKE_LOCK_TIMEOUT_MS = 60000;

    // Wake lock default timeout associated with ack
    private static final int DEFAULT_ACK_WAKE_LOCK_TIMEOUT_MS = 200;

    private static final int DEFAULT_BLOCKING_MESSAGE_RESPONSE_TIMEOUT_MS = 2000;

    // Variables used to differentiate ack messages from request while calling clearWakeLock()
    public static final int INVALID_WAKELOCK = -1;
    public static final int FOR_WAKELOCK = 0;
    public static final int FOR_ACK_WAKELOCK = 1;
    private final ClientWakelockTracker mClientWakelockTracker = new ClientWakelockTracker();

    /** @hide */
    public static final HalVersion RADIO_HAL_VERSION_UNSUPPORTED = HalVersion.UNSUPPORTED;

    /** @hide */
    public static final HalVersion RADIO_HAL_VERSION_UNKNOWN = HalVersion.UNKNOWN;

    /** @hide */
    public static final HalVersion RADIO_HAL_VERSION_1_1 = new HalVersion(1, 1);

    /** @hide */
    public static final HalVersion RADIO_HAL_VERSION_1_2 = new HalVersion(1, 2);

    /** @hide */
    public static final HalVersion RADIO_HAL_VERSION_1_3 = new HalVersion(1, 3);

    /** @hide */
    public static final HalVersion RADIO_HAL_VERSION_1_4 = new HalVersion(1, 4);

    /** @hide */
    public static final HalVersion RADIO_HAL_VERSION_1_5 = new HalVersion(1, 5);

    /** @hide */
    public static final HalVersion RADIO_HAL_VERSION_1_6 = new HalVersion(1, 6);

    /** @hide */
    public static final HalVersion RADIO_HAL_VERSION_2_0 = new HalVersion(2, 0);

    /** @hide */
    public static final HalVersion RADIO_HAL_VERSION_2_1 = new HalVersion(2, 1);

    /** @hide */
    public static final HalVersion RADIO_HAL_VERSION_2_2 = new HalVersion(2, 2);

    /** @hide */
    public static final HalVersion RADIO_HAL_VERSION_2_3 = new HalVersion(2, 3);

    /** @hide */
    public static final HalVersion RADIO_HAL_VERSION_2_4 = new HalVersion(2, 4);

    // Hal version
    private final Map<Integer, HalVersion> mHalVersion = new HashMap<>();

    //***** Instance Variables

    @UnsupportedAppUsage
    @VisibleForTesting
    public final WakeLock mWakeLock;           // Wake lock associated with request/response
    @VisibleForTesting
    public final WakeLock mAckWakeLock;        // Wake lock associated with ack sent
    final int mWakeLockTimeout;         // Timeout associated with request/response
    final int mAckWakeLockTimeout;      // Timeout associated with ack sent
    // The number of wakelock requests currently active. Don't release the lock until dec'd to 0.
    int mWakeLockCount;

    // Variables used to identify releasing of WL on wakelock timeouts
    volatile int mWlSequenceNum = 0;
    volatile int mAckWlSequenceNum = 0;

    @UnsupportedAppUsage(maxTargetSdk = Build.VERSION_CODES.R, trackingBug = 170729553)
    SparseArray<RILRequest> mRequestList = new SparseArray<>();
    static SparseArray<TelephonyHistogram> sRilTimeHistograms = new SparseArray<>();

    Object[] mLastNITZTimeInfo;

    int mLastRadioPowerResult = RadioError.NONE;

    boolean mIsRadioProxyInitialized = false;

    Boolean mIsRadioVersion20Cached = null;

    // When we are testing emergency calls using ril.test.emergencynumber, this will trigger test
    // ECbM when the call is ended.
    @UnsupportedAppUsage(maxTargetSdk = Build.VERSION_CODES.R, trackingBug = 170729553)
    AtomicBoolean mTestingEmergencyCall = new AtomicBoolean(false);

    final Integer mPhoneId;

    private static final String PROPERTY_IS_VONR_ENABLED = "persist.radio.is_vonr_enabled_";

    public static final int MIN_SERVICE_IDX = HAL_SERVICE_RADIO;

    public static final int MAX_SERVICE_IDX = HAL_SERVICE_IMS;

    @NonNull private final FeatureFlags mFeatureFlags;

    /**
     * An array of sets that records if services are disabled in the HAL for a specific phone ID
     * slot to avoid further getService requests for that service. See XXX_SERVICE for the indices.
     * RADIO_SERVICE is the HIDL IRadio service, and mDisabledRadioServices.get(RADIO_SERVICE)
     * will return a set of all phone ID slots that are disabled for IRadio.
     */
    private final SparseArray<Set<Integer>> mDisabledRadioServices = new SparseArray<>();

    /* default work source which will blame phone process */
    private WorkSource mRILDefaultWorkSource;

    /* Worksource containing all applications causing wakelock to be held */
    private WorkSource mActiveWakelockWorkSource;

    /** Telephony metrics instance for logging metrics event */
    private TelephonyMetrics mMetrics = TelephonyMetrics.getInstance();
    /** Radio bug detector instance */
    private RadioBugDetector mRadioBugDetector = null;

    private boolean mIsCellularSupported;
    private RadioResponse mRadioResponse;
    private RadioIndication mRadioIndication;
    private volatile IRadio mRadioProxy = null;
    private DataResponse mDataResponse;
    private DataIndication mDataIndication;
    private ImsResponse mImsResponse;
    private ImsIndication mImsIndication;
    private MessagingResponse mMessagingResponse;
    private MessagingIndication mMessagingIndication;
    private ModemResponse mModemResponse;
    private ModemIndication mModemIndication;
    private NetworkResponse mNetworkResponse;
    private NetworkIndication mNetworkIndication;
    private SimResponse mSimResponse;
    private SimIndication mSimIndication;
    private VoiceResponse mVoiceResponse;
    private VoiceIndication mVoiceIndication;
    private SparseArray<RadioServiceProxy> mServiceProxies = new SparseArray<>();
    private final SparseArray<BinderServiceDeathRecipient> mDeathRecipients = new SparseArray<>();
    private final SparseArray<AtomicLong> mServiceCookies = new SparseArray<>();
    private final RadioProxyDeathRecipient mRadioProxyDeathRecipient;
    final RilHandler mRilHandler;
    private MockModem mMockModem;

    // Thread-safe HashMap to map from RIL_REQUEST_XXX constant to HalVersion.
    // This is for Radio HAL Fallback Compatibility feature. When a RIL request
    // is received, the HAL method from the mapping HalVersion here (if present),
    // instead of the latest HalVersion, will be invoked.
    private final ConcurrentHashMap<Integer, HalVersion> mCompatOverrides =
            new ConcurrentHashMap<>();

    //***** Events
    static final int EVENT_WAKE_LOCK_TIMEOUT = 2;
    static final int EVENT_ACK_WAKE_LOCK_TIMEOUT = 4;
    static final int EVENT_BLOCKING_RESPONSE_TIMEOUT = 5;
    static final int EVENT_RADIO_PROXY_DEAD = 6;
    static final int EVENT_AIDL_PROXY_DEAD = 7;

    //***** Constants

    static final String[] HIDL_SERVICE_NAME = {"slot1", "slot2", "slot3"};

    private static final Map<String, Integer> FEATURES_TO_SERVICES = Map.ofEntries(
            Map.entry(PackageManager.FEATURE_TELEPHONY_CALLING, HAL_SERVICE_VOICE),
            Map.entry(PackageManager.FEATURE_TELEPHONY_DATA, HAL_SERVICE_DATA),
            Map.entry(PackageManager.FEATURE_TELEPHONY_MESSAGING, HAL_SERVICE_MESSAGING),
            Map.entry(PackageManager.FEATURE_TELEPHONY_IMS, HAL_SERVICE_IMS)
    );

    public static List<TelephonyHistogram> getTelephonyRILTimingHistograms() {
        List<TelephonyHistogram> list;
        synchronized (sRilTimeHistograms) {
            list = new ArrayList<>(sRilTimeHistograms.size());
            for (int i = 0; i < sRilTimeHistograms.size(); i++) {
                TelephonyHistogram entry = new TelephonyHistogram(sRilTimeHistograms.valueAt(i));
                list.add(entry);
            }
        }
        return list;
    }

    /** The handler used to handle the internal event of RIL. */
    @VisibleForTesting
    public class RilHandler extends Handler {

        //***** Handler implementation
        @Override
        public void handleMessage(Message msg) {
            RILRequest rr;

            switch (msg.what) {
                case EVENT_WAKE_LOCK_TIMEOUT:
                    // Haven't heard back from the last request.  Assume we're
                    // not getting a response and  release the wake lock.

                    // The timer of WAKE_LOCK_TIMEOUT is reset with each
                    // new send request. So when WAKE_LOCK_TIMEOUT occurs
                    // all requests in mRequestList already waited at
                    // least DEFAULT_WAKE_LOCK_TIMEOUT_MS but no response.
                    //
                    // Note: Keep mRequestList so that delayed response
                    // can still be handled when response finally comes.

                    synchronized (mRequestList) {
                        if (msg.arg1 == mWlSequenceNum && clearWakeLock(FOR_WAKELOCK)) {
                            if (mRadioBugDetector != null) {
                                mRadioBugDetector.processWakelockTimeout();
                            }
                            if (RILJ_LOGD) {
                                int count = mRequestList.size();
                                riljLog("WAKE_LOCK_TIMEOUT mRequestList=" + count);
                                for (int i = 0; i < count; i++) {
                                    rr = mRequestList.valueAt(i);
                                    riljLog(i + ": [" + rr.mSerial + "] "
                                            + RILUtils.requestToString(rr.mRequest));
                                }
                            }
                        }
                    }
                    break;

                case EVENT_ACK_WAKE_LOCK_TIMEOUT:
                    if (msg.arg1 == mAckWlSequenceNum && clearWakeLock(FOR_ACK_WAKELOCK)) {
                        if (RILJ_LOGV) {
                            riljLog("ACK_WAKE_LOCK_TIMEOUT");
                        }
                    }
                    break;

                case EVENT_BLOCKING_RESPONSE_TIMEOUT:
                    int serial = (int) msg.obj;
                    rr = findAndRemoveRequestFromList(serial);
                    // If the request has already been processed, do nothing
                    if (rr == null) {
                        break;
                    }

                    // Build a response if expected
                    if (rr.mResult != null) {
                        Object timeoutResponse = getResponseForTimedOutRILRequest(rr);
                        AsyncResult.forMessage(rr.mResult, timeoutResponse, null);
                        rr.mResult.sendToTarget();
                        mMetrics.writeOnRilTimeoutResponse(mPhoneId, rr.mSerial, rr.mRequest);
                    }

                    decrementWakeLock(rr);
                    rr.release();
                    break;

                case EVENT_RADIO_PROXY_DEAD:
                    int service = msg.arg1;
                    riljLog("handleMessage: EVENT_RADIO_PROXY_DEAD cookie = " + msg.obj
                            + ", service = " + serviceToString(service) + ", service cookie = "
                            + mServiceCookies.get(service));
                    if ((long) msg.obj == mServiceCookies.get(service).get()) {
                        mIsRadioProxyInitialized = false;
                        resetProxyAndRequestList(service);
                    }
                    break;

                case EVENT_AIDL_PROXY_DEAD:
                    int aidlService = msg.arg1;
                    long msgCookie = (long) msg.obj;
                    if (mFeatureFlags.combineRilDeathHandle()) {
                        if (msgCookie == mServiceCookies.get(aidlService).get()) {
                            riljLog("handleMessage: EVENT_AIDL_PROXY_DEAD cookie = " + msgCookie
                                    + ", service = " + serviceToString(aidlService) + ", cookie = "
                                    + mServiceCookies.get(aidlService));
                            mIsRadioProxyInitialized = false;
                            resetProxyAndRequestList(aidlService);
                            // Remove duplicate death message to avoid duplicate reset.
                            mRilHandler.removeMessages(EVENT_AIDL_PROXY_DEAD);
                        } else {
                            riljLog("Ignore stale EVENT_AIDL_PROXY_DEAD for service "
                                    + serviceToString(aidlService));
                        }
                    } else {
                        riljLog("handleMessage: EVENT_AIDL_PROXY_DEAD cookie = " + msgCookie
                                + ", service = " + serviceToString(aidlService) + ", cookie = "
                                + mServiceCookies.get(aidlService));
                        if (msgCookie == mServiceCookies.get(aidlService).get()) {
                            mIsRadioProxyInitialized = false;
                            resetProxyAndRequestList(aidlService);
                        }
                    }
                    break;
            }
        }
    }

    /** Return RadioBugDetector instance for testing. */
    @VisibleForTesting
    public RadioBugDetector getRadioBugDetector() {
        if (mRadioBugDetector == null) {
            mRadioBugDetector = new RadioBugDetector(mContext, mPhoneId);
        }
        return mRadioBugDetector;
    }

    /**
     * In order to prevent calls to Telephony from waiting indefinitely
     * low-latency blocking calls will eventually time out. In the event of
     * a timeout, this function generates a response that is returned to the
     * higher layers to unblock the call. This is in lieu of a meaningful
     * response.
     * @param rr The RIL Request that has timed out.
     * @return A default object, such as the one generated by a normal response
     * that is returned to the higher layers.
     **/
    @UnsupportedAppUsage(maxTargetSdk = Build.VERSION_CODES.R, trackingBug = 170729553)
    private static Object getResponseForTimedOutRILRequest(RILRequest rr) {
        if (rr == null ) return null;

        Object timeoutResponse = null;
        switch(rr.mRequest) {
            case RIL_REQUEST_GET_ACTIVITY_INFO:
                timeoutResponse = new ModemActivityInfo(
                        0, 0, 0, new int [ModemActivityInfo.getNumTxPowerLevels()], 0);
                break;
        };
        return timeoutResponse;
    }

    final class RadioProxyDeathRecipient implements HwBinder.DeathRecipient {
        @Override
        public void serviceDied(long cookie) {
            // Deal with service going away
            riljLog("serviceDied");
            if (mFeatureFlags.combineRilDeathHandle()) {
                mRilHandler.sendMessageAtFrontOfQueue(mRilHandler.obtainMessage(
                        EVENT_RADIO_PROXY_DEAD,
                        HAL_SERVICE_RADIO, 0 /* ignored arg2 */, cookie));
            } else {
                mRilHandler.sendMessage(mRilHandler.obtainMessage(EVENT_RADIO_PROXY_DEAD,
                        HAL_SERVICE_RADIO, 0 /* ignored arg2 */, cookie));
            }
        }
    }

    private final class BinderServiceDeathRecipient implements IBinder.DeathRecipient {
        private IBinder mBinder;
        private final int mService;
        private long mLinkedFlags;

        BinderServiceDeathRecipient(int service) {
            mService = service;
            mLinkedFlags = 0;
        }

        public void linkToDeath(IBinder service) throws RemoteException {
            if (service != null) {
                riljLog("Linked to death for service " + serviceToString(mService));
                mBinder = service;
                mLinkedFlags = mServiceCookies.get(mService).incrementAndGet();
                mBinder.linkToDeath(this, (int) mLinkedFlags);
            } else {
                riljLoge("Unable to link to death for service " + serviceToString(mService));
            }
        }

        public synchronized void unlinkToDeath() {
            if (mBinder != null) {
                mBinder.unlinkToDeath(this, (int) mLinkedFlags);
                mBinder = null;
                mLinkedFlags = 0;
            }
        }

        @Override
        public void binderDied() {
            riljLog("Service " + serviceToString(mService) + " has died.");
            if (mFeatureFlags.combineRilDeathHandle()) {
                mRilHandler.sendMessageAtFrontOfQueue(mRilHandler.obtainMessage(
                        EVENT_AIDL_PROXY_DEAD, mService, 0 /* ignored arg2 */,
                        mLinkedFlags));
            } else {
                mRilHandler.sendMessage(mRilHandler.obtainMessage(EVENT_AIDL_PROXY_DEAD, mService,
                        0 /* ignored arg2 */, mLinkedFlags));
            }
            unlinkToDeath();
        }
    }

    /**
     * Reset services. If one of the AIDL service is reset, all the other AIDL services will be
     * reset as well.
     * @param service The service to reset.
     */
    private synchronized void resetProxyAndRequestList(@HalService int service) {
        if (service == HAL_SERVICE_RADIO) {
            mRadioProxy = null;
            // Increment the cookie so that death notification can be ignored
            mServiceCookies.get(service).incrementAndGet();
        } else {
            if (mFeatureFlags.combineRilDeathHandle()) {
                // Reset all aidl services.
                for (int i = MIN_SERVICE_IDX; i <= MAX_SERVICE_IDX; i++) {
                    if (i == HAL_SERVICE_RADIO) continue;
                    if (mServiceProxies.get(i) == null) {
                        // This should only happen in tests
                        riljLoge("Null service proxy for service " + serviceToString(i));
                        continue;
                    }
                    mServiceProxies.get(i).clear();
                    // Increment the cookie so that death notification can be ignored
                    mServiceCookies.get(i).incrementAndGet();
                }
            } else {
                mServiceProxies.get(service).clear();
                // Increment the cookie so that death notification can be ignored
                mServiceCookies.get(service).incrementAndGet();
            }
        }

        setRadioState(TelephonyManager.RADIO_POWER_UNAVAILABLE, true /* forceNotifyRegistrants */);

        RILRequest.resetSerial();
        // Clear request list on close
        clearRequestList(RADIO_NOT_AVAILABLE, false);

        if (service == HAL_SERVICE_RADIO) {
            getRadioProxy();
        } else {
            if (mFeatureFlags.combineRilDeathHandle()) {
                // Reset all aidl services.
                for (int i = MIN_SERVICE_IDX; i <= MAX_SERVICE_IDX; i++) {
                    if (i == HAL_SERVICE_RADIO) continue;
                    if (mServiceProxies.get(i) == null) {
                        // This should only happen in tests
                        riljLoge("Null service proxy for service " + serviceToString(i));
                        continue;
                    }
                    getRadioServiceProxy(i);
                }
            } else {
                getRadioServiceProxy(service);
            }
        }
    }

    /**
     * Request to enable/disable the mock modem service.
     * This is invoked from shell commands during CTS testing only.
     *
     * @param serviceName the service name we want to bind to
     */
    public boolean setModemService(String serviceName) {
        boolean serviceBound = true;

        if (serviceName != null) {
            riljLog("Binding to MockModemService");
            mMockModem = null;

            mMockModem = new MockModem(mContext, serviceName, mPhoneId);

            // Disable HIDL service
            if (mRadioProxy != null) {
                riljLog("Disable HIDL service");
                mDisabledRadioServices.get(HAL_SERVICE_RADIO).add(mPhoneId);
            }

            mMockModem.bindAllMockModemService();

            for (int service = MIN_SERVICE_IDX; service <= MAX_SERVICE_IDX; service++) {
                if (service == HAL_SERVICE_RADIO) continue;

                int retryCount = 0;
                IBinder binder;
                do {
                    binder = mMockModem.getServiceBinder(service);

                    retryCount++;
                    if (binder == null) {
                        riljLog("Retry(" + retryCount + ") Service " + serviceToString(service));
                        try {
                            Thread.sleep(MockModem.BINDER_RETRY_MILLIS);
                        } catch (InterruptedException e) {
                        }
                    }
                } while ((binder == null) && (retryCount < MockModem.BINDER_MAX_RETRY));

                if (binder == null) {
                    riljLoge("Service " + serviceToString(service) + " bind fail");
                    serviceBound = false;
                    break;
                }
            }

            if (serviceBound) {
                mIsRadioProxyInitialized = false;
                if (mFeatureFlags.combineRilDeathHandle()) {
                    // Reset both hidl and aidl proxies.
                    resetProxyAndRequestList(HAL_SERVICE_RADIO);
                    resetProxyAndRequestList(HAL_SERVICE_DATA);
                } else {
                    for (int service = MIN_SERVICE_IDX; service <= MAX_SERVICE_IDX; service++) {
                        resetProxyAndRequestList(service);
                    }
                }
            }
        }

        if ((serviceName == null) || (!serviceBound)) {
            if (serviceBound) riljLog("Unbinding to MockModemService");

            if (mDisabledRadioServices.get(HAL_SERVICE_RADIO).contains(mPhoneId)) {
                mDisabledRadioServices.get(HAL_SERVICE_RADIO).clear();
            }

            if (mMockModem != null) {
                mMockModem = null;
                for (int service = MIN_SERVICE_IDX; service <= MAX_SERVICE_IDX; service++) {
                    if (service == HAL_SERVICE_RADIO) {
                        if (isRadioVersion2_0()) {
                            mHalVersion.put(service, RADIO_HAL_VERSION_2_0);
                        } else {
                            mHalVersion.put(service, RADIO_HAL_VERSION_UNKNOWN);
                        }
                    } else {
                        if (isRadioServiceSupported(service)) {
                            mHalVersion.put(service, RADIO_HAL_VERSION_UNKNOWN);
                        } else {
                            mHalVersion.put(service, RADIO_HAL_VERSION_UNSUPPORTED);
                        }
                    }
                    if (!mFeatureFlags.combineRilDeathHandle()) {
                        resetProxyAndRequestList(service);
                    }
                }
                if (mFeatureFlags.combineRilDeathHandle()) {
                    // Reset both hidl and aidl proxies. Must be after cleaning mocked halVersion,
                    // otherwise an aidl service will be incorrectly considered as disabled.
                    resetProxyAndRequestList(HAL_SERVICE_RADIO);
                    resetProxyAndRequestList(HAL_SERVICE_DATA);
                }
            }
        }

        return serviceBound;
    }

    /**
     * Get current bound service in Radio Module
     */
    public String getModemService() {
        if (mMockModem != null) {
            return mMockModem.getServiceName();
        } else {
            return "default";
        }
    }

    /** Set a radio HAL fallback compatibility override. */
    @VisibleForTesting
    public void setCompatVersion(int rilRequest, @NonNull HalVersion halVersion) {
        HalVersion oldVersion = getCompatVersion(rilRequest);
        // Do not allow to set same or greater versions
        if (oldVersion != null && halVersion.greaterOrEqual(oldVersion)) {
            riljLoge("setCompatVersion with equal or greater one, ignored, halVersion=" + halVersion
                    + ", oldVersion=" + oldVersion);
            return;
        }
        mCompatOverrides.put(rilRequest, halVersion);
    }

    /** Get a radio HAL fallback compatibility override, or null if not exist. */
    @VisibleForTesting
    public @Nullable HalVersion getCompatVersion(int rilRequest) {
        return mCompatOverrides.getOrDefault(rilRequest, null);
    }

    /** Returns a {@link IRadio} instance or null if the service is not available. */
    @VisibleForTesting
    public synchronized IRadio getRadioProxy() {
        if (mHalVersion.containsKey(HAL_SERVICE_RADIO)
                && mHalVersion.get(HAL_SERVICE_RADIO).greaterOrEqual(RADIO_HAL_VERSION_2_0)) {
            return null;
        }
        if (!SubscriptionManager.isValidPhoneId(mPhoneId)) return null;
        if (!mIsCellularSupported) {
            if (RILJ_LOGV) riljLog("getRadioProxy: Not calling getService(): wifi-only");
            return null;
        }

        if (mRadioProxy != null) {
            return mRadioProxy;
        }

        try {
            if (mDisabledRadioServices.get(HAL_SERVICE_RADIO).contains(mPhoneId)) {
                riljLoge("getRadioProxy: mRadioProxy for " + HIDL_SERVICE_NAME[mPhoneId]
                        + " is disabled");
                return null;
            } else {
                try {
                    mRadioProxy = android.hardware.radio.V1_6.IRadio.getService(
                            HIDL_SERVICE_NAME[mPhoneId], true);
                    mHalVersion.put(HAL_SERVICE_RADIO, RADIO_HAL_VERSION_1_6);
                } catch (NoSuchElementException e) {
                }

                if (mRadioProxy == null) {
                    try {
                        mRadioProxy = android.hardware.radio.V1_5.IRadio.getService(
                                HIDL_SERVICE_NAME[mPhoneId], true);
                        mHalVersion.put(HAL_SERVICE_RADIO, RADIO_HAL_VERSION_1_5);
                    } catch (NoSuchElementException e) {
                    }
                }

                if (mRadioProxy == null) {
                    try {
                        mRadioProxy = android.hardware.radio.V1_4.IRadio.getService(
                                HIDL_SERVICE_NAME[mPhoneId], true);
                        mHalVersion.put(HAL_SERVICE_RADIO, RADIO_HAL_VERSION_1_4);
                    } catch (NoSuchElementException e) {
                    }
                }

                if (mRadioProxy == null) {
                    riljLoge("IRadio <1.4 is no longer supported.");
                }

                if (mRadioProxy != null) {
                    if (!mIsRadioProxyInitialized) {
                        mIsRadioProxyInitialized = true;
                        mRadioProxy.linkToDeath(mRadioProxyDeathRecipient,
                                mServiceCookies.get(HAL_SERVICE_RADIO).incrementAndGet());
                        mRadioProxy.setResponseFunctions(mRadioResponse, mRadioIndication);
                    }
                } else {
                    mDisabledRadioServices.get(HAL_SERVICE_RADIO).add(mPhoneId);
                    riljLoge("getRadioProxy: set mRadioProxy for "
                            + HIDL_SERVICE_NAME[mPhoneId] + " as disabled");
                    return null;
                }
            }
        } catch (RemoteException e) {
            mRadioProxy = null;
            riljLoge("RadioProxy getService/setResponseFunctions: " + e);
        }

        if (mRadioProxy == null) {
            // getService() is a blocking call, so this should never happen
            riljLoge("getRadioProxy: mRadioProxy == null");
        }

        return mRadioProxy;
    }

    /**
     * Returns a {@link RadioDataProxy}, {@link RadioMessagingProxy}, {@link RadioModemProxy},
     * {@link RadioNetworkProxy}, {@link RadioSimProxy}, {@link RadioVoiceProxy},
     * {@link RadioImsProxy}, or null if the service is not available.
     */
    @NonNull
    public <T extends RadioServiceProxy> T getRadioServiceProxy(Class<T> serviceClass) {
        if (serviceClass == RadioDataProxy.class) {
            return (T) getRadioServiceProxy(HAL_SERVICE_DATA);
        }
        if (serviceClass == RadioMessagingProxy.class) {
            return (T) getRadioServiceProxy(HAL_SERVICE_MESSAGING);
        }
        if (serviceClass == RadioModemProxy.class) {
            return (T) getRadioServiceProxy(HAL_SERVICE_MODEM);
        }
        if (serviceClass == RadioNetworkProxy.class) {
            return (T) getRadioServiceProxy(HAL_SERVICE_NETWORK);
        }
        if (serviceClass == RadioSimProxy.class) {
            return (T) getRadioServiceProxy(HAL_SERVICE_SIM);
        }
        if (serviceClass == RadioVoiceProxy.class) {
            return (T) getRadioServiceProxy(HAL_SERVICE_VOICE);
        }
        if (serviceClass == RadioImsProxy.class) {
            return (T) getRadioServiceProxy(HAL_SERVICE_IMS);
        }
        riljLoge("getRadioServiceProxy: unrecognized " + serviceClass);
        return null;
    }

    /**
     * Returns a {@link RadioServiceProxy}, which is empty if the service is not available.
     * For HAL_SERVICE_RADIO, use {@link #getRadioProxy} instead, as this will always return null.
     */
    @VisibleForTesting
    @NonNull
    public synchronized RadioServiceProxy getRadioServiceProxy(int service) {
        if (!SubscriptionManager.isValidPhoneId(mPhoneId)) return mServiceProxies.get(service);
        if ((service >= HAL_SERVICE_IMS) && !isRadioServiceSupported(service)) {
            // Suppress the excessive logging for HAL_SERVICE_IMS when not supported.
            if (service != HAL_SERVICE_IMS) {
                riljLogw("getRadioServiceProxy: " + serviceToString(service) + " for "
                        + HIDL_SERVICE_NAME[mPhoneId] + " is not supported\n"
                        + android.util.Log.getStackTraceString(new RuntimeException()));
            }
            return mServiceProxies.get(service);
        }
        if (!mIsCellularSupported) {
            if (RILJ_LOGV) riljLog("getRadioServiceProxy: Not calling getService(): wifi-only");
            return mServiceProxies.get(service);
        }

        RadioServiceProxy serviceProxy = mServiceProxies.get(service);
        if (!serviceProxy.isEmpty()) {
            return serviceProxy;
        }

        try {
            if (mMockModem == null && mDisabledRadioServices.get(service).contains(mPhoneId)) {
                riljLoge("getRadioServiceProxy: " + serviceToString(service) + " for "
                        + HIDL_SERVICE_NAME[mPhoneId] + " is disabled\n"
                        + android.util.Log.getStackTraceString(new RuntimeException()));
                return null;
            } else {
                IBinder binder;
                switch (service) {
                    case HAL_SERVICE_DATA:
                        if (mMockModem == null) {
                            binder = ServiceManager.waitForDeclaredService(
                                    android.hardware.radio.data.IRadioData.DESCRIPTOR + "/"
                                            + HIDL_SERVICE_NAME[mPhoneId]);
                        } else {
                            binder = mMockModem.getServiceBinder(HAL_SERVICE_DATA);
                        }
                        if (binder != null) {
                            mHalVersion.put(service, ((RadioDataProxy) serviceProxy).setAidl(
                                    mHalVersion.get(service),
                                    android.hardware.radio.data.IRadioData.Stub.asInterface(
                                            binder)));
                        }
                        break;
                    case HAL_SERVICE_MESSAGING:
                        if (mMockModem == null) {
                            binder = ServiceManager.waitForDeclaredService(
                                    android.hardware.radio.messaging.IRadioMessaging.DESCRIPTOR
                                            + "/" + HIDL_SERVICE_NAME[mPhoneId]);
                        } else {
                            binder = mMockModem.getServiceBinder(HAL_SERVICE_MESSAGING);
                        }
                        if (binder != null) {
                            mHalVersion.put(service, ((RadioMessagingProxy) serviceProxy).setAidl(
                                    mHalVersion.get(service),
                                    android.hardware.radio.messaging.IRadioMessaging.Stub
                                            .asInterface(binder)));
                        }
                        break;
                    case HAL_SERVICE_MODEM:
                        if (mMockModem == null) {
                            binder = ServiceManager.waitForDeclaredService(
                                    android.hardware.radio.modem.IRadioModem.DESCRIPTOR + "/"
                                            + HIDL_SERVICE_NAME[mPhoneId]);
                        } else {
                            binder = mMockModem.getServiceBinder(HAL_SERVICE_MODEM);
                        }
                        if (binder != null) {
                            mHalVersion.put(service, ((RadioModemProxy) serviceProxy).setAidl(
                                    mHalVersion.get(service),
                                    android.hardware.radio.modem.IRadioModem.Stub
                                            .asInterface(binder)));
                        }
                        break;
                    case HAL_SERVICE_NETWORK:
                        if (mMockModem == null) {
                            binder = ServiceManager.waitForDeclaredService(
                                    android.hardware.radio.network.IRadioNetwork.DESCRIPTOR + "/"
                                            + HIDL_SERVICE_NAME[mPhoneId]);
                        } else {
                            binder = mMockModem.getServiceBinder(HAL_SERVICE_NETWORK);
                        }
                        if (binder != null) {
                            mHalVersion.put(service, ((RadioNetworkProxy) serviceProxy).setAidl(
                                    mHalVersion.get(service),
                                    android.hardware.radio.network.IRadioNetwork.Stub
                                            .asInterface(binder)));
                        }
                        break;
                    case HAL_SERVICE_SIM:
                        if (mMockModem == null) {
                            binder = ServiceManager.waitForDeclaredService(
                                    android.hardware.radio.sim.IRadioSim.DESCRIPTOR + "/"
                                            + HIDL_SERVICE_NAME[mPhoneId]);
                        } else {
                            binder = mMockModem.getServiceBinder(HAL_SERVICE_SIM);
                        }
                        if (binder != null) {
                            mHalVersion.put(service, ((RadioSimProxy) serviceProxy).setAidl(
                                    mHalVersion.get(service),
                                    android.hardware.radio.sim.IRadioSim.Stub
                                            .asInterface(binder)));
                        }
                        break;
                    case HAL_SERVICE_VOICE:
                        if (mMockModem == null) {
                            binder = ServiceManager.waitForDeclaredService(
                                    android.hardware.radio.voice.IRadioVoice.DESCRIPTOR + "/"
                                            + HIDL_SERVICE_NAME[mPhoneId]);
                        } else {
                            binder = mMockModem.getServiceBinder(HAL_SERVICE_VOICE);
                        }
                        if (binder != null) {
                            mHalVersion.put(service, ((RadioVoiceProxy) serviceProxy).setAidl(
                                    mHalVersion.get(service),
                                    android.hardware.radio.voice.IRadioVoice.Stub
                                            .asInterface(binder)));
                        }
                        break;
                    case HAL_SERVICE_IMS:
                        if (mMockModem == null) {
                            binder = ServiceManager.waitForDeclaredService(
                                    android.hardware.radio.ims.IRadioIms.DESCRIPTOR + "/"
                                            + HIDL_SERVICE_NAME[mPhoneId]);
                        } else {
                            binder = mMockModem.getServiceBinder(HAL_SERVICE_IMS);
                        }
                        if (binder != null) {
                            mHalVersion.put(service, ((RadioImsProxy) serviceProxy).setAidl(
                                    mHalVersion.get(service),
                                    android.hardware.radio.ims.IRadioIms.Stub
                                            .asInterface(binder)));
                        }
                        break;
                }

                if (serviceProxy.isEmpty()
                        && mHalVersion.get(service).less(RADIO_HAL_VERSION_2_0)) {
                    try {
                        mHalVersion.put(service, RADIO_HAL_VERSION_1_6);
                        serviceProxy.setHidl(mHalVersion.get(service),
                                android.hardware.radio.V1_6.IRadio.getService(
                                        HIDL_SERVICE_NAME[mPhoneId], true));
                    } catch (NoSuchElementException e) {
                    }
                }

                if (serviceProxy.isEmpty()
                        && mHalVersion.get(service).less(RADIO_HAL_VERSION_2_0)) {
                    try {
                        mHalVersion.put(service, RADIO_HAL_VERSION_1_5);
                        serviceProxy.setHidl(mHalVersion.get(service),
                                android.hardware.radio.V1_5.IRadio.getService(
                                        HIDL_SERVICE_NAME[mPhoneId], true));
                    } catch (NoSuchElementException e) {
                    }
                }

                if (serviceProxy.isEmpty()
                        && mHalVersion.get(service).less(RADIO_HAL_VERSION_2_0)) {
                    try {
                        mHalVersion.put(service, RADIO_HAL_VERSION_1_4);
                        serviceProxy.setHidl(mHalVersion.get(service),
                                android.hardware.radio.V1_4.IRadio.getService(
                                        HIDL_SERVICE_NAME[mPhoneId], true));
                    } catch (NoSuchElementException e) {
                    }
                }

                if (serviceProxy.isEmpty()
                        && mHalVersion.get(service).less(RADIO_HAL_VERSION_2_0)) {
                    riljLoge("IRadio <1.4 is no longer supported.");
                }

                if (!serviceProxy.isEmpty()) {
                    if (serviceProxy.isAidl()) {
                        switch (service) {
                            case HAL_SERVICE_DATA:
                                mDeathRecipients.get(service).linkToDeath(
                                        ((RadioDataProxy) serviceProxy).getAidl().asBinder());
                                ((RadioDataProxy) serviceProxy).getAidl().setResponseFunctions(
                                        mDataResponse, mDataIndication);
                                break;
                            case HAL_SERVICE_MESSAGING:
                                mDeathRecipients.get(service).linkToDeath(
                                        ((RadioMessagingProxy) serviceProxy).getAidl().asBinder());
                                ((RadioMessagingProxy) serviceProxy).getAidl().setResponseFunctions(
                                        mMessagingResponse, mMessagingIndication);
                                break;
                            case HAL_SERVICE_MODEM:
                                mDeathRecipients.get(service).linkToDeath(
                                        ((RadioModemProxy) serviceProxy).getAidl().asBinder());
                                ((RadioModemProxy) serviceProxy).getAidl().setResponseFunctions(
                                        mModemResponse, mModemIndication);
                                break;
                            case HAL_SERVICE_NETWORK:
                                mDeathRecipients.get(service).linkToDeath(
                                        ((RadioNetworkProxy) serviceProxy).getAidl().asBinder());
                                ((RadioNetworkProxy) serviceProxy).getAidl().setResponseFunctions(
                                        mNetworkResponse, mNetworkIndication);
                                break;
                            case HAL_SERVICE_SIM:
                                mDeathRecipients.get(service).linkToDeath(
                                        ((RadioSimProxy) serviceProxy).getAidl().asBinder());
                                ((RadioSimProxy) serviceProxy).getAidl().setResponseFunctions(
                                        mSimResponse, mSimIndication);
                                break;
                            case HAL_SERVICE_VOICE:
                                mDeathRecipients.get(service).linkToDeath(
                                        ((RadioVoiceProxy) serviceProxy).getAidl().asBinder());
                                ((RadioVoiceProxy) serviceProxy).getAidl().setResponseFunctions(
                                        mVoiceResponse, mVoiceIndication);
                                break;
                            case HAL_SERVICE_IMS:
                                mDeathRecipients.get(service).linkToDeath(
                                        ((RadioImsProxy) serviceProxy).getAidl().asBinder());
                                ((RadioImsProxy) serviceProxy).getAidl().setResponseFunctions(
                                        mImsResponse, mImsIndication);
                                break;
                        }
                    } else {
                        if (mHalVersion.get(service).greaterOrEqual(RADIO_HAL_VERSION_2_0)) {
                            throw new AssertionError("serviceProxy shouldn't be HIDL with HAL 2.0");
                        }
                        if (!mIsRadioProxyInitialized) {
                            mIsRadioProxyInitialized = true;
                            serviceProxy.getHidl().linkToDeath(mRadioProxyDeathRecipient,
                                    mServiceCookies.get(HAL_SERVICE_RADIO).incrementAndGet());
                            serviceProxy.getHidl().setResponseFunctions(
                                    mRadioResponse, mRadioIndication);
                        }
                    }
                } else {
                    mDisabledRadioServices.get(service).add(mPhoneId);
                    if (isRadioServiceSupported(service)) {
                        mHalVersion.put(service, RADIO_HAL_VERSION_UNKNOWN);
                        riljLoge("getRadioServiceProxy: set " + serviceToString(service) + " for "
                                + HIDL_SERVICE_NAME[mPhoneId] + " as disabled\n"
                                + android.util.Log.getStackTraceString(new RuntimeException()));
                    } else {
                        mHalVersion.put(service, RADIO_HAL_VERSION_UNSUPPORTED);
                        riljLog("getRadioServiceProxy: set " + serviceToString(service) + " for "
                                + HIDL_SERVICE_NAME[mPhoneId] + " as disabled (unsupported)");
                    }
                }
            }
        } catch (RemoteException e) {
            serviceProxy.clear();
            riljLoge("ServiceProxy getService/setResponseFunctions: " + e);
        }

        if (serviceProxy.isEmpty()) {
            // getService() is a blocking call, so this should never happen
            riljLoge("getRadioServiceProxy: serviceProxy == null");
        }

        return serviceProxy;
    }

    @Override
    public synchronized void onSlotActiveStatusChange(boolean active) {
        mIsRadioProxyInitialized = false;
        if (mFeatureFlags.combineRilDeathHandle()) {
            if (active) {
                for (int service = MIN_SERVICE_IDX; service <= MAX_SERVICE_IDX; service++) {
                    // Try to connect to RIL services and set response functions.
                    if (service == HAL_SERVICE_RADIO) {
                        getRadioProxy();
                    } else {
                        getRadioServiceProxy(service);
                    }
                }
            } else {
                // Reset both hidl and aidl proxies
                resetProxyAndRequestList(HAL_SERVICE_RADIO);
                resetProxyAndRequestList(HAL_SERVICE_DATA);
            }
        } else {
            for (int service = MIN_SERVICE_IDX; service <= MAX_SERVICE_IDX; service++) {
                if (active) {
                    // Try to connect to RIL services and set response functions.
                    if (service == HAL_SERVICE_RADIO) {
                        getRadioProxy();
                    } else {
                        getRadioServiceProxy(service);
                    }
                } else {
                    resetProxyAndRequestList(service);
                }
            }
        }
    }

    //***** Constructors

    @UnsupportedAppUsage
    public RIL(Context context, int allowedNetworkTypes, int cdmaSubscription, Integer instanceId,
            @NonNull FeatureFlags flags) {
        this(context, allowedNetworkTypes, cdmaSubscription, instanceId, null, flags);
    }

    @VisibleForTesting
    public RIL(Context context, int allowedNetworkTypes, int cdmaSubscription, Integer instanceId,
            SparseArray<RadioServiceProxy> proxies, @NonNull FeatureFlags flags) {
        super(context);
        mFeatureFlags = flags;
        if (RILJ_LOGD) {
            riljLog("RIL: init allowedNetworkTypes=" + allowedNetworkTypes
                    + " cdmaSubscription=" + cdmaSubscription + ")");
        }

        mContext = context;
        mCdmaSubscription  = cdmaSubscription;
        mAllowedNetworkTypesBitmask = allowedNetworkTypes;
        mPhoneType = RILConstants.NO_PHONE;
        mPhoneId = instanceId == null ? 0 : instanceId;
        if (isRadioBugDetectionEnabled()) {
            mRadioBugDetector = new RadioBugDetector(context, mPhoneId);
        }
        try {
            if (isRadioVersion2_0()) {
                mHalVersion.put(HAL_SERVICE_RADIO, RADIO_HAL_VERSION_2_0);
            } else {
                mHalVersion.put(HAL_SERVICE_RADIO, RADIO_HAL_VERSION_UNKNOWN);
            }
        } catch (SecurityException ex) {
            /* TODO(b/211920208): instead of the following workaround (guessing if we're in a test
             * based on proxies being populated), mock ServiceManager to not throw
             * SecurityException and return correct value based on what HAL we're testing. */
            if (proxies == null) throw ex;
        }

        TelephonyManager tm = (TelephonyManager) context.getSystemService(
                Context.TELEPHONY_SERVICE);
        mIsCellularSupported = tm.isVoiceCapable() || tm.isSmsCapable() || tm.isDataCapable();

        mRadioResponse = new RadioResponse(this);
        mRadioIndication = new RadioIndication(this);
        mDataResponse = new DataResponse(this);
        mDataIndication = new DataIndication(this);
        mImsResponse = new ImsResponse(this);
        mImsIndication = new ImsIndication(this);
        mMessagingResponse = new MessagingResponse(this);
        mMessagingIndication = new MessagingIndication(this);
        mModemResponse = new ModemResponse(this);
        mModemIndication = new ModemIndication(this);
        mNetworkResponse = new NetworkResponse(this);
        mNetworkIndication = new NetworkIndication(this);
        mSimResponse = new SimResponse(this);
        mSimIndication = new SimIndication(this);
        mVoiceResponse = new VoiceResponse(this);
        mVoiceIndication = new VoiceIndication(this);
        mRilHandler = new RilHandler();
        mRadioProxyDeathRecipient = new RadioProxyDeathRecipient();
        for (int service = MIN_SERVICE_IDX; service <= MAX_SERVICE_IDX; service++) {
            if (service != HAL_SERVICE_RADIO) {
                try {
                    if (isRadioServiceSupported(service)) {
                        mHalVersion.put(service, RADIO_HAL_VERSION_UNKNOWN);
                    } else {
                        mHalVersion.put(service, RADIO_HAL_VERSION_UNSUPPORTED);
                    }
                } catch (SecurityException ex) {
                    /* TODO(b/211920208): instead of the following workaround (guessing if
                     * we're in a test based on proxies being populated), mock ServiceManager
                     * to not throw SecurityException and return correct value based on what
                     * HAL we're testing. */
                    if (proxies == null) throw ex;
                }
                mDeathRecipients.put(service, new BinderServiceDeathRecipient(service));
            }
            mDisabledRadioServices.put(service, new HashSet<>());
            mServiceCookies.put(service, new AtomicLong(0));
        }
        if (proxies == null) {
            mServiceProxies.put(HAL_SERVICE_DATA, new RadioDataProxy());
            mServiceProxies.put(HAL_SERVICE_MESSAGING, new RadioMessagingProxy());
            mServiceProxies.put(HAL_SERVICE_MODEM, new RadioModemProxy());
            mServiceProxies.put(HAL_SERVICE_NETWORK, new RadioNetworkProxy());
            mServiceProxies.put(HAL_SERVICE_SIM, new RadioSimProxy());
            mServiceProxies.put(HAL_SERVICE_VOICE, new RadioVoiceProxy());
            mServiceProxies.put(HAL_SERVICE_IMS, new RadioImsProxy());
        } else {
            mServiceProxies = proxies;
        }

        PowerManager pm = (PowerManager)context.getSystemService(Context.POWER_SERVICE);
        mWakeLock = pm.newWakeLock(PowerManager.PARTIAL_WAKE_LOCK, RILJ_WAKELOCK_TAG);
        mWakeLock.setReferenceCounted(false);
        mAckWakeLock = pm.newWakeLock(PowerManager.PARTIAL_WAKE_LOCK, RILJ_ACK_WAKELOCK_NAME);
        mAckWakeLock.setReferenceCounted(false);
        mWakeLockTimeout = TelephonyProperties.wake_lock_timeout()
                .orElse(DEFAULT_WAKE_LOCK_TIMEOUT_MS);
        mAckWakeLockTimeout = TelephonyProperties.wake_lock_timeout()
                .orElse(DEFAULT_ACK_WAKE_LOCK_TIMEOUT_MS);
        mWakeLockCount = 0;
        mRILDefaultWorkSource = new WorkSource(context.getApplicationInfo().uid,
                context.getPackageName());
        mActiveWakelockWorkSource = new WorkSource();

        TelephonyDevController tdc = TelephonyDevController.getInstance();
        if (proxies == null) {
            // TelephonyDevController#registerRIL will call getHardwareConfig.
            // To prevent extra requests when running tests, only registerRIL when proxies is null
            tdc.registerRIL(this);
        }

        validateFeatureFlags();

        // Set radio callback; needed to set RadioIndication callback (should be done after
        // wakelock stuff is initialized above as callbacks are received on separate binder threads)
        for (int service = MIN_SERVICE_IDX; service <= MAX_SERVICE_IDX; service++) {
            if (isRadioVersion2_0() && !isRadioServiceSupported(service)) {
                riljLog("Not initializing " + serviceToString(service) + " (not supported)");
                continue;
            }

            if (service == HAL_SERVICE_RADIO) {
                getRadioProxy();
            } else {
                if (proxies == null) {
                    // Prevent telephony tests from calling the service
                    getRadioServiceProxy(service);
                }
            }

            if (RILJ_LOGD) {
                riljLog("HAL version of " + serviceToString(service)
                        + ": " + mHalVersion.get(service));
            }
        }
    }

    private boolean isRadioVersion2_0() {
        if (mIsRadioVersion20Cached != null) return mIsRadioVersion20Cached;
        for (int service = HAL_SERVICE_DATA; service <= MAX_SERVICE_IDX; service++) {
            if (isRadioServiceSupported(service)) {
                return mIsRadioVersion20Cached = true;
            }
        }
        return mIsRadioVersion20Cached = false;
    }

    private boolean isRadioServiceSupported(int service) {
        String serviceName = "";

        if (service == HAL_SERVICE_RADIO) {
            return true;
        }

        switch (service) {
            case HAL_SERVICE_DATA:
                serviceName = android.hardware.radio.data.IRadioData.DESCRIPTOR;
                break;
            case HAL_SERVICE_MESSAGING:
                serviceName = android.hardware.radio.messaging.IRadioMessaging.DESCRIPTOR;
                break;
            case HAL_SERVICE_MODEM:
                serviceName = android.hardware.radio.modem.IRadioModem.DESCRIPTOR;
                break;
            case HAL_SERVICE_NETWORK:
                serviceName = android.hardware.radio.network.IRadioNetwork.DESCRIPTOR;
                break;
            case HAL_SERVICE_SIM:
                serviceName = android.hardware.radio.sim.IRadioSim.DESCRIPTOR;
                break;
            case HAL_SERVICE_VOICE:
                serviceName = android.hardware.radio.voice.IRadioVoice.DESCRIPTOR;
                break;
            case HAL_SERVICE_IMS:
                serviceName = android.hardware.radio.ims.IRadioIms.DESCRIPTOR;
                break;
        }

        if (!serviceName.equals("")
                && ServiceManager.isDeclared(serviceName + '/' + HIDL_SERVICE_NAME[mPhoneId])) {
            return true;
        }

        return false;
    }

    private void validateFeatureFlags() {
        PackageManager pm = mContext.getPackageManager();
        for (var entry : FEATURES_TO_SERVICES.entrySet()) {
            String feature = entry.getKey();
            int service = entry.getValue();

            boolean hasFeature = pm.hasSystemFeature(feature);
            boolean hasService = isRadioServiceSupported(service);

            if (hasFeature && !hasService) {
                riljLoge("Feature " + feature + " is declared, but service "
                        + serviceToString(service) + " is missing");
            }
            if (!hasFeature && hasService) {
                riljLoge("Service " + serviceToString(service) + " is available, but feature "
                        + feature + " is not declared");
            }
        }
    }

    private boolean isRadioBugDetectionEnabled() {
        return Settings.Global.getInt(mContext.getContentResolver(),
                Settings.Global.ENABLE_RADIO_BUG_DETECTION, 1) != 0;
    }

    @Override
    public void setOnNITZTime(Handler h, int what, Object obj) {
        super.setOnNITZTime(h, what, obj);

        // Send the last NITZ time if we have it
        if (mLastNITZTimeInfo != null) {
            mNITZTimeRegistrant.notifyRegistrant(new AsyncResult(null, mLastNITZTimeInfo, null));
        }
    }

    private void addRequest(RILRequest rr) {
        acquireWakeLock(rr, FOR_WAKELOCK);
        Trace.asyncTraceForTrackBegin(
                Trace.TRACE_TAG_NETWORK, "RIL", rr.mSerial + "> "
                + RILUtils.requestToString(rr.mRequest), rr.mSerial);
        synchronized (mRequestList) {
            rr.mStartTimeMs = SystemClock.elapsedRealtime();
            mRequestList.append(rr.mSerial, rr);
        }
    }

    private RILRequest obtainRequest(int request, Message result, WorkSource workSource) {
        RILRequest rr = RILRequest.obtain(request, result, workSource);
        addRequest(rr);
        return rr;
    }

    private RILRequest obtainRequest(int request, Message result, WorkSource workSource,
            Object... args) {
        RILRequest rr = RILRequest.obtain(request, result, workSource, args);
        addRequest(rr);
        return rr;
    }

    private void handleRadioProxyExceptionForRR(int service, String caller, Exception e) {
        riljLoge(caller + ": " + e);
        e.printStackTrace();
        mIsRadioProxyInitialized = false;
        resetProxyAndRequestList(service);
    }

    private void radioServiceInvokeHelper(int service, RILRequest rr, String methodName,
            FunctionalUtils.ThrowingRunnable helper) {
        try {
            helper.runOrThrow();
        } catch (RuntimeException e) {
            riljLoge(methodName + " RuntimeException: " + e);
            int error = RadioError.SYSTEM_ERR;
            int responseType = RadioResponseType.SOLICITED;
            processResponseInternal(service, rr.mSerial, error, responseType);
            processResponseDoneInternal(rr, error, responseType, null);
        } catch (Exception e) {
            handleRadioProxyExceptionForRR(service, methodName, e);
        }
    }

    private boolean canMakeRequest(String request, RadioServiceProxy proxy, Message result,
            HalVersion version) {
        int service = HAL_SERVICE_RADIO;
        if (proxy instanceof RadioDataProxy) {
            service = HAL_SERVICE_DATA;
        } else if (proxy instanceof RadioMessagingProxy) {
            service = HAL_SERVICE_MESSAGING;
        } else if (proxy instanceof RadioModemProxy) {
            service = HAL_SERVICE_MODEM;
        } else if (proxy instanceof RadioNetworkProxy) {
            service = HAL_SERVICE_NETWORK;
        } else if (proxy instanceof RadioSimProxy) {
            service = HAL_SERVICE_SIM;
        } else if (proxy instanceof RadioVoiceProxy) {
            service = HAL_SERVICE_VOICE;
        } else if (proxy instanceof RadioImsProxy) {
            service = HAL_SERVICE_IMS;
        }
        if (proxy == null || proxy.isEmpty()) {
            riljLoge(String.format("Unable to complete %s because service %s is not available.",
                    request, serviceToString(service)));
            if (result != null) {
                AsyncResult.forMessage(result, null,
                        CommandException.fromRilErrno(RADIO_NOT_AVAILABLE));
                result.sendToTarget();
            }
            return false;
        }
        if (mHalVersion.get(service).less(version)) {
            riljLoge(String.format("%s not supported on service %s < %s.",
                    request, serviceToString(service), version));
            if (result != null) {
                AsyncResult.forMessage(result, null,
                        CommandException.fromRilErrno(REQUEST_NOT_SUPPORTED));
                result.sendToTarget();
            }
            return false;
        }
        return true;
    }

    @Override
    public void getIccCardStatus(Message result) {
        RadioSimProxy simProxy = getRadioServiceProxy(RadioSimProxy.class);
        if (!canMakeRequest("getIccCardStatus", simProxy, result, RADIO_HAL_VERSION_1_4)) {
            return;
        }

        RILRequest rr = obtainRequest(RIL_REQUEST_GET_SIM_STATUS, result, mRILDefaultWorkSource);

        if (RILJ_LOGD) {
            riljLog(rr.serialString() + "> " + RILUtils.requestToString(rr.mRequest));
        }

        radioServiceInvokeHelper(HAL_SERVICE_SIM, rr, "getIccCardStatus", () -> {
            simProxy.getIccCardStatus(rr.mSerial);
        });
    }

    @Override
    public void supplyIccPin(String pin, Message result) {
        supplyIccPinForApp(pin, null, result);
    }

    @Override
    public void supplyIccPinForApp(String pin, String aid, Message result) {
        RadioSimProxy simProxy = getRadioServiceProxy(RadioSimProxy.class);
        if (!canMakeRequest("supplyIccPinForApp", simProxy, result, RADIO_HAL_VERSION_1_4)) {
            return;
        }

        RILRequest rr = obtainRequest(RIL_REQUEST_ENTER_SIM_PIN, result, mRILDefaultWorkSource);

        if (RILJ_LOGD) {
            riljLog(rr.serialString() + "> " + RILUtils.requestToString(rr.mRequest)
                    + " aid = " + aid);
        }

        radioServiceInvokeHelper(HAL_SERVICE_SIM, rr, "supplyIccPinForApp", () -> {
            simProxy.supplyIccPinForApp(rr.mSerial, RILUtils.convertNullToEmptyString(pin),
                    RILUtils.convertNullToEmptyString(aid));
        });
    }

    @Override
    public void supplyIccPuk(String puk, String newPin, Message result) {
        supplyIccPukForApp(puk, newPin, null, result);
    }

    @Override
    public void supplyIccPukForApp(String puk, String newPin, String aid, Message result) {
        RadioSimProxy simProxy = getRadioServiceProxy(RadioSimProxy.class);
        if (!canMakeRequest("supplyIccPukForApp", simProxy, result, RADIO_HAL_VERSION_1_4)) {
            return;
        }

        RILRequest rr = obtainRequest(RIL_REQUEST_ENTER_SIM_PUK, result, mRILDefaultWorkSource);

        String pukStr = RILUtils.convertNullToEmptyString(puk);
        if (RILJ_LOGD) {
            riljLog(rr.serialString() + "> " + RILUtils.requestToString(rr.mRequest)
                    + " isPukEmpty = " + pukStr.isEmpty() + " aid = " + aid);
        }

        radioServiceInvokeHelper(HAL_SERVICE_SIM, rr, "supplyIccPukForApp", () -> {
            simProxy.supplyIccPukForApp(rr.mSerial, pukStr,
                    RILUtils.convertNullToEmptyString(newPin),
                    RILUtils.convertNullToEmptyString(aid));
        });
    }

    @Override
    public void supplyIccPin2(String pin, Message result) {
        supplyIccPin2ForApp(pin, null, result);
    }

    @Override
    public void supplyIccPin2ForApp(String pin, String aid, Message result) {
        RadioSimProxy simProxy = getRadioServiceProxy(RadioSimProxy.class);
        if (!canMakeRequest("supplyIccPin2ForApp", simProxy, result, RADIO_HAL_VERSION_1_4)) {
            return;
        }

        RILRequest rr = obtainRequest(RIL_REQUEST_ENTER_SIM_PIN2, result, mRILDefaultWorkSource);

        if (RILJ_LOGD) {
            riljLog(rr.serialString() + "> " + RILUtils.requestToString(rr.mRequest)
                    + " aid = " + aid);
        }

        radioServiceInvokeHelper(HAL_SERVICE_SIM, rr, "supplyIccPin2ForApp", () -> {
            simProxy.supplyIccPin2ForApp(rr.mSerial, RILUtils.convertNullToEmptyString(pin),
                    RILUtils.convertNullToEmptyString(aid));
        });
    }

    @Override
    public void supplyIccPuk2(String puk2, String newPin2, Message result) {
        supplyIccPuk2ForApp(puk2, newPin2, null, result);
    }

    @Override
    public void supplyIccPuk2ForApp(String puk, String newPin2, String aid, Message result) {
        RadioSimProxy simProxy = getRadioServiceProxy(RadioSimProxy.class);
        if (!canMakeRequest("supplyIccPuk2ForApp", simProxy, result, RADIO_HAL_VERSION_1_4)) {
            return;
        }

        RILRequest rr = obtainRequest(RIL_REQUEST_ENTER_SIM_PUK2, result, mRILDefaultWorkSource);

        if (RILJ_LOGD) {
            riljLog(rr.serialString() + "> " + RILUtils.requestToString(rr.mRequest)
                    + " aid = " + aid);
        }

        radioServiceInvokeHelper(HAL_SERVICE_SIM, rr, "supplyIccPuk2ForApp", () -> {
            simProxy.supplyIccPuk2ForApp(rr.mSerial, RILUtils.convertNullToEmptyString(puk),
                    RILUtils.convertNullToEmptyString(newPin2),
                    RILUtils.convertNullToEmptyString(aid));
        });
    }

    @Override
    public void changeIccPin(String oldPin, String newPin, Message result) {
        changeIccPinForApp(oldPin, newPin, null, result);
    }

    @Override
    public void changeIccPinForApp(String oldPin, String newPin, String aid, Message result) {
        RadioSimProxy simProxy = getRadioServiceProxy(RadioSimProxy.class);
        if (!canMakeRequest("changeIccPinForApp", simProxy, result, RADIO_HAL_VERSION_1_4)) {
            return;
        }

        RILRequest rr = obtainRequest(RIL_REQUEST_CHANGE_SIM_PIN, result, mRILDefaultWorkSource);

        if (RILJ_LOGD) {
            riljLog(rr.serialString() + "> " + RILUtils.requestToString(rr.mRequest)
                    + " oldPin = " + oldPin + " newPin = " + newPin + " aid = " + aid);
        }

        radioServiceInvokeHelper(HAL_SERVICE_SIM, rr, "changeIccPinForApp", () -> {
            simProxy.changeIccPinForApp(rr.mSerial,
                    RILUtils.convertNullToEmptyString(oldPin),
                    RILUtils.convertNullToEmptyString(newPin),
                    RILUtils.convertNullToEmptyString(aid));
        });
    }

    @Override
    public void changeIccPin2(String oldPin2, String newPin2, Message result) {
        changeIccPin2ForApp(oldPin2, newPin2, null, result);
    }

    @Override
    public void changeIccPin2ForApp(String oldPin2, String newPin2, String aid, Message result) {
        RadioSimProxy simProxy = getRadioServiceProxy(RadioSimProxy.class);
        if (!canMakeRequest("changeIccPin2ForApp", simProxy, result, RADIO_HAL_VERSION_1_4)) {
            return;
        }

        RILRequest rr = obtainRequest(RIL_REQUEST_CHANGE_SIM_PIN2, result, mRILDefaultWorkSource);

        if (RILJ_LOGD) {
            riljLog(rr.serialString() + "> " + RILUtils.requestToString(rr.mRequest)
                    + " oldPin = " + oldPin2 + " newPin = " + newPin2 + " aid = " + aid);
        }

        radioServiceInvokeHelper(HAL_SERVICE_SIM, rr, "changeIccPin2ForApp", () -> {
            simProxy.changeIccPin2ForApp(rr.mSerial,
                    RILUtils.convertNullToEmptyString(oldPin2),
                    RILUtils.convertNullToEmptyString(newPin2),
                    RILUtils.convertNullToEmptyString(aid));
        });
    }

    @Override
    public void supplyNetworkDepersonalization(String netpin, Message result) {
        RadioNetworkProxy networkProxy = getRadioServiceProxy(RadioNetworkProxy.class);
        if (!canMakeRequest("supplyNetworkDepersonalization", networkProxy, result,
                RADIO_HAL_VERSION_1_4)) {
            return;
        }

        RILRequest rr = obtainRequest(RIL_REQUEST_ENTER_NETWORK_DEPERSONALIZATION, result,
                mRILDefaultWorkSource);

        if (RILJ_LOGD) {
            riljLog(rr.serialString() + "> " + RILUtils.requestToString(rr.mRequest)
                    + " netpin = " + netpin);
        }

        radioServiceInvokeHelper(HAL_SERVICE_NETWORK, rr, "supplyNetworkDepersonalization", () -> {
            networkProxy.supplyNetworkDepersonalization(rr.mSerial,
                    RILUtils.convertNullToEmptyString(netpin));
        });
    }

    @Override
    public void supplySimDepersonalization(PersoSubState persoType, String controlKey,
            Message result) {
        if (mHalVersion.get(HAL_SERVICE_SIM).less(RADIO_HAL_VERSION_1_5)
                && PersoSubState.PERSOSUBSTATE_SIM_NETWORK == persoType) {
            supplyNetworkDepersonalization(controlKey, result);
            return;
        }
        RadioSimProxy simProxy = getRadioServiceProxy(RadioSimProxy.class);
        if (!canMakeRequest("supplySimDepersonalization", simProxy, result,
                RADIO_HAL_VERSION_1_5)) {
            return;
        }

        RILRequest rr = obtainRequest(RIL_REQUEST_ENTER_SIM_DEPERSONALIZATION, result,
                mRILDefaultWorkSource);

        if (RILJ_LOGD) {
            riljLog(rr.serialString() + "> " + RILUtils.requestToString(rr.mRequest)
                    + " controlKey = " + controlKey + " persoType" + persoType);
        }

        radioServiceInvokeHelper(HAL_SERVICE_SIM, rr, "supplySimDepersonalization", () -> {
            simProxy.supplySimDepersonalization(rr.mSerial, persoType,
                    RILUtils.convertNullToEmptyString(controlKey));
        });
    }

    @Override
    public void getCurrentCalls(Message result) {
        RadioVoiceProxy voiceProxy = getRadioServiceProxy(RadioVoiceProxy.class);
        if (!canMakeRequest("getCurrentCalls", voiceProxy, result, RADIO_HAL_VERSION_1_4)) {
            return;
        }

        RILRequest rr = obtainRequest(RIL_REQUEST_GET_CURRENT_CALLS, result, mRILDefaultWorkSource);

        if (RILJ_LOGD) {
            riljLog(rr.serialString() + "> " + RILUtils.requestToString(rr.mRequest));
        }

        radioServiceInvokeHelper(HAL_SERVICE_VOICE, rr, "getCurrentCalls", () -> {
            voiceProxy.getCurrentCalls(rr.mSerial);
        });
    }

    @Override
    public void dial(String address, boolean isEmergencyCall, EmergencyNumber emergencyNumberInfo,
            boolean hasKnownUserIntentEmergency, int clirMode, Message result) {
        dial(address, isEmergencyCall, emergencyNumberInfo, hasKnownUserIntentEmergency,
                clirMode, null, result);
    }

    @Override
    public void enableModem(boolean enable, Message result) {
        RadioModemProxy modemProxy = getRadioServiceProxy(RadioModemProxy.class);
        if (!canMakeRequest("enableModem", modemProxy, result, RADIO_HAL_VERSION_1_4)) {
            return;
        }

        RILRequest rr = obtainRequest(RIL_REQUEST_ENABLE_MODEM, result, mRILDefaultWorkSource);

        if (RILJ_LOGD) {
            riljLog(rr.serialString() + "> " + RILUtils.requestToString(rr.mRequest)
                    + " enable = " + enable);
        }

        radioServiceInvokeHelper(HAL_SERVICE_MODEM, rr, "enableModem", () -> {
            modemProxy.enableModem(rr.mSerial, enable);
        });
    }

    @Override
    public void setSystemSelectionChannels(@NonNull List<RadioAccessSpecifier> specifiers,
            Message result) {
        RadioNetworkProxy networkProxy = getRadioServiceProxy(RadioNetworkProxy.class);
        if (!canMakeRequest("setSystemSelectionChannels", networkProxy, result,
                RADIO_HAL_VERSION_1_4)) {
            return;
        }

        RILRequest rr = obtainRequest(RIL_REQUEST_SET_SYSTEM_SELECTION_CHANNELS, result,
                mRILDefaultWorkSource);

        if (RILJ_LOGD) {
            riljLog(rr.serialString() + "> " + RILUtils.requestToString(rr.mRequest)
                    + " setSystemSelectionChannels= " + specifiers);
        }

        radioServiceInvokeHelper(HAL_SERVICE_NETWORK, rr, "setSystemSelectionChannels", () -> {
            networkProxy.setSystemSelectionChannels(rr.mSerial, specifiers);
        });
    }

    @Override
    public void getSystemSelectionChannels(Message result) {
        RadioNetworkProxy networkProxy = getRadioServiceProxy(RadioNetworkProxy.class);
        if (!canMakeRequest("getSystemSelectionChannels", networkProxy, result,
                RADIO_HAL_VERSION_1_6)) {
            return;
        }

        RILRequest rr = obtainRequest(RIL_REQUEST_GET_SYSTEM_SELECTION_CHANNELS, result,
                mRILDefaultWorkSource);

        if (RILJ_LOGD) {
            riljLog(rr.serialString() + "> " + RILUtils.requestToString(rr.mRequest)
                    + " getSystemSelectionChannels");
        }

        radioServiceInvokeHelper(HAL_SERVICE_NETWORK, rr, "getSystemSelectionChannels", () -> {
            networkProxy.getSystemSelectionChannels(rr.mSerial);
        });
    }

    @Override
    public void getModemStatus(Message result) {
        RadioModemProxy modemProxy = getRadioServiceProxy(RadioModemProxy.class);
        if (!canMakeRequest("getModemStatus", modemProxy, result, RADIO_HAL_VERSION_1_4)) {
            return;
        }

        RILRequest rr = obtainRequest(RIL_REQUEST_GET_MODEM_STATUS, result, mRILDefaultWorkSource);

        if (RILJ_LOGD) {
            riljLog(rr.serialString() + "> " + RILUtils.requestToString(rr.mRequest));
        }

        radioServiceInvokeHelper(HAL_SERVICE_MODEM, rr, "getModemStatus", () -> {
            modemProxy.getModemStackStatus(rr.mSerial);
        });
    }

    @Override
    public void dial(String address, boolean isEmergencyCall, EmergencyNumber emergencyNumberInfo,
            boolean hasKnownUserIntentEmergency, int clirMode, UUSInfo uusInfo, Message result) {
        if (isEmergencyCall && emergencyNumberInfo != null) {
            emergencyDial(address, emergencyNumberInfo, hasKnownUserIntentEmergency, clirMode,
                    uusInfo, result);
            return;
        }
        RadioVoiceProxy voiceProxy = getRadioServiceProxy(RadioVoiceProxy.class);
        if (!canMakeRequest("dial", voiceProxy, result, RADIO_HAL_VERSION_1_4)) {
            return;
        }

        RILRequest rr = obtainRequest(RIL_REQUEST_DIAL, result, mRILDefaultWorkSource);

        if (RILJ_LOGD) {
            // Do not log function arg for privacy
            riljLog(rr.serialString() + "> " + RILUtils.requestToString(rr.mRequest));
        }

        radioServiceInvokeHelper(HAL_SERVICE_VOICE, rr, "dial", () -> {
            voiceProxy.dial(rr.mSerial, address, clirMode, uusInfo);
        });
    }

    private void emergencyDial(String address, EmergencyNumber emergencyNumberInfo,
            boolean hasKnownUserIntentEmergency, int clirMode, UUSInfo uusInfo, Message result) {
        RadioVoiceProxy voiceProxy = getRadioServiceProxy(RadioVoiceProxy.class);
        if (!canMakeRequest("emergencyDial", voiceProxy, result, RADIO_HAL_VERSION_1_4)) {
            return;
        }

        RILRequest rr = obtainRequest(RIL_REQUEST_EMERGENCY_DIAL, result, mRILDefaultWorkSource);

        if (RILJ_LOGD) {
            // Do not log function arg for privacy
            riljLog(rr.serialString() + "> " + RILUtils.requestToString(rr.mRequest));
        }

        radioServiceInvokeHelper(HAL_SERVICE_VOICE, rr, "emergencyDial", () -> {
            voiceProxy.emergencyDial(rr.mSerial, RILUtils.convertNullToEmptyString(address),
                    emergencyNumberInfo, hasKnownUserIntentEmergency, clirMode, uusInfo);
        });
    }

    @Override
    public void getIMSI(Message result) {
        getIMSIForApp(null, result);
    }

    @Override
    public void getIMSIForApp(String aid, Message result) {
        RadioSimProxy simProxy = getRadioServiceProxy(RadioSimProxy.class);
        if (!canMakeRequest("getIMSIForApp", simProxy, result, RADIO_HAL_VERSION_1_4)) {
            return;
        }

        RILRequest rr = obtainRequest(RIL_REQUEST_GET_IMSI, result, mRILDefaultWorkSource);

        if (RILJ_LOGD) {
            riljLog(rr.serialString() + "> " + RILUtils.requestToString(rr.mRequest)
                    + " aid = " + aid);
        }
        radioServiceInvokeHelper(HAL_SERVICE_SIM, rr, "getIMSIForApp", () -> {
            simProxy.getImsiForApp(rr.mSerial, RILUtils.convertNullToEmptyString(aid));
        });
    }

    @Override
    public void hangupConnection(int gsmIndex, Message result) {
        RadioVoiceProxy voiceProxy = getRadioServiceProxy(RadioVoiceProxy.class);
        if (!canMakeRequest("hangupConnection", voiceProxy, result, RADIO_HAL_VERSION_1_4)) {
            return;
        }

        RILRequest rr = obtainRequest(RIL_REQUEST_HANGUP, result, mRILDefaultWorkSource);

        if (RILJ_LOGD) {
            riljLog(rr.serialString() + "> " + RILUtils.requestToString(rr.mRequest)
                    + " gsmIndex = " + gsmIndex);
        }

        radioServiceInvokeHelper(HAL_SERVICE_VOICE, rr, "hangupConnection", () -> {
            voiceProxy.hangup(rr.mSerial, gsmIndex);
        });
    }

    @UnsupportedAppUsage(maxTargetSdk = Build.VERSION_CODES.R, trackingBug = 170729553)
    @Override
    public void hangupWaitingOrBackground(Message result) {
        RadioVoiceProxy voiceProxy = getRadioServiceProxy(RadioVoiceProxy.class);
        if (!canMakeRequest("hangupWaitingOrBackground", voiceProxy, result,
                RADIO_HAL_VERSION_1_4)) {
            return;
        }

        RILRequest rr = obtainRequest(RIL_REQUEST_HANGUP_WAITING_OR_BACKGROUND, result,
                mRILDefaultWorkSource);

        if (RILJ_LOGD) {
            riljLog(rr.serialString() + "> " + RILUtils.requestToString(rr.mRequest));
        }

        radioServiceInvokeHelper(HAL_SERVICE_VOICE, rr, "hangupWaitingOrBackground", () -> {
            voiceProxy.hangupWaitingOrBackground(rr.mSerial);
        });
    }

    @UnsupportedAppUsage(maxTargetSdk = Build.VERSION_CODES.R, trackingBug = 170729553)
    @Override
    public void hangupForegroundResumeBackground(Message result) {
        RadioVoiceProxy voiceProxy = getRadioServiceProxy(RadioVoiceProxy.class);
        if (!canMakeRequest("hangupForegroundResumeBackground", voiceProxy, result,
                RADIO_HAL_VERSION_1_4)) {
            return;
        }

        RILRequest rr = obtainRequest(RIL_REQUEST_HANGUP_FOREGROUND_RESUME_BACKGROUND, result,
                mRILDefaultWorkSource);

        if (RILJ_LOGD) {
            riljLog(rr.serialString() + "> " + RILUtils.requestToString(rr.mRequest));
        }

        radioServiceInvokeHelper(HAL_SERVICE_VOICE, rr, "hangupForegroundResumeBackground", () -> {
            voiceProxy.hangupForegroundResumeBackground(rr.mSerial);
        });
    }

    @Override
    public void switchWaitingOrHoldingAndActive(Message result) {
        RadioVoiceProxy voiceProxy = getRadioServiceProxy(RadioVoiceProxy.class);
        if (!canMakeRequest("switchWaitingOrHoldingAndActive", voiceProxy, result,
                RADIO_HAL_VERSION_1_4)) {
            return;
        }

        RILRequest rr = obtainRequest(RIL_REQUEST_SWITCH_WAITING_OR_HOLDING_AND_ACTIVE, result,
                mRILDefaultWorkSource);

        if (RILJ_LOGD) {
            riljLog(rr.serialString() + "> " + RILUtils.requestToString(rr.mRequest));
        }

        radioServiceInvokeHelper(HAL_SERVICE_VOICE, rr, "switchWaitingOrHoldingAndActive", () -> {
            voiceProxy.switchWaitingOrHoldingAndActive(rr.mSerial);
        });
    }

    @Override
    public void conference(Message result) {
        RadioVoiceProxy voiceProxy = getRadioServiceProxy(RadioVoiceProxy.class);
        if (!canMakeRequest("conference", voiceProxy, result, RADIO_HAL_VERSION_1_4)) {
            return;
        }

        RILRequest rr = obtainRequest(RIL_REQUEST_CONFERENCE, result, mRILDefaultWorkSource);

        if (RILJ_LOGD) {
            riljLog(rr.serialString() + "> " + RILUtils.requestToString(rr.mRequest));
        }

        radioServiceInvokeHelper(HAL_SERVICE_VOICE, rr, "conference", () -> {
            voiceProxy.conference(rr.mSerial);
        });
    }

    @Override
    public void rejectCall(Message result) {
        RadioVoiceProxy voiceProxy = getRadioServiceProxy(RadioVoiceProxy.class);
        if (!canMakeRequest("rejectCall", voiceProxy, result, RADIO_HAL_VERSION_1_4)) {
            return;
        }

        RILRequest rr = obtainRequest(RIL_REQUEST_UDUB, result, mRILDefaultWorkSource);

        if (RILJ_LOGD) {
            riljLog(rr.serialString() + "> " + RILUtils.requestToString(rr.mRequest));
        }

        radioServiceInvokeHelper(HAL_SERVICE_VOICE, rr, "rejectCall", () -> {
            voiceProxy.rejectCall(rr.mSerial);
        });
    }

    @Override
    public void getLastCallFailCause(Message result) {
        RadioVoiceProxy voiceProxy = getRadioServiceProxy(RadioVoiceProxy.class);
        if (!canMakeRequest("getLastCallFailCause", voiceProxy, result, RADIO_HAL_VERSION_1_4)) {
            return;
        }

        RILRequest rr = obtainRequest(RIL_REQUEST_LAST_CALL_FAIL_CAUSE, result,
                mRILDefaultWorkSource);

        if (RILJ_LOGD) {
            riljLog(rr.serialString() + "> " + RILUtils.requestToString(rr.mRequest));
        }

        radioServiceInvokeHelper(HAL_SERVICE_VOICE, rr, "getLastCallFailCause", () -> {
            voiceProxy.getLastCallFailCause(rr.mSerial);
        });
    }

    @Override
    public void getSignalStrength(Message result) {
        RadioNetworkProxy networkProxy = getRadioServiceProxy(RadioNetworkProxy.class);
        if (!canMakeRequest("getSignalStrength", networkProxy, result, RADIO_HAL_VERSION_1_4)) {
            return;
        }

        RILRequest rr = obtainRequest(RIL_REQUEST_SIGNAL_STRENGTH, result, mRILDefaultWorkSource);

        if (RILJ_LOGD) {
            riljLog(rr.serialString() + "> " + RILUtils.requestToString(rr.mRequest));
        }

        radioServiceInvokeHelper(HAL_SERVICE_NETWORK, rr, "getSignalStrength", () -> {
            networkProxy.getSignalStrength(rr.mSerial);
        });
    }

    @Override
    public void getVoiceRegistrationState(Message result) {
        RadioNetworkProxy networkProxy = getRadioServiceProxy(RadioNetworkProxy.class);
        if (!canMakeRequest("getVoiceRegistrationState", networkProxy, result,
                RADIO_HAL_VERSION_1_4)) {
            return;
        }

        RILRequest rr = obtainRequest(RIL_REQUEST_VOICE_REGISTRATION_STATE, result,
                mRILDefaultWorkSource);

        if (RILJ_LOGD) {
            riljLog(rr.serialString() + "> " + RILUtils.requestToString(rr.mRequest));
        }

        HalVersion overrideHalVersion = getCompatVersion(RIL_REQUEST_VOICE_REGISTRATION_STATE);
        if (RILJ_LOGD) {
            riljLog("getVoiceRegistrationState: overrideHalVersion=" + overrideHalVersion);
        }

        radioServiceInvokeHelper(HAL_SERVICE_NETWORK, rr, "getVoiceRegistrationState", () -> {
            networkProxy.getVoiceRegistrationState(rr.mSerial, overrideHalVersion);
        });
    }

    @Override
    public void getDataRegistrationState(Message result) {
        RadioNetworkProxy networkProxy = getRadioServiceProxy(RadioNetworkProxy.class);
        if (!canMakeRequest("getDataRegistrationState", networkProxy, result,
                RADIO_HAL_VERSION_1_4)) {
            return;
        }

        RILRequest rr = obtainRequest(RIL_REQUEST_DATA_REGISTRATION_STATE, result,
                mRILDefaultWorkSource);

        if (RILJ_LOGD) {
            riljLog(rr.serialString() + "> " + RILUtils.requestToString(rr.mRequest));
        }

        HalVersion overrideHalVersion = getCompatVersion(RIL_REQUEST_DATA_REGISTRATION_STATE);
        if (RILJ_LOGD) {
            riljLog("getDataRegistrationState: overrideHalVersion=" + overrideHalVersion);
        }

        radioServiceInvokeHelper(HAL_SERVICE_NETWORK, rr, "getDataRegistrationState", () -> {
            networkProxy.getDataRegistrationState(rr.mSerial, overrideHalVersion);
        });
    }

    @Override
    public void getOperator(Message result) {
        RadioNetworkProxy networkProxy = getRadioServiceProxy(RadioNetworkProxy.class);
        if (!canMakeRequest("getOperator", networkProxy, result, RADIO_HAL_VERSION_1_4)) {
            return;
        }

        RILRequest rr = obtainRequest(RIL_REQUEST_OPERATOR, result, mRILDefaultWorkSource);

        if (RILJ_LOGD) {
            riljLog(rr.serialString() + "> " + RILUtils.requestToString(rr.mRequest));
        }

        radioServiceInvokeHelper(HAL_SERVICE_NETWORK, rr, "getOperator", () -> {
            networkProxy.getOperator(rr.mSerial);
        });
    }

    @UnsupportedAppUsage
    @Override
    public void setRadioPower(boolean on, boolean forEmergencyCall,
            boolean preferredForEmergencyCall, Message result) {
        RadioModemProxy modemProxy = getRadioServiceProxy(RadioModemProxy.class);
        if (!canMakeRequest("setRadioPower", modemProxy, result, RADIO_HAL_VERSION_1_4)) {
            return;
        }

        RILRequest rr = obtainRequest(RIL_REQUEST_RADIO_POWER, result, mRILDefaultWorkSource);

        if (RILJ_LOGD) {
            riljLog(rr.serialString() + "> " + RILUtils.requestToString(rr.mRequest)
                    + " on = " + on + " forEmergencyCall= " + forEmergencyCall
                    + " preferredForEmergencyCall=" + preferredForEmergencyCall);
        }

        radioServiceInvokeHelper(HAL_SERVICE_MODEM, rr, "setRadioPower", () -> {
            modemProxy.setRadioPower(rr.mSerial, on, forEmergencyCall,
                    preferredForEmergencyCall);
        });
    }

    @Override
    public void sendDtmf(char c, Message result) {
        RadioVoiceProxy voiceProxy = getRadioServiceProxy(RadioVoiceProxy.class);
        if (!canMakeRequest("sendDtmf", voiceProxy, result, RADIO_HAL_VERSION_1_4)) {
            return;
        }

        RILRequest rr = obtainRequest(RIL_REQUEST_DTMF, result, mRILDefaultWorkSource);

        if (RILJ_LOGD) {
            // Do not log function arg for privacy
            riljLog(rr.serialString() + "> " + RILUtils.requestToString(rr.mRequest));
        }

        radioServiceInvokeHelper(HAL_SERVICE_VOICE, rr, "sendDtmf", () -> {
            voiceProxy.sendDtmf(rr.mSerial, c + "");
        });
    }

    @Override
    public void sendSMS(String smscPdu, String pdu, Message result) {
        RadioMessagingProxy messagingProxy = getRadioServiceProxy(RadioMessagingProxy.class);
        if (!canMakeRequest("sendSMS", messagingProxy, result, RADIO_HAL_VERSION_1_4)) {
            return;
        }

        RILRequest rr = obtainRequest(RIL_REQUEST_SEND_SMS, result, mRILDefaultWorkSource);

        // Do not log function args for privacy
        if (RILJ_LOGD) {
            riljLog(rr.serialString() + "> " + RILUtils.requestToString(rr.mRequest));
        }

        radioServiceInvokeHelper(HAL_SERVICE_MESSAGING, rr, "sendSMS", () -> {
            messagingProxy.sendSms(rr.mSerial, smscPdu, pdu);
            mMetrics.writeRilSendSms(mPhoneId, rr.mSerial, SmsSession.Event.Tech.SMS_GSM,
                    SmsSession.Event.Format.SMS_FORMAT_3GPP, getOutgoingSmsMessageId(result));
        });
    }

    /**
     * Extract the outgoing sms messageId from the tracker, if there is one. This is specifically
     * for SMS related APIs.
     * @param result the result Message
     * @return messageId unique identifier or 0 if there is no message id
     */
    public static long getOutgoingSmsMessageId(Message result) {
        if (result == null || !(result.obj instanceof SMSDispatcher.SmsTracker)) {
            return 0L;
        }
        long messageId = ((SMSDispatcher.SmsTracker) result.obj).mMessageId;
        if (RILJ_LOGV) {
            Rlog.d(RILJ_LOG_TAG, "getOutgoingSmsMessageId "
                    + SmsController.formatCrossStackMessageId(messageId));
        }
        return messageId;
    }

    @Override
    public void sendSMSExpectMore(String smscPdu, String pdu, Message result) {
        RadioMessagingProxy messagingProxy = getRadioServiceProxy(RadioMessagingProxy.class);
        if (!canMakeRequest("sendSMSExpectMore", messagingProxy, result, RADIO_HAL_VERSION_1_4)) {
            return;
        }

        RILRequest rr = obtainRequest(RIL_REQUEST_SEND_SMS_EXPECT_MORE, result,
                mRILDefaultWorkSource);

        // Do not log function arg for privacy
        if (RILJ_LOGD) {
            riljLog(rr.serialString() + "> " + RILUtils.requestToString(rr.mRequest));
        }

        radioServiceInvokeHelper(HAL_SERVICE_MESSAGING, rr, "sendSMSExpectMore", () -> {
            messagingProxy.sendSmsExpectMore(rr.mSerial, smscPdu, pdu);
            mMetrics.writeRilSendSms(mPhoneId, rr.mSerial, SmsSession.Event.Tech.SMS_GSM,
                    SmsSession.Event.Format.SMS_FORMAT_3GPP, getOutgoingSmsMessageId(result));
        });
    }

    @Override
    public void setupDataCall(int accessNetworkType, DataProfile dataProfile, boolean allowRoaming,
            int reason, LinkProperties linkProperties, int pduSessionId, NetworkSliceInfo sliceInfo,
            TrafficDescriptor trafficDescriptor, boolean matchAllRuleAllowed, Message result) {
        RadioDataProxy dataProxy = getRadioServiceProxy(RadioDataProxy.class);
        if (!canMakeRequest("setupDataCall", dataProxy, result, RADIO_HAL_VERSION_1_4)) {
            return;
        }

        RILRequest rr = obtainRequest(RIL_REQUEST_SETUP_DATA_CALL, result, mRILDefaultWorkSource);

        if (RILJ_LOGD) {
            riljLog(rr.serialString() + "> " + RILUtils.requestToString(rr.mRequest)
                    + ",reason=" + RILUtils.setupDataReasonToString(reason)
                    + ",accessNetworkType=" + AccessNetworkType.toString(accessNetworkType)
                    + ",dataProfile=" + dataProfile + ",allowRoaming=" + allowRoaming
                    + ",linkProperties=" + linkProperties + ",pduSessionId=" + pduSessionId
                    + ",sliceInfo=" + sliceInfo + ",trafficDescriptor=" + trafficDescriptor
                    + ",matchAllRuleAllowed=" + matchAllRuleAllowed);
        }

        radioServiceInvokeHelper(HAL_SERVICE_DATA, rr, "setupDataCall", () -> {
            dataProxy.setupDataCall(rr.mSerial, accessNetworkType, dataProfile, allowRoaming,
                    reason, linkProperties, pduSessionId, sliceInfo, trafficDescriptor,
                    matchAllRuleAllowed);
        });
    }

    @Override
    public void iccIO(int command, int fileId, String path, int p1, int p2, int p3, String data,
            String pin2, Message result) {
        iccIOForApp(command, fileId, path, p1, p2, p3, data, pin2, null, result);
    }

    @Override
    public void iccIOForApp(int command, int fileId, String path, int p1, int p2, int p3,
            String data, String pin2, String aid, Message result) {
        RadioSimProxy simProxy = getRadioServiceProxy(RadioSimProxy.class);
        if (!canMakeRequest("iccIOForApp", simProxy, result, RADIO_HAL_VERSION_1_4)) {
            return;
        }

        RILRequest rr = obtainRequest(RIL_REQUEST_SIM_IO, result, mRILDefaultWorkSource);

        if (RILJ_LOGD) {
            if (TelephonyUtils.IS_DEBUGGABLE) {
                riljLog(rr.serialString() + "> iccIO: " + RILUtils.requestToString(rr.mRequest)
                        + " command = 0x" + Integer.toHexString(command) + " fileId = 0x"
                        + Integer.toHexString(fileId) + " path = " + path + " p1 = " + p1
                        + " p2 = " + p2 + " p3 = " + " data = " + data + " aid = " + aid);
            } else {
                riljLog(rr.serialString() + "> iccIO: "
                        + RILUtils.requestToString(rr.mRequest));
            }
        }

        radioServiceInvokeHelper(HAL_SERVICE_SIM, rr, "iccIOForApp", () -> {
            simProxy.iccIoForApp(rr.mSerial, command, fileId,
                    RILUtils.convertNullToEmptyString(path), p1, p2, p3,
                    RILUtils.convertNullToEmptyString(data),
                    RILUtils.convertNullToEmptyString(pin2),
                    RILUtils.convertNullToEmptyString(aid));
        });
    }

    @Override
    public void sendUSSD(String ussd, Message result) {
        RadioVoiceProxy voiceProxy = getRadioServiceProxy(RadioVoiceProxy.class);
        if (!canMakeRequest("sendUSSD", voiceProxy, result, RADIO_HAL_VERSION_1_4)) {
            return;
        }

        RILRequest rr = obtainRequest(RIL_REQUEST_SEND_USSD, result, mRILDefaultWorkSource);

        if (RILJ_LOGD) {
            String logUssd = "*******";
            if (RILJ_LOGV) logUssd = ussd;
            riljLog(rr.serialString() + "> " + RILUtils.requestToString(rr.mRequest)
                    + " ussd = " + logUssd);
        }

        radioServiceInvokeHelper(HAL_SERVICE_VOICE, rr, "sendUSSD", () -> {
            voiceProxy.sendUssd(rr.mSerial, RILUtils.convertNullToEmptyString(ussd));
        });
    }

    @Override
    public void cancelPendingUssd(Message result) {
        RadioVoiceProxy voiceProxy = getRadioServiceProxy(RadioVoiceProxy.class);
        if (!canMakeRequest("cancelPendingUssd", voiceProxy, result, RADIO_HAL_VERSION_1_4)) {
            return;
        }

        RILRequest rr = obtainRequest(RIL_REQUEST_CANCEL_USSD, result, mRILDefaultWorkSource);

        if (RILJ_LOGD) {
            riljLog(rr.serialString() + "> " + RILUtils.requestToString(rr.mRequest));
        }

        radioServiceInvokeHelper(HAL_SERVICE_VOICE, rr, "cancelPendingUssd", () -> {
            voiceProxy.cancelPendingUssd(rr.mSerial);
        });
    }

    @Override
    public void getCLIR(Message result) {
        RadioVoiceProxy voiceProxy = getRadioServiceProxy(RadioVoiceProxy.class);
        if (!canMakeRequest("getCLIR", voiceProxy, result, RADIO_HAL_VERSION_1_4)) {
            return;
        }

        RILRequest rr = obtainRequest(RIL_REQUEST_GET_CLIR, result, mRILDefaultWorkSource);

        if (RILJ_LOGD) {
            riljLog(rr.serialString() + "> " + RILUtils.requestToString(rr.mRequest));
        }

        radioServiceInvokeHelper(HAL_SERVICE_VOICE, rr, "getCLIR", () -> {
            voiceProxy.getClir(rr.mSerial);
        });
    }

    @Override
    public void setCLIR(int clirMode, Message result) {
        RadioVoiceProxy voiceProxy = getRadioServiceProxy(RadioVoiceProxy.class);
        if (!canMakeRequest("setCLIR", voiceProxy, result, RADIO_HAL_VERSION_1_4)) {
            return;
        }

        RILRequest rr = obtainRequest(RIL_REQUEST_SET_CLIR, result, mRILDefaultWorkSource);

        if (RILJ_LOGD) {
            riljLog(rr.serialString() + "> " + RILUtils.requestToString(rr.mRequest)
                    + " clirMode = " + clirMode);
        }

        radioServiceInvokeHelper(HAL_SERVICE_VOICE, rr, "setCLIR", () -> {
            voiceProxy.setClir(rr.mSerial, clirMode);
        });
    }

    @Override
    public void queryCallForwardStatus(int cfReason, int serviceClass, String number,
            Message result) {
        RadioVoiceProxy voiceProxy = getRadioServiceProxy(RadioVoiceProxy.class);
        if (!canMakeRequest("queryCallForwardStatus", voiceProxy, result, RADIO_HAL_VERSION_1_4)) {
            return;
        }

        RILRequest rr = obtainRequest(RIL_REQUEST_QUERY_CALL_FORWARD_STATUS, result,
                mRILDefaultWorkSource);

        if (RILJ_LOGD) {
            riljLog(rr.serialString() + "> " + RILUtils.requestToString(rr.mRequest)
                    + " cfReason = " + cfReason + " serviceClass = " + serviceClass);
        }

        radioServiceInvokeHelper(HAL_SERVICE_VOICE, rr, "queryCallForwardStatus", () -> {
            voiceProxy.getCallForwardStatus(rr.mSerial, cfReason, serviceClass, number);
        });
    }

    @Override
    public void setCallForward(int action, int cfReason, int serviceClass, String number,
            int timeSeconds, Message result) {
        RadioVoiceProxy voiceProxy = getRadioServiceProxy(RadioVoiceProxy.class);
        if (!canMakeRequest("setCallForward", voiceProxy, result, RADIO_HAL_VERSION_1_4)) {
            return;
        }

        RILRequest rr = obtainRequest(RIL_REQUEST_SET_CALL_FORWARD, result, mRILDefaultWorkSource);

        if (RILJ_LOGD) {
            riljLog(rr.serialString() + "> " + RILUtils.requestToString(rr.mRequest)
                    + " action = " + action + " cfReason = " + cfReason + " serviceClass = "
                    + serviceClass + " timeSeconds = " + timeSeconds);
        }

        radioServiceInvokeHelper(HAL_SERVICE_VOICE, rr, "setCallForward", () -> {
            voiceProxy.setCallForward(
                    rr.mSerial, action, cfReason, serviceClass, number, timeSeconds);
        });
    }

    @Override
    public void queryCallWaiting(int serviceClass, Message result) {
        RadioVoiceProxy voiceProxy = getRadioServiceProxy(RadioVoiceProxy.class);
        if (!canMakeRequest("queryCallWaiting", voiceProxy, result, RADIO_HAL_VERSION_1_4)) {
            return;
        }

        RILRequest rr = obtainRequest(RIL_REQUEST_QUERY_CALL_WAITING, result,
                mRILDefaultWorkSource);

        if (RILJ_LOGD) {
            riljLog(rr.serialString() + "> " + RILUtils.requestToString(rr.mRequest)
                    + " serviceClass = " + serviceClass);
        }

        radioServiceInvokeHelper(HAL_SERVICE_VOICE, rr, "queryCallWaiting", () -> {
            voiceProxy.getCallWaiting(rr.mSerial, serviceClass);
        });
    }

    @Override
    public void setCallWaiting(boolean enable, int serviceClass, Message result) {
        RadioVoiceProxy voiceProxy = getRadioServiceProxy(RadioVoiceProxy.class);
        if (!canMakeRequest("setCallWaiting", voiceProxy, result, RADIO_HAL_VERSION_1_4)) {
            return;
        }

        RILRequest rr = obtainRequest(RIL_REQUEST_SET_CALL_WAITING, result, mRILDefaultWorkSource);

        if (RILJ_LOGD) {
            riljLog(rr.serialString() + "> " + RILUtils.requestToString(rr.mRequest)
                    + " enable = " + enable + " serviceClass = " + serviceClass);
        }

        radioServiceInvokeHelper(HAL_SERVICE_VOICE, rr, "setCallWaiting", () -> {
            voiceProxy.setCallWaiting(rr.mSerial, enable, serviceClass);
        });
    }

    @Override
    public void acknowledgeLastIncomingGsmSms(boolean success, int cause, Message result) {
        RadioMessagingProxy messagingProxy = getRadioServiceProxy(RadioMessagingProxy.class);
        if (!canMakeRequest("acknowledgeLastIncomingGsmSms", messagingProxy, result,
                RADIO_HAL_VERSION_1_4)) {
            return;
        }

        RILRequest rr = obtainRequest(RIL_REQUEST_SMS_ACKNOWLEDGE, result, mRILDefaultWorkSource);

        if (RILJ_LOGD) {
            riljLog(rr.serialString() + "> " + RILUtils.requestToString(rr.mRequest)
                    + " success = " + success + " cause = " + cause);
        }

        radioServiceInvokeHelper(HAL_SERVICE_MESSAGING, rr, "acknowledgeLastIncomingGsmSms", () -> {
            messagingProxy.acknowledgeLastIncomingGsmSms(rr.mSerial, success, cause);
        });
    }

    @Override
    public void acceptCall(Message result) {
        RadioVoiceProxy voiceProxy = getRadioServiceProxy(RadioVoiceProxy.class);
        if (!canMakeRequest("acceptCall", voiceProxy, result, RADIO_HAL_VERSION_1_4)) {
            return;
        }

        RILRequest rr = obtainRequest(RIL_REQUEST_ANSWER, result, mRILDefaultWorkSource);

        if (RILJ_LOGD) {
            riljLog(rr.serialString() + "> " + RILUtils.requestToString(rr.mRequest));
        }

        radioServiceInvokeHelper(HAL_SERVICE_VOICE, rr, "acceptCall", () -> {
            voiceProxy.acceptCall(rr.mSerial);
            mMetrics.writeRilAnswer(mPhoneId, rr.mSerial);
        });
    }

    @Override
    public void deactivateDataCall(int cid, int reason, Message result) {
        RadioDataProxy dataProxy = getRadioServiceProxy(RadioDataProxy.class);
        if (!canMakeRequest("deactivateDataCall", dataProxy, result, RADIO_HAL_VERSION_1_4)) {
            return;
        }

        RILRequest rr = obtainRequest(RIL_REQUEST_DEACTIVATE_DATA_CALL, result,
                mRILDefaultWorkSource);

        if (RILJ_LOGD) {
            riljLog(rr.serialString() + "> " + RILUtils.requestToString(rr.mRequest)
                    + " cid = " + cid + " reason = "
                    + RILUtils.deactivateDataReasonToString(reason));
        }

        radioServiceInvokeHelper(HAL_SERVICE_DATA, rr, "deactivateDataCall", () -> {
            dataProxy.deactivateDataCall(rr.mSerial, cid, reason);
            mMetrics.writeRilDeactivateDataCall(mPhoneId, rr.mSerial, cid, reason);
        });
    }

    @Override
    public void queryFacilityLock(String facility, String password, int serviceClass,
            Message result) {
        queryFacilityLockForApp(facility, password, serviceClass, null, result);
    }

    @Override
    public void queryFacilityLockForApp(String facility, String password, int serviceClass,
            String appId, Message result) {
        RadioSimProxy simProxy = getRadioServiceProxy(RadioSimProxy.class);
        if (!canMakeRequest("queryFacilityLockForApp", simProxy, result, RADIO_HAL_VERSION_1_4)) {
            return;
        }

        RILRequest rr = obtainRequest(RIL_REQUEST_QUERY_FACILITY_LOCK, result,
                mRILDefaultWorkSource);

        if (RILJ_LOGD) {
            riljLog(rr.serialString() + "> " + RILUtils.requestToString(rr.mRequest)
                    + " facility = " + facility + " serviceClass = " + serviceClass
                    + " appId = " + appId);
        }

        radioServiceInvokeHelper(HAL_SERVICE_SIM, rr, "queryFacilityLockForApp", () -> {
            simProxy.getFacilityLockForApp(rr.mSerial,
                    RILUtils.convertNullToEmptyString(facility),
                    RILUtils.convertNullToEmptyString(password), serviceClass,
                    RILUtils.convertNullToEmptyString(appId));
        });

    }

    @Override
    public void setFacilityLock(String facility, boolean lockState, String password,
            int serviceClass, Message result) {
        setFacilityLockForApp(facility, lockState, password, serviceClass, null, result);
    }

    @Override
    public void setFacilityLockForApp(String facility, boolean lockState, String password,
            int serviceClass, String appId, Message result) {
        RadioSimProxy simProxy = getRadioServiceProxy(RadioSimProxy.class);
        if (!canMakeRequest("setFacilityLockForApp", simProxy, result, RADIO_HAL_VERSION_1_4)) {
            return;
        }

        RILRequest rr = obtainRequest(RIL_REQUEST_SET_FACILITY_LOCK, result, mRILDefaultWorkSource);

        if (RILJ_LOGD) {
            riljLog(rr.serialString() + "> " + RILUtils.requestToString(rr.mRequest)
                    + " facility = " + facility + " lockstate = " + lockState
                    + " serviceClass = " + serviceClass + " appId = " + appId);
        }

        radioServiceInvokeHelper(HAL_SERVICE_SIM, rr, "setFacilityLockForApp", () -> {
            simProxy.setFacilityLockForApp(rr.mSerial,
                    RILUtils.convertNullToEmptyString(facility), lockState,
                    RILUtils.convertNullToEmptyString(password), serviceClass,
                    RILUtils.convertNullToEmptyString(appId));
        });
    }

    @Override
    public void changeBarringPassword(String facility, String oldPwd, String newPwd,
            Message result) {
        RadioNetworkProxy networkProxy = getRadioServiceProxy(RadioNetworkProxy.class);
        if (!canMakeRequest("changeBarringPassword", networkProxy, result, RADIO_HAL_VERSION_1_4)) {
            return;
        }

        RILRequest rr = obtainRequest(RIL_REQUEST_CHANGE_BARRING_PASSWORD, result,
                mRILDefaultWorkSource);

        // Do not log all function args for privacy
        if (RILJ_LOGD) {
            riljLog(rr.serialString() + "> " + RILUtils.requestToString(rr.mRequest)
                    + "facility = " + facility);
        }

        radioServiceInvokeHelper(HAL_SERVICE_NETWORK, rr, "changeBarringPassword", () -> {
            networkProxy.setBarringPassword(rr.mSerial,
                    RILUtils.convertNullToEmptyString(facility),
                    RILUtils.convertNullToEmptyString(oldPwd),
                    RILUtils.convertNullToEmptyString(newPwd));
        });
    }

    @Override
    public void getNetworkSelectionMode(Message result) {
        RadioNetworkProxy networkProxy = getRadioServiceProxy(RadioNetworkProxy.class);
        if (!canMakeRequest("getNetworkSelectionMode", networkProxy, result,
                RADIO_HAL_VERSION_1_4)) {
            return;
        }

        RILRequest rr = obtainRequest(RIL_REQUEST_QUERY_NETWORK_SELECTION_MODE, result,
                mRILDefaultWorkSource);

        if (RILJ_LOGD) {
            riljLog(rr.serialString() + "> " + RILUtils.requestToString(rr.mRequest));
        }

        radioServiceInvokeHelper(HAL_SERVICE_NETWORK, rr, "getNetworkSelectionMode", () -> {
            networkProxy.getNetworkSelectionMode(rr.mSerial);
        });
    }

    @Override
    public void setNetworkSelectionModeAutomatic(Message result) {
        RadioNetworkProxy networkProxy = getRadioServiceProxy(RadioNetworkProxy.class);
        if (!canMakeRequest("setNetworkSelectionModeAutomatic", networkProxy, result,
                RADIO_HAL_VERSION_1_4)) {
            return;
        }

        RILRequest rr = obtainRequest(RIL_REQUEST_SET_NETWORK_SELECTION_AUTOMATIC, result,
                mRILDefaultWorkSource);

        if (RILJ_LOGD) {
            riljLog(rr.serialString() + "> " + RILUtils.requestToString(rr.mRequest));
        }

        radioServiceInvokeHelper(HAL_SERVICE_NETWORK, rr, "setNetworkSelectionModeAutomatic",
                () -> {
                    networkProxy.setNetworkSelectionModeAutomatic(rr.mSerial);
                });
    }

    @Override
    public void setNetworkSelectionModeManual(String operatorNumeric, int ran, Message result) {
        RadioNetworkProxy networkProxy = getRadioServiceProxy(RadioNetworkProxy.class);
        if (!canMakeRequest("setNetworkSelectionModeManual", networkProxy, result,
                RADIO_HAL_VERSION_1_4)) {
            return;
        }

        RILRequest rr = obtainRequest(RIL_REQUEST_SET_NETWORK_SELECTION_MANUAL, result,
                mRILDefaultWorkSource);

        if (RILJ_LOGD) {
            riljLog(rr.serialString() + "> " + RILUtils.requestToString(rr.mRequest)
                    + " operatorNumeric = " + operatorNumeric + ", ran = " + ran);
        }

        radioServiceInvokeHelper(HAL_SERVICE_NETWORK, rr, "setNetworkSelectionModeManual", () -> {
            networkProxy.setNetworkSelectionModeManual(rr.mSerial,
                    RILUtils.convertNullToEmptyString(operatorNumeric), ran);
        });
    }

    @Override
    public void getAvailableNetworks(Message result) {
        RadioNetworkProxy networkProxy = getRadioServiceProxy(RadioNetworkProxy.class);
        if (!canMakeRequest("getAvailableNetworks", networkProxy, result, RADIO_HAL_VERSION_1_4)) {
            return;
        }

        RILRequest rr = obtainRequest(RIL_REQUEST_QUERY_AVAILABLE_NETWORKS, result,
                mRILDefaultWorkSource);

        if (RILJ_LOGD) {
            riljLog(rr.serialString() + "> " + RILUtils.requestToString(rr.mRequest));
        }

        radioServiceInvokeHelper(HAL_SERVICE_NETWORK, rr, "getAvailableNetworks", () -> {
            networkProxy.getAvailableNetworks(rr.mSerial);
        });
    }

    /**
     * Radio HAL fallback compatibility feature (b/151106728) assumes that the input parameter
     * networkScanRequest is immutable (read-only) here. Once the caller invokes the method, the
     * parameter networkScanRequest should not be modified. This helps us keep a consistent and
     * simple data model that avoid copying it in the scan result.
     */
    @Override
    public void startNetworkScan(NetworkScanRequest networkScanRequest, Message result) {
        RadioNetworkProxy networkProxy = getRadioServiceProxy(RadioNetworkProxy.class);
        if (!canMakeRequest("startNetworkScan", networkProxy, result, RADIO_HAL_VERSION_1_4)) {
            return;
        }

        HalVersion overrideHalVersion = getCompatVersion(RIL_REQUEST_START_NETWORK_SCAN);
        if (RILJ_LOGD) {
            riljLog("startNetworkScan: overrideHalVersion=" + overrideHalVersion);
        }

        RILRequest rr = obtainRequest(RIL_REQUEST_START_NETWORK_SCAN, result,
                mRILDefaultWorkSource, networkScanRequest);

        if (RILJ_LOGD) {
            riljLog(rr.serialString() + "> " + RILUtils.requestToString(rr.mRequest));
        }

        radioServiceInvokeHelper(HAL_SERVICE_NETWORK, rr, "startNetworkScan", () -> {
            networkProxy.startNetworkScan(rr.mSerial, networkScanRequest, overrideHalVersion,
                    result);
        });
    }

    @Override
    public void stopNetworkScan(Message result) {
        RadioNetworkProxy networkProxy = getRadioServiceProxy(RadioNetworkProxy.class);
        if (!canMakeRequest("stopNetworkScan", networkProxy, result, RADIO_HAL_VERSION_1_4)) {
            return;
        }

        RILRequest rr = obtainRequest(RIL_REQUEST_STOP_NETWORK_SCAN, result, mRILDefaultWorkSource);

        if (RILJ_LOGD) {
            riljLog(rr.serialString() + "> " + RILUtils.requestToString(rr.mRequest));
        }

        radioServiceInvokeHelper(HAL_SERVICE_NETWORK, rr, "stopNetworkScan", () -> {
            networkProxy.stopNetworkScan(rr.mSerial);
        });
    }

    @Override
    public void startDtmf(char c, Message result) {
        RadioVoiceProxy voiceProxy = getRadioServiceProxy(RadioVoiceProxy.class);
        if (!canMakeRequest("startDtmf", voiceProxy, result, RADIO_HAL_VERSION_1_4)) {
            return;
        }

        RILRequest rr = obtainRequest(RIL_REQUEST_DTMF_START, result, mRILDefaultWorkSource);

        // Do not log function arg for privacy
        if (RILJ_LOGD) {
            riljLog(rr.serialString() + "> " + RILUtils.requestToString(rr.mRequest));
        }

        radioServiceInvokeHelper(HAL_SERVICE_VOICE, rr, "startDtmf", () -> {
            voiceProxy.startDtmf(rr.mSerial, c + "");
        });
    }

    @Override
    public void stopDtmf(Message result) {
        RadioVoiceProxy voiceProxy = getRadioServiceProxy(RadioVoiceProxy.class);
        if (!canMakeRequest("stopDtmf", voiceProxy, result, RADIO_HAL_VERSION_1_4)) {
            return;
        }

        RILRequest rr = obtainRequest(RIL_REQUEST_DTMF_STOP, result, mRILDefaultWorkSource);

        if (RILJ_LOGD) {
            riljLog(rr.serialString() + "> " + RILUtils.requestToString(rr.mRequest));
        }

        radioServiceInvokeHelper(HAL_SERVICE_VOICE, rr, "stopDtmf", () -> {
            voiceProxy.stopDtmf(rr.mSerial);
        });
    }

    @Override
    public void separateConnection(int gsmIndex, Message result) {
        RadioVoiceProxy voiceProxy = getRadioServiceProxy(RadioVoiceProxy.class);
        if (!canMakeRequest("separateConnection", voiceProxy, result, RADIO_HAL_VERSION_1_4)) {
            return;
        }

        RILRequest rr = obtainRequest(RIL_REQUEST_SEPARATE_CONNECTION, result,
                mRILDefaultWorkSource);

        if (RILJ_LOGD) {
            riljLog(rr.serialString() + "> " + RILUtils.requestToString(rr.mRequest)
                    + " gsmIndex = " + gsmIndex);
        }

        radioServiceInvokeHelper(HAL_SERVICE_VOICE, rr, "separateConnection", () -> {
            voiceProxy.separateConnection(rr.mSerial, gsmIndex);
        });
    }

    @Override
    public void getBasebandVersion(Message result) {
        RadioModemProxy modemProxy = getRadioServiceProxy(RadioModemProxy.class);
        if (!canMakeRequest("getBasebandVersion", modemProxy, result, RADIO_HAL_VERSION_1_4)) {
            return;
        }

        RILRequest rr = obtainRequest(RIL_REQUEST_BASEBAND_VERSION, result, mRILDefaultWorkSource);

        if (RILJ_LOGD) {
            riljLog(rr.serialString() + "> " + RILUtils.requestToString(rr.mRequest));
        }

        radioServiceInvokeHelper(HAL_SERVICE_MODEM, rr, "getBasebandVersion", () -> {
            modemProxy.getBasebandVersion(rr.mSerial);
        });
    }

    @Override
    public void setMute(boolean enableMute, Message result) {
        RadioVoiceProxy voiceProxy = getRadioServiceProxy(RadioVoiceProxy.class);
        if (!canMakeRequest("setMute", voiceProxy, result, RADIO_HAL_VERSION_1_4)) {
            return;
        }

        RILRequest rr = obtainRequest(RIL_REQUEST_SET_MUTE, result, mRILDefaultWorkSource);

        if (RILJ_LOGD) {
            riljLog(rr.serialString() + "> " + RILUtils.requestToString(rr.mRequest)
                    + " enableMute = " + enableMute);
        }

        radioServiceInvokeHelper(HAL_SERVICE_VOICE, rr, "setMute", () -> {
            voiceProxy.setMute(rr.mSerial, enableMute);
        });
    }

    @Override
    public void getMute(Message result) {
        RadioVoiceProxy voiceProxy = getRadioServiceProxy(RadioVoiceProxy.class);
        if (!canMakeRequest("getMute", voiceProxy, result, RADIO_HAL_VERSION_1_4)) {
            return;
        }

        RILRequest rr = obtainRequest(RIL_REQUEST_GET_MUTE, result, mRILDefaultWorkSource);

        if (RILJ_LOGD) {
            riljLog(rr.serialString() + "> " + RILUtils.requestToString(rr.mRequest));
        }

        radioServiceInvokeHelper(HAL_SERVICE_VOICE, rr, "getMute", () -> {
            voiceProxy.getMute(rr.mSerial);
        });
    }

    @Override
    public void queryCLIP(Message result) {
        RadioVoiceProxy voiceProxy = getRadioServiceProxy(RadioVoiceProxy.class);
        if (!canMakeRequest("queryCLIP", voiceProxy, result, RADIO_HAL_VERSION_1_4)) {
            return;
        }

        RILRequest rr = obtainRequest(RIL_REQUEST_QUERY_CLIP, result, mRILDefaultWorkSource);

        if (RILJ_LOGD) {
            riljLog(rr.serialString() + "> " + RILUtils.requestToString(rr.mRequest));
        }

        radioServiceInvokeHelper(HAL_SERVICE_VOICE, rr, "queryCLIP", () -> {
            voiceProxy.getClip(rr.mSerial);
        });
    }

    @Override
    public void getDataCallList(Message result) {
        RadioDataProxy dataProxy = getRadioServiceProxy(RadioDataProxy.class);
        if (!canMakeRequest("getDataCallList", dataProxy, result, RADIO_HAL_VERSION_1_4)) {
            return;
        }

        RILRequest rr = obtainRequest(RIL_REQUEST_DATA_CALL_LIST, result, mRILDefaultWorkSource);

        if (RILJ_LOGD) {
            riljLog(rr.serialString() + "> " + RILUtils.requestToString(rr.mRequest));
        }

        radioServiceInvokeHelper(HAL_SERVICE_DATA, rr, "getDataCallList", () -> {
            dataProxy.getDataCallList(rr.mSerial);
        });
    }

    @Override
    public void setSuppServiceNotifications(boolean enable, Message result) {
        RadioNetworkProxy networkProxy = getRadioServiceProxy(RadioNetworkProxy.class);
        if (!canMakeRequest("setSuppServiceNotifications", networkProxy, result,
                RADIO_HAL_VERSION_1_4)) {
            return;
        }

        RILRequest rr = obtainRequest(RIL_REQUEST_SET_SUPP_SVC_NOTIFICATION, result,
                mRILDefaultWorkSource);

        if (RILJ_LOGD) {
            riljLog(rr.serialString() + "> " + RILUtils.requestToString(rr.mRequest)
                    + " enable = " + enable);
        }

        radioServiceInvokeHelper(HAL_SERVICE_NETWORK, rr, "setSuppServiceNotifications", () -> {
            networkProxy.setSuppServiceNotifications(rr.mSerial, enable);
        });
    }

    @Override
    public void writeSmsToSim(int status, String smsc, String pdu, Message result) {
        RadioMessagingProxy messagingProxy = getRadioServiceProxy(RadioMessagingProxy.class);
        if (!canMakeRequest("writeSmsToSim", messagingProxy, result, RADIO_HAL_VERSION_1_4)) {
            return;
        }

        RILRequest rr = obtainRequest(RIL_REQUEST_WRITE_SMS_TO_SIM, result, mRILDefaultWorkSource);

        if (RILJ_LOGV) {
            riljLog(rr.serialString() + "> " + RILUtils.requestToString(rr.mRequest)
                    + " " + status);
        }

        radioServiceInvokeHelper(HAL_SERVICE_MESSAGING, rr, "writeSmsToSim", () -> {
            messagingProxy.writeSmsToSim(rr.mSerial, status,
                    RILUtils.convertNullToEmptyString(smsc),
                    RILUtils.convertNullToEmptyString(pdu));
        });
    }

    @Override
    public void deleteSmsOnSim(int index, Message result) {
        RadioMessagingProxy messagingProxy = getRadioServiceProxy(RadioMessagingProxy.class);
        if (!canMakeRequest("deleteSmsOnSim", messagingProxy, result, RADIO_HAL_VERSION_1_4)) {
            return;
        }

        RILRequest rr = obtainRequest(RIL_REQUEST_DELETE_SMS_ON_SIM, result, mRILDefaultWorkSource);

        if (RILJ_LOGV) {
            riljLog(rr.serialString() + "> " + RILUtils.requestToString(rr.mRequest)
                    + " index = " + index);
        }

        radioServiceInvokeHelper(HAL_SERVICE_MESSAGING, rr, "deleteSmsOnSim", () -> {
            messagingProxy.deleteSmsOnSim(rr.mSerial, index);
        });
    }

    @Override
    public void setBandMode(int bandMode, Message result) {
        RadioNetworkProxy networkProxy = getRadioServiceProxy(RadioNetworkProxy.class);
        if (!canMakeRequest("setBandMode", networkProxy, result, RADIO_HAL_VERSION_1_4)) {
            return;
        }

        RILRequest rr = obtainRequest(RIL_REQUEST_SET_BAND_MODE, result, mRILDefaultWorkSource);

        if (RILJ_LOGD) {
            riljLog(rr.serialString() + "> " + RILUtils.requestToString(rr.mRequest)
                    + " bandMode = " + bandMode);
        }

        radioServiceInvokeHelper(HAL_SERVICE_NETWORK, rr, "setBandMode", () -> {
            networkProxy.setBandMode(rr.mSerial, bandMode);
        });
    }

    @Override
    public void queryAvailableBandMode(Message result) {
        RadioNetworkProxy networkProxy = getRadioServiceProxy(RadioNetworkProxy.class);
        if (!canMakeRequest("queryAvailableBandMode", networkProxy, result,
                RADIO_HAL_VERSION_1_4)) {
            return;
        }

        RILRequest rr = obtainRequest(RIL_REQUEST_QUERY_AVAILABLE_BAND_MODE, result,
                mRILDefaultWorkSource);

        if (RILJ_LOGD) {
            riljLog(rr.serialString() + "> " + RILUtils.requestToString(rr.mRequest));
        }

        radioServiceInvokeHelper(HAL_SERVICE_NETWORK, rr, "queryAvailableBandMode", () -> {
            networkProxy.getAvailableBandModes(rr.mSerial);
        });
    }

    @Override
    public void sendEnvelope(String contents, Message result) {
        RadioSimProxy simProxy = getRadioServiceProxy(RadioSimProxy.class);
        if (!canMakeRequest("sendEnvelope", simProxy, result, RADIO_HAL_VERSION_1_4)) {
            return;
        }

        RILRequest rr = obtainRequest(RIL_REQUEST_STK_SEND_ENVELOPE_COMMAND, result,
                mRILDefaultWorkSource);

        if (RILJ_LOGD) {
            riljLog(rr.serialString() + "> " + RILUtils.requestToString(rr.mRequest)
                    + " contents = " + contents);
        }

        radioServiceInvokeHelper(HAL_SERVICE_SIM, rr, "sendEnvelope", () -> {
            simProxy.sendEnvelope(rr.mSerial, RILUtils.convertNullToEmptyString(contents));
        });
    }

    @Override
    public void sendTerminalResponse(String contents, Message result) {
        RadioSimProxy simProxy = getRadioServiceProxy(RadioSimProxy.class);
        if (!canMakeRequest("sendTerminalResponse", simProxy, result, RADIO_HAL_VERSION_1_4)) {
            return;
        }

        RILRequest rr = obtainRequest(RIL_REQUEST_STK_SEND_TERMINAL_RESPONSE, result,
                mRILDefaultWorkSource);

        if (RILJ_LOGD) {
            riljLog(rr.serialString() + "> " + RILUtils.requestToString(rr.mRequest)
                    + " contents = " + (TelephonyUtils.IS_DEBUGGABLE
                    ? contents : RILUtils.convertToCensoredTerminalResponse(contents)));
        }

        radioServiceInvokeHelper(HAL_SERVICE_SIM, rr, "sendTerminalResponse", () -> {
            simProxy.sendTerminalResponseToSim(rr.mSerial,
                    RILUtils.convertNullToEmptyString(contents));
        });
    }

    @Override
    public void sendEnvelopeWithStatus(String contents, Message result) {
        RadioSimProxy simProxy = getRadioServiceProxy(RadioSimProxy.class);
        if (!canMakeRequest("sendEnvelopeWithStatus", simProxy, result, RADIO_HAL_VERSION_1_4)) {
            return;
        }

        RILRequest rr = obtainRequest(RIL_REQUEST_STK_SEND_ENVELOPE_WITH_STATUS, result,
                mRILDefaultWorkSource);

        if (RILJ_LOGD) {
            riljLog(rr.serialString() + "> " + RILUtils.requestToString(rr.mRequest)
                    + " contents = " + contents);
        }

        radioServiceInvokeHelper(HAL_SERVICE_SIM, rr, "sendEnvelopeWithStatus", () -> {
            simProxy.sendEnvelopeWithStatus(rr.mSerial,
                    RILUtils.convertNullToEmptyString(contents));
        });
    }

    @Override
    public void explicitCallTransfer(Message result) {
        RadioVoiceProxy voiceProxy = getRadioServiceProxy(RadioVoiceProxy.class);
        if (!canMakeRequest("explicitCallTransfer", voiceProxy, result, RADIO_HAL_VERSION_1_4)) {
            return;
        }

        RILRequest rr = obtainRequest(RIL_REQUEST_EXPLICIT_CALL_TRANSFER, result,
                mRILDefaultWorkSource);

        if (RILJ_LOGD) {
            riljLog(rr.serialString() + "> " + RILUtils.requestToString(rr.mRequest));
        }

        radioServiceInvokeHelper(HAL_SERVICE_VOICE, rr, "explicitCallTransfer", () -> {
            voiceProxy.explicitCallTransfer(rr.mSerial);
        });
    }

    @Override
    public void setPreferredNetworkType(@PrefNetworkMode int networkType , Message result) {
        RadioNetworkProxy networkProxy = getRadioServiceProxy(RadioNetworkProxy.class);
        if (!canMakeRequest("setPreferredNetworkType", networkProxy, result,
                RADIO_HAL_VERSION_1_4)) {
            return;
        }

        RILRequest rr = obtainRequest(RIL_REQUEST_SET_PREFERRED_NETWORK_TYPE, result,
                mRILDefaultWorkSource);

        if (RILJ_LOGD) {
            riljLog(rr.serialString() + "> " + RILUtils.requestToString(rr.mRequest)
                    + " networkType = " + networkType);
        }
        mAllowedNetworkTypesBitmask = RadioAccessFamily.getRafFromNetworkType(networkType);
        mMetrics.writeSetPreferredNetworkType(mPhoneId, networkType);

        radioServiceInvokeHelper(HAL_SERVICE_NETWORK, rr, "setPreferredNetworkType", () -> {
            networkProxy.setPreferredNetworkTypeBitmap(rr.mSerial, mAllowedNetworkTypesBitmask);
        });
    }

    @Override
    public void getPreferredNetworkType(Message result) {
        RadioNetworkProxy networkProxy = getRadioServiceProxy(RadioNetworkProxy.class);
        if (!canMakeRequest("getPreferredNetworkType", networkProxy, result,
                RADIO_HAL_VERSION_1_4)) {
            return;
        }

        RILRequest rr = obtainRequest(RIL_REQUEST_GET_PREFERRED_NETWORK_TYPE, result,
                mRILDefaultWorkSource);

        if (RILJ_LOGD) {
            riljLog(rr.serialString() + "> " + RILUtils.requestToString(rr.mRequest));
        }

        radioServiceInvokeHelper(HAL_SERVICE_NETWORK, rr, "getPreferredNetworkType", () -> {
            networkProxy.getAllowedNetworkTypesBitmap(rr.mSerial);
        });
    }

    @Override
    public void setAllowedNetworkTypesBitmap(
            @TelephonyManager.NetworkTypeBitMask int networkTypeBitmask, Message result) {
        if (mHalVersion.get(HAL_SERVICE_NETWORK).less(RADIO_HAL_VERSION_1_6)) {
            // For older HAL, redirects the call to setPreferredNetworkType.
            setPreferredNetworkType(
                    RadioAccessFamily.getNetworkTypeFromRaf(networkTypeBitmask), result);
            return;
        }
        RadioNetworkProxy networkProxy = getRadioServiceProxy(RadioNetworkProxy.class);
        if (!canMakeRequest("setAllowedNetworkTypesBitmap", networkProxy, result,
                RADIO_HAL_VERSION_1_6)) {
            return;
        }

        RILRequest rr = obtainRequest(RIL_REQUEST_SET_ALLOWED_NETWORK_TYPES_BITMAP, result,
                mRILDefaultWorkSource);

        if (RILJ_LOGD) {
            riljLog(rr.serialString() + "> " + RILUtils.requestToString(rr.mRequest));
        }
        mAllowedNetworkTypesBitmask = networkTypeBitmask;

        radioServiceInvokeHelper(HAL_SERVICE_NETWORK, rr, "setAllowedNetworkTypesBitmap", () -> {
            networkProxy.setAllowedNetworkTypesBitmap(rr.mSerial, mAllowedNetworkTypesBitmask);
        });
    }

    @Override
    public void getAllowedNetworkTypesBitmap(Message result) {
        RadioNetworkProxy networkProxy = getRadioServiceProxy(RadioNetworkProxy.class);
        if (!canMakeRequest("getAllowedNetworkTypesBitmap", networkProxy, result,
                RADIO_HAL_VERSION_1_4)) {
            return;
        }

        RILRequest rr = obtainRequest(RIL_REQUEST_GET_ALLOWED_NETWORK_TYPES_BITMAP, result,
                mRILDefaultWorkSource);

        if (RILJ_LOGD) {
            riljLog(rr.serialString() + "> " + RILUtils.requestToString(rr.mRequest));
        }

        radioServiceInvokeHelper(HAL_SERVICE_NETWORK, rr, "getAllowedNetworkTypesBitmap", () -> {
            networkProxy.getAllowedNetworkTypesBitmap(rr.mSerial);
        });
    }

    @Override
    public void setLocationUpdates(boolean enable, WorkSource workSource, Message result) {
        RadioNetworkProxy networkProxy = getRadioServiceProxy(RadioNetworkProxy.class);
        if (!canMakeRequest("setLocationUpdates", networkProxy, result, RADIO_HAL_VERSION_1_4)) {
            return;
        }

        RILRequest rr = obtainRequest(RIL_REQUEST_SET_LOCATION_UPDATES, result,
                getDefaultWorkSourceIfInvalid(workSource));

        if (RILJ_LOGD) {
            riljLog(rr.serialString() + "> " + RILUtils.requestToString(rr.mRequest)
                    + " enable = " + enable);
        }

        radioServiceInvokeHelper(HAL_SERVICE_NETWORK, rr, "setLocationUpdates", () -> {
            networkProxy.setLocationUpdates(rr.mSerial, enable);
        });
    }

    /**
     * Is E-UTRA-NR Dual Connectivity enabled
     */
    @Override
    public void isNrDualConnectivityEnabled(Message result, WorkSource workSource) {
        RadioNetworkProxy networkProxy = getRadioServiceProxy(RadioNetworkProxy.class);
        if (!canMakeRequest("isNrDualConnectivityEnabled", networkProxy, result,
                RADIO_HAL_VERSION_1_6)) {
            return;
        }

        RILRequest rr = obtainRequest(RIL_REQUEST_IS_NR_DUAL_CONNECTIVITY_ENABLED, result,
                getDefaultWorkSourceIfInvalid(workSource));

        if (RILJ_LOGD) {
            riljLog(rr.serialString() + "> " + RILUtils.requestToString(rr.mRequest));
        }

        radioServiceInvokeHelper(HAL_SERVICE_NETWORK, rr, "isNrDualConnectivityEnabled", () -> {
            networkProxy.isNrDualConnectivityEnabled(rr.mSerial);
        });
    }

    /**
     * Enable/Disable E-UTRA-NR Dual Connectivity
     * @param nrDualConnectivityState expected NR dual connectivity state
     * This can be passed following states
     * <ol>
     * <li>Enable NR dual connectivity {@link TelephonyManager#NR_DUAL_CONNECTIVITY_ENABLE}
     * <li>Disable NR dual connectivity {@link TelephonyManager#NR_DUAL_CONNECTIVITY_DISABLE}
     * <li>Disable NR dual connectivity and force secondary cell to be released
     * {@link TelephonyManager#NR_DUAL_CONNECTIVITY_DISABLE_IMMEDIATE}
     * </ol>
     */
    @Override
    public void setNrDualConnectivityState(int nrDualConnectivityState, Message result,
            WorkSource workSource) {
        RadioNetworkProxy networkProxy = getRadioServiceProxy(RadioNetworkProxy.class);
        if (!canMakeRequest("setNrDualConnectivityState", networkProxy, result,
                RADIO_HAL_VERSION_1_6)) {
            return;
        }

        RILRequest rr = obtainRequest(RIL_REQUEST_ENABLE_NR_DUAL_CONNECTIVITY, result,
                getDefaultWorkSourceIfInvalid(workSource));

        if (RILJ_LOGD) {
            riljLog(rr.serialString() + "> " + RILUtils.requestToString(rr.mRequest)
                    + " enable = " + nrDualConnectivityState);
        }

        radioServiceInvokeHelper(HAL_SERVICE_NETWORK, rr, "setNrDualConnectivityState", () -> {
            networkProxy.setNrDualConnectivityState(rr.mSerial, (byte) nrDualConnectivityState);
        });
    }

    private void setVoNrEnabled(boolean enabled) {
        SystemProperties.set(PROPERTY_IS_VONR_ENABLED + mPhoneId, String.valueOf(enabled));
    }

    private boolean isVoNrEnabled() {
        return SystemProperties.getBoolean(PROPERTY_IS_VONR_ENABLED + mPhoneId, true);
    }

    /**
     * Is voice over NR enabled
     */
    @Override
    public void isVoNrEnabled(Message result, WorkSource workSource) {
        RadioVoiceProxy voiceProxy = getRadioServiceProxy(RadioVoiceProxy.class);
        // Send null result so errors aren't sent in canMakeRequest
        if (!canMakeRequest("isVoNrEnabled", voiceProxy, null, RADIO_HAL_VERSION_2_0)) {
            boolean isEnabled = isVoNrEnabled();
            if (result != null) {
                AsyncResult.forMessage(result, isEnabled, null);
                result.sendToTarget();
            }
            return;
        }

        RILRequest rr = obtainRequest(RIL_REQUEST_IS_VONR_ENABLED, result,
                getDefaultWorkSourceIfInvalid(workSource));

        if (RILJ_LOGD) {
            riljLog(rr.serialString() + "> " + RILUtils.requestToString(rr.mRequest));
        }

        radioServiceInvokeHelper(HAL_SERVICE_VOICE, rr, "isVoNrEnabled", () -> {
            voiceProxy.isVoNrEnabled(rr.mSerial);
        });
    }

    /**
     * Enable or disable Voice over NR (VoNR)
     * @param enabled enable or disable VoNR.
     */
    @Override
    public void setVoNrEnabled(boolean enabled, Message result, WorkSource workSource) {
        setVoNrEnabled(enabled);
        RadioVoiceProxy voiceProxy = getRadioServiceProxy(RadioVoiceProxy.class);
        // Send null result so errors aren't sent in canMakeRequest
        if (!canMakeRequest("setVoNrEnabled", voiceProxy, null, RADIO_HAL_VERSION_2_0)) {
            /* calling a query api to let HAL know that VoNREnabled state is updated.
               This is a work around as new AIDL API is not allowed for older HAL version devices.
               HAL can check the value of PROPERTY_IS_VONR_ENABLED property to determine
               if there is any change whenever it receives isNrDualConnectivityEnabled request.
            */
            isNrDualConnectivityEnabled(null, workSource);
            if (result != null) {
                AsyncResult.forMessage(result, null, null);
                result.sendToTarget();
            }
            return;
        }

        RILRequest rr = obtainRequest(RIL_REQUEST_ENABLE_VONR, result,
                getDefaultWorkSourceIfInvalid(workSource));

        if (RILJ_LOGD) {
            riljLog(rr.serialString() + "> " + RILUtils.requestToString(rr.mRequest));
        }

        radioServiceInvokeHelper(HAL_SERVICE_VOICE, rr, "setVoNrEnabled", () -> {
            voiceProxy.setVoNrEnabled(rr.mSerial, enabled);
        });
    }

    @Override
    public void setCdmaSubscriptionSource(int cdmaSubscription, Message result) {
        RadioSimProxy simProxy = getRadioServiceProxy(RadioSimProxy.class);
        if (!canMakeRequest("setCdmaSubscriptionSource", simProxy, result, RADIO_HAL_VERSION_1_4)) {
            return;
        }

        RILRequest rr = obtainRequest(RIL_REQUEST_CDMA_SET_SUBSCRIPTION_SOURCE, result,
                mRILDefaultWorkSource);

        if (RILJ_LOGD) {
            riljLog(rr.serialString() + "> " + RILUtils.requestToString(rr.mRequest)
                    + " cdmaSubscription = " + cdmaSubscription);
        }

        radioServiceInvokeHelper(HAL_SERVICE_SIM, rr, "setCdmaSubscriptionSource", () -> {
            simProxy.setCdmaSubscriptionSource(rr.mSerial, cdmaSubscription);
        });
    }

    @Override
    public void queryCdmaRoamingPreference(Message result) {
        RadioNetworkProxy networkProxy = getRadioServiceProxy(RadioNetworkProxy.class);
        if (!canMakeRequest("queryCdmaRoamingPreference", networkProxy, result,
                RADIO_HAL_VERSION_1_4)) {
            return;
        }

        RILRequest rr = obtainRequest(RIL_REQUEST_CDMA_QUERY_ROAMING_PREFERENCE, result,
                mRILDefaultWorkSource);

        if (RILJ_LOGD) {
            riljLog(rr.serialString() + "> " + RILUtils.requestToString(rr.mRequest));
        }

        radioServiceInvokeHelper(HAL_SERVICE_NETWORK, rr, "queryCdmaRoamingPreference", () -> {
            networkProxy.getCdmaRoamingPreference(rr.mSerial);
        });
    }

    @Override
    public void setCdmaRoamingPreference(int cdmaRoamingType, Message result) {
        RadioNetworkProxy networkProxy = getRadioServiceProxy(RadioNetworkProxy.class);
        if (!canMakeRequest("setCdmaRoamingPreference", networkProxy, result,
                RADIO_HAL_VERSION_1_4)) {
            return;
        }

        RILRequest rr = obtainRequest(RIL_REQUEST_CDMA_SET_ROAMING_PREFERENCE, result,
                mRILDefaultWorkSource);

        if (RILJ_LOGD) {
            riljLog(rr.serialString() + "> " + RILUtils.requestToString(rr.mRequest)
                    + " cdmaRoamingType = " + cdmaRoamingType);
        }

        radioServiceInvokeHelper(HAL_SERVICE_NETWORK, rr, "setCdmaRoamingPreference", () -> {
            networkProxy.setCdmaRoamingPreference(rr.mSerial, cdmaRoamingType);
        });
    }

    @Override
    public void queryTTYMode(Message result) {
        RadioVoiceProxy voiceProxy = getRadioServiceProxy(RadioVoiceProxy.class);
        if (!canMakeRequest("queryTTYMode", voiceProxy, result, RADIO_HAL_VERSION_1_4)) {
            return;
        }

        RILRequest rr = obtainRequest(RIL_REQUEST_QUERY_TTY_MODE, result, mRILDefaultWorkSource);

        if (RILJ_LOGD) {
            riljLog(rr.serialString() + "> " + RILUtils.requestToString(rr.mRequest));
        }

        radioServiceInvokeHelper(HAL_SERVICE_VOICE, rr, "queryTTYMode", () -> {
            voiceProxy.getTtyMode(rr.mSerial);
        });
    }

    @Override
    public void setTTYMode(int ttyMode, Message result) {
        RadioVoiceProxy voiceProxy = getRadioServiceProxy(RadioVoiceProxy.class);
        if (!canMakeRequest("setTTYMode", voiceProxy, result, RADIO_HAL_VERSION_1_4)) {
            return;
        }

        RILRequest rr = obtainRequest(RIL_REQUEST_SET_TTY_MODE, result, mRILDefaultWorkSource);

        if (RILJ_LOGD) {
            riljLog(rr.serialString() + "> " + RILUtils.requestToString(rr.mRequest)
                    + " ttyMode = " + ttyMode);
        }

        radioServiceInvokeHelper(HAL_SERVICE_VOICE, rr, "setTTYMode", () -> {
            voiceProxy.setTtyMode(rr.mSerial, ttyMode);
        });
    }

    @Override
    public void setPreferredVoicePrivacy(boolean enable, Message result) {
        RadioVoiceProxy voiceProxy = getRadioServiceProxy(RadioVoiceProxy.class);
        if (!canMakeRequest("setPreferredVoicePrivacy", voiceProxy, result,
                RADIO_HAL_VERSION_1_4)) {
            return;
        }

        RILRequest rr = obtainRequest(RIL_REQUEST_CDMA_SET_PREFERRED_VOICE_PRIVACY_MODE, result,
                mRILDefaultWorkSource);

        if (RILJ_LOGD) {
            riljLog(rr.serialString() + "> " + RILUtils.requestToString(rr.mRequest)
                    + " enable = " + enable);
        }

        radioServiceInvokeHelper(HAL_SERVICE_VOICE, rr, "setPreferredVoicePrivacy", () -> {
            voiceProxy.setPreferredVoicePrivacy(rr.mSerial, enable);
        });
    }

    @Override
    public void getPreferredVoicePrivacy(Message result) {
        RadioVoiceProxy voiceProxy = getRadioServiceProxy(RadioVoiceProxy.class);
        if (!canMakeRequest("getPreferredVoicePrivacy", voiceProxy, result,
                RADIO_HAL_VERSION_1_4)) {
            return;
        }

        RILRequest rr = obtainRequest(RIL_REQUEST_CDMA_QUERY_PREFERRED_VOICE_PRIVACY_MODE,
                result, mRILDefaultWorkSource);

        if (RILJ_LOGD) {
            riljLog(rr.serialString() + "> " + RILUtils.requestToString(rr.mRequest));
        }

        radioServiceInvokeHelper(HAL_SERVICE_VOICE, rr, "getPreferredVoicePrivacy", () -> {
            voiceProxy.getPreferredVoicePrivacy(rr.mSerial);
        });
    }

    @Override
    public void sendCDMAFeatureCode(String featureCode, Message result) {
        RadioVoiceProxy voiceProxy = getRadioServiceProxy(RadioVoiceProxy.class);
        if (!canMakeRequest("sendCDMAFeatureCode", voiceProxy, result, RADIO_HAL_VERSION_1_4)) {
            return;
        }

        RILRequest rr = obtainRequest(RIL_REQUEST_CDMA_FLASH, result, mRILDefaultWorkSource);

        if (RILJ_LOGD) {
            riljLog(rr.serialString() + "> " + RILUtils.requestToString(rr.mRequest)
                    + " featureCode = " + Rlog.pii(RILJ_LOG_TAG, featureCode));
        }

        radioServiceInvokeHelper(HAL_SERVICE_VOICE, rr, "sendCDMAFeatureCode", () -> {
            voiceProxy.sendCdmaFeatureCode(rr.mSerial,
                    RILUtils.convertNullToEmptyString(featureCode));
        });
    }

    @Override
    public void sendBurstDtmf(String dtmfString, int on, int off, Message result) {
        RadioVoiceProxy voiceProxy = getRadioServiceProxy(RadioVoiceProxy.class);
        if (!canMakeRequest("sendBurstDtmf", voiceProxy, result, RADIO_HAL_VERSION_1_4)) {
            return;
        }

        RILRequest rr = obtainRequest(RIL_REQUEST_CDMA_BURST_DTMF, result, mRILDefaultWorkSource);

        if (RILJ_LOGD) {
            riljLog(rr.serialString() + "> " + RILUtils.requestToString(rr.mRequest)
                    + " dtmfString = " + dtmfString + " on = " + on + " off = " + off);
        }

        radioServiceInvokeHelper(HAL_SERVICE_VOICE, rr, "sendBurstDtmf", () -> {
            voiceProxy.sendBurstDtmf(rr.mSerial, RILUtils.convertNullToEmptyString(dtmfString),
                    on, off);
        });
    }

    @Override
    public void sendCdmaSMSExpectMore(byte[] pdu, Message result) {
        RadioMessagingProxy messagingProxy = getRadioServiceProxy(RadioMessagingProxy.class);
        if (!canMakeRequest("sendCdmaSMSExpectMore", messagingProxy, result,
                RADIO_HAL_VERSION_1_4)) {
            return;
        }

        RILRequest rr = obtainRequest(RIL_REQUEST_CDMA_SEND_SMS_EXPECT_MORE, result,
                mRILDefaultWorkSource);

        // Do not log function arg for privacy
        if (RILJ_LOGD) {
            riljLog(rr.serialString() + "> " + RILUtils.requestToString(rr.mRequest));
        }

        radioServiceInvokeHelper(HAL_SERVICE_MESSAGING, rr, "sendCdmaSMSExpectMore", () -> {
            messagingProxy.sendCdmaSmsExpectMore(rr.mSerial, pdu);
            if (mHalVersion.get(HAL_SERVICE_MESSAGING).greaterOrEqual(RADIO_HAL_VERSION_1_5)) {
                mMetrics.writeRilSendSms(mPhoneId, rr.mSerial, SmsSession.Event.Tech.SMS_CDMA,
                        SmsSession.Event.Format.SMS_FORMAT_3GPP2,
                        getOutgoingSmsMessageId(result));
            }
        });
    }

    @Override
    public void sendCdmaSms(byte[] pdu, Message result) {
        RadioMessagingProxy messagingProxy = getRadioServiceProxy(RadioMessagingProxy.class);
        if (!canMakeRequest("sendCdmaSms", messagingProxy, result, RADIO_HAL_VERSION_1_4)) {
            return;
        }

        RILRequest rr = obtainRequest(RIL_REQUEST_CDMA_SEND_SMS, result, mRILDefaultWorkSource);

        // Do not log function arg for privacy
        if (RILJ_LOGD) {
            riljLog(rr.serialString() + "> " + RILUtils.requestToString(rr.mRequest));
        }

        radioServiceInvokeHelper(HAL_SERVICE_MESSAGING, rr, "sendCdmaSms", () -> {
            messagingProxy.sendCdmaSms(rr.mSerial, pdu);
            mMetrics.writeRilSendSms(mPhoneId, rr.mSerial, SmsSession.Event.Tech.SMS_CDMA,
                    SmsSession.Event.Format.SMS_FORMAT_3GPP2, getOutgoingSmsMessageId(result));
        });
    }

    @Override
    public void acknowledgeLastIncomingCdmaSms(boolean success, int cause, Message result) {
        RadioMessagingProxy messagingProxy = getRadioServiceProxy(RadioMessagingProxy.class);
        if (!canMakeRequest("acknowledgeLastIncomingCdmaSms", messagingProxy, result,
                RADIO_HAL_VERSION_1_4)) {
            return;
        }

        RILRequest rr = obtainRequest(RIL_REQUEST_CDMA_SMS_ACKNOWLEDGE, result,
                mRILDefaultWorkSource);

        if (RILJ_LOGD) {
            riljLog(rr.serialString() + "> " + RILUtils.requestToString(rr.mRequest)
                    + " success = " + success + " cause = " + cause);
        }

        radioServiceInvokeHelper(HAL_SERVICE_MESSAGING, rr, "acknowledgeLastIncomingCdmaSms",
                () -> {
                    messagingProxy.acknowledgeLastIncomingCdmaSms(rr.mSerial, success, cause);
                });
    }

    @Override
    public void getGsmBroadcastConfig(Message result) {
        RadioMessagingProxy messagingProxy = getRadioServiceProxy(RadioMessagingProxy.class);
        if (!canMakeRequest("getGsmBroadcastConfig", messagingProxy, result,
                RADIO_HAL_VERSION_1_4)) {
            return;
        }

        RILRequest rr = obtainRequest(RIL_REQUEST_GSM_GET_BROADCAST_CONFIG, result,
                mRILDefaultWorkSource);

        if (RILJ_LOGD) {
            riljLog(rr.serialString() + "> " + RILUtils.requestToString(rr.mRequest));
        }

        radioServiceInvokeHelper(HAL_SERVICE_MESSAGING, rr, "getGsmBroadcastConfig", () -> {
            messagingProxy.getGsmBroadcastConfig(rr.mSerial);
        });
    }

    @Override
    public void setGsmBroadcastConfig(SmsBroadcastConfigInfo[] config, Message result) {
        RadioMessagingProxy messagingProxy = getRadioServiceProxy(RadioMessagingProxy.class);
        if (!canMakeRequest("setGsmBroadcastConfig", messagingProxy, result,
                RADIO_HAL_VERSION_1_4)) {
            return;
        }

        RILRequest rr = obtainRequest(RIL_REQUEST_GSM_SET_BROADCAST_CONFIG, result,
                mRILDefaultWorkSource);

        if (RILJ_LOGD) {
            riljLog(rr.serialString() + "> " + RILUtils.requestToString(rr.mRequest)
                    + " with " + config.length + " configs : ");
            for (int i = 0; i < config.length; i++) {
                riljLog(config[i].toString());
            }
        }

        radioServiceInvokeHelper(HAL_SERVICE_MESSAGING, rr, "setGsmBroadcastConfig", () -> {
            messagingProxy.setGsmBroadcastConfig(rr.mSerial, config);
        });
    }

    @Override
    public void setGsmBroadcastActivation(boolean activate, Message result) {
        RadioMessagingProxy messagingProxy = getRadioServiceProxy(RadioMessagingProxy.class);
        if (!canMakeRequest("setGsmBroadcastActivation", messagingProxy, result,
                RADIO_HAL_VERSION_1_4)) {
            return;
        }

        RILRequest rr = obtainRequest(RIL_REQUEST_GSM_BROADCAST_ACTIVATION, result,
                mRILDefaultWorkSource);

        if (RILJ_LOGD) {
            riljLog(rr.serialString() + "> " + RILUtils.requestToString(rr.mRequest)
                    + " activate = " + activate);
        }

        radioServiceInvokeHelper(HAL_SERVICE_MESSAGING, rr, "setGsmBroadcastActivation", () -> {
            messagingProxy.setGsmBroadcastActivation(rr.mSerial, activate);
        });
    }

    @Override
    public void getCdmaBroadcastConfig(Message result) {
        RadioMessagingProxy messagingProxy = getRadioServiceProxy(RadioMessagingProxy.class);
        if (!canMakeRequest("getCdmaBroadcastConfig", messagingProxy, result,
                RADIO_HAL_VERSION_1_4)) {
            return;
        }

        RILRequest rr = obtainRequest(RIL_REQUEST_CDMA_GET_BROADCAST_CONFIG, result,
                mRILDefaultWorkSource);

        if (RILJ_LOGD) {
            riljLog(rr.serialString() + "> " + RILUtils.requestToString(rr.mRequest));
        }

        radioServiceInvokeHelper(HAL_SERVICE_MESSAGING, rr, "getCdmaBroadcastConfig", () -> {
            messagingProxy.getCdmaBroadcastConfig(rr.mSerial);
        });
    }

    @Override
    public void setCdmaBroadcastConfig(CdmaSmsBroadcastConfigInfo[] configs, Message result) {
        RadioMessagingProxy messagingProxy = getRadioServiceProxy(RadioMessagingProxy.class);
        if (!canMakeRequest("setCdmaBroadcastConfig", messagingProxy, result,
                RADIO_HAL_VERSION_1_4)) {
            return;
        }

        RILRequest rr = obtainRequest(RIL_REQUEST_CDMA_SET_BROADCAST_CONFIG, result,
                mRILDefaultWorkSource);

        if (RILJ_LOGD) {
            riljLog(rr.serialString() + "> " + RILUtils.requestToString(rr.mRequest)
                    + " with " + configs.length + " configs : ");
            for (CdmaSmsBroadcastConfigInfo config : configs) {
                riljLog(config.toString());
            }
        }

        radioServiceInvokeHelper(HAL_SERVICE_MESSAGING, rr, "setCdmaBroadcastConfig", () -> {
            messagingProxy.setCdmaBroadcastConfig(rr.mSerial, configs);
        });
    }

    @Override
    public void setCdmaBroadcastActivation(boolean activate, Message result) {
        RadioMessagingProxy messagingProxy = getRadioServiceProxy(RadioMessagingProxy.class);
        if (!canMakeRequest("setCdmaBroadcastActivation", messagingProxy, result,
                RADIO_HAL_VERSION_1_4)) {
            return;
        }

        RILRequest rr = obtainRequest(RIL_REQUEST_CDMA_BROADCAST_ACTIVATION, result,
                mRILDefaultWorkSource);

        if (RILJ_LOGD) {
            riljLog(rr.serialString() + "> " + RILUtils.requestToString(rr.mRequest)
                    + " activate = " + activate);
        }

        radioServiceInvokeHelper(HAL_SERVICE_MESSAGING, rr, "setCdmaBroadcastActivation", () -> {
            messagingProxy.setCdmaBroadcastActivation(rr.mSerial, activate);
        });
    }

    @Override
    public void getCDMASubscription(Message result) {
        RadioSimProxy simProxy = getRadioServiceProxy(RadioSimProxy.class);
        if (!canMakeRequest("getCDMASubscription", simProxy, result, RADIO_HAL_VERSION_1_4)) {
            return;
        }

        RILRequest rr = obtainRequest(RIL_REQUEST_CDMA_SUBSCRIPTION, result, mRILDefaultWorkSource);

        if (RILJ_LOGD) {
            riljLog(rr.serialString() + "> " + RILUtils.requestToString(rr.mRequest));
        }

        radioServiceInvokeHelper(HAL_SERVICE_SIM, rr, "getCDMASubscription", () -> {
            simProxy.getCdmaSubscription(rr.mSerial);
        });
    }

    @Override
    public void writeSmsToRuim(int status, byte[] pdu, Message result) {
        RadioMessagingProxy messagingProxy = getRadioServiceProxy(RadioMessagingProxy.class);
        if (!canMakeRequest("writeSmsToRuim", messagingProxy, result, RADIO_HAL_VERSION_1_4)) {
            return;
        }

        RILRequest rr = obtainRequest(RIL_REQUEST_CDMA_WRITE_SMS_TO_RUIM, result,
                mRILDefaultWorkSource);

        if (RILJ_LOGV) {
            riljLog(rr.serialString() + "> " + RILUtils.requestToString(rr.mRequest)
                    + " status = " + status);
        }

        radioServiceInvokeHelper(HAL_SERVICE_MESSAGING, rr, "writeSmsToRuim", () -> {
            messagingProxy.writeSmsToRuim(rr.mSerial, status, pdu);
        });
    }

    @Override
    public void deleteSmsOnRuim(int index, Message result) {
        RadioMessagingProxy messagingProxy = getRadioServiceProxy(RadioMessagingProxy.class);
        if (!canMakeRequest("deleteSmsOnRuim", messagingProxy, result, RADIO_HAL_VERSION_1_4)) {
            return;
        }

        RILRequest rr = obtainRequest(RIL_REQUEST_CDMA_DELETE_SMS_ON_RUIM, result,
                mRILDefaultWorkSource);

        if (RILJ_LOGV) {
            riljLog(rr.serialString() + "> " + RILUtils.requestToString(rr.mRequest)
                    + " index = " + index);
        }

        radioServiceInvokeHelper(HAL_SERVICE_MESSAGING, rr, "deleteSmsOnRuim", () -> {
            messagingProxy.deleteSmsOnRuim(rr.mSerial, index);
        });
    }

    @Override
    public void getDeviceIdentity(Message result) {
        RadioModemProxy modemProxy = getRadioServiceProxy(RadioModemProxy.class);
        if (!canMakeRequest("getDeviceIdentity", modemProxy, result, RADIO_HAL_VERSION_1_4)) {
            return;
        }

        RILRequest rr = obtainRequest(RIL_REQUEST_DEVICE_IDENTITY, result, mRILDefaultWorkSource);

        if (RILJ_LOGD) {
            riljLog(rr.serialString() + "> " + RILUtils.requestToString(rr.mRequest));
        }

        radioServiceInvokeHelper(HAL_SERVICE_MODEM, rr, "getDeviceIdentity", () -> {
            modemProxy.getDeviceIdentity(rr.mSerial);
        });
    }

    @Override
    public void getImei(Message result) {
        RadioModemProxy modemProxy = getRadioServiceProxy(RadioModemProxy.class);
        if (!canMakeRequest("getImei", modemProxy, result, RADIO_HAL_VERSION_2_1)) {
            return;
        }

        RILRequest rr = obtainRequest(RIL_REQUEST_DEVICE_IMEI, result, mRILDefaultWorkSource);

        if (RILJ_LOGD) {
            riljLog(rr.serialString() + "> " + RILUtils.requestToString(rr.mRequest));
        }

        radioServiceInvokeHelper(HAL_SERVICE_MODEM, rr, "getImei", () -> {
            modemProxy.getImei(rr.mSerial);
        });
    }

    @Override
    public void exitEmergencyCallbackMode(Message result) {
        RadioVoiceProxy voiceProxy = getRadioServiceProxy(RadioVoiceProxy.class);
        if (!canMakeRequest("exitEmergencyCallbackMode", voiceProxy, result,
                RADIO_HAL_VERSION_1_4)) {
            return;
        }

        RILRequest rr = obtainRequest(RIL_REQUEST_EXIT_EMERGENCY_CALLBACK_MODE, result,
                mRILDefaultWorkSource);

        if (RILJ_LOGD) {
            riljLog(rr.serialString() + "> " + RILUtils.requestToString(rr.mRequest));
        }

        radioServiceInvokeHelper(HAL_SERVICE_VOICE, rr, "exitEmergencyCallbackMode", () -> {
            voiceProxy.exitEmergencyCallbackMode(rr.mSerial);
        });
    }

    @Override
    public void getSmscAddress(Message result) {
        RadioMessagingProxy messagingProxy = getRadioServiceProxy(RadioMessagingProxy.class);
        if (!canMakeRequest("getSmscAddress", messagingProxy, result, RADIO_HAL_VERSION_1_4)) {
            return;
        }

        RILRequest rr = obtainRequest(RIL_REQUEST_GET_SMSC_ADDRESS, result, mRILDefaultWorkSource);

        if (RILJ_LOGD) {
            riljLog(rr.serialString() + "> " + RILUtils.requestToString(rr.mRequest));
        }

        radioServiceInvokeHelper(HAL_SERVICE_MESSAGING, rr, "getSmscAddress", () -> {
            messagingProxy.getSmscAddress(rr.mSerial);
        });
    }

    @Override
    public void setSmscAddress(String address, Message result) {
        RadioMessagingProxy messagingProxy = getRadioServiceProxy(RadioMessagingProxy.class);
        if (!canMakeRequest("setSmscAddress", messagingProxy, result, RADIO_HAL_VERSION_1_4)) {
            return;
        }

        RILRequest rr = obtainRequest(RIL_REQUEST_SET_SMSC_ADDRESS, result, mRILDefaultWorkSource);

        if (RILJ_LOGD) {
            riljLog(rr.serialString() + "> " + RILUtils.requestToString(rr.mRequest)
                    + " address = " + address);
        }

        radioServiceInvokeHelper(HAL_SERVICE_MESSAGING, rr, "setSmscAddress", () -> {
            messagingProxy.setSmscAddress(rr.mSerial, RILUtils.convertNullToEmptyString(address));
        });
    }

    @Override
    public void reportSmsMemoryStatus(boolean available, Message result) {
        RadioMessagingProxy messagingProxy = getRadioServiceProxy(RadioMessagingProxy.class);
        if (!canMakeRequest("reportSmsMemoryStatus", messagingProxy, result,
                RADIO_HAL_VERSION_1_4)) {
            return;
        }

        RILRequest rr = obtainRequest(RIL_REQUEST_REPORT_SMS_MEMORY_STATUS, result,
                mRILDefaultWorkSource);

        if (RILJ_LOGD) {
            riljLog(rr.serialString() + "> " + RILUtils.requestToString(rr.mRequest)
                    + " available = " + available);
        }

        radioServiceInvokeHelper(HAL_SERVICE_MESSAGING, rr, "reportSmsMemoryStatus", () -> {
            messagingProxy.reportSmsMemoryStatus(rr.mSerial, available);
        });
    }

    @Override
    public void reportStkServiceIsRunning(Message result) {
        RadioSimProxy simProxy = getRadioServiceProxy(RadioSimProxy.class);
        if (!canMakeRequest("reportStkServiceIsRunning", simProxy, result, RADIO_HAL_VERSION_1_4)) {
            return;
        }

        RILRequest rr = obtainRequest(RIL_REQUEST_REPORT_STK_SERVICE_IS_RUNNING, result,
                mRILDefaultWorkSource);

        if (RILJ_LOGD) {
            riljLog(rr.serialString() + "> " + RILUtils.requestToString(rr.mRequest));
        }

        radioServiceInvokeHelper(HAL_SERVICE_SIM, rr, "reportStkServiceIsRunning", () -> {
            simProxy.reportStkServiceIsRunning(rr.mSerial);
        });
    }

    @Override
    public void getCdmaSubscriptionSource(Message result) {
        RadioSimProxy simProxy = getRadioServiceProxy(RadioSimProxy.class);
        if (!canMakeRequest("getCdmaSubscriptionSource", simProxy, result, RADIO_HAL_VERSION_1_4)) {
            return;
        }

        RILRequest rr = obtainRequest(RIL_REQUEST_CDMA_GET_SUBSCRIPTION_SOURCE, result,
                mRILDefaultWorkSource);

        if (RILJ_LOGD) {
            riljLog(rr.serialString() + "> " + RILUtils.requestToString(rr.mRequest));
        }

        radioServiceInvokeHelper(HAL_SERVICE_SIM, rr, "getCdmaSubscriptionSource", () -> {
            simProxy.getCdmaSubscriptionSource(rr.mSerial);
        });
    }

    @Override
    public void acknowledgeIncomingGsmSmsWithPdu(boolean success, String ackPdu, Message result) {
        RadioMessagingProxy messagingProxy = getRadioServiceProxy(RadioMessagingProxy.class);
        if (!canMakeRequest("acknowledgeIncomingGsmSmsWithPdu", messagingProxy, result,
                RADIO_HAL_VERSION_1_4)) {
            return;
        }

        RILRequest rr = obtainRequest(RIL_REQUEST_ACKNOWLEDGE_INCOMING_GSM_SMS_WITH_PDU, result,
                mRILDefaultWorkSource);

        if (RILJ_LOGD) {
            riljLog(rr.serialString() + "> " + RILUtils.requestToString(rr.mRequest)
                    + " success = " + success);
        }

        radioServiceInvokeHelper(HAL_SERVICE_MESSAGING, rr, "acknowledgeIncomingGsmSmsWithPdu",
                () -> {
                    messagingProxy.acknowledgeIncomingGsmSmsWithPdu(rr.mSerial, success,
                            RILUtils.convertNullToEmptyString(ackPdu));
                });
    }

    @Override
    public void getVoiceRadioTechnology(Message result) {
        RadioNetworkProxy networkProxy = getRadioServiceProxy(RadioNetworkProxy.class);
        if (!canMakeRequest("getVoiceRadioTechnology", networkProxy, result,
                RADIO_HAL_VERSION_1_4)) {
            return;
        }

        RILRequest rr = obtainRequest(RIL_REQUEST_VOICE_RADIO_TECH, result, mRILDefaultWorkSource);

        if (RILJ_LOGD) {
            riljLog(rr.serialString() + "> " + RILUtils.requestToString(rr.mRequest));
        }

        radioServiceInvokeHelper(HAL_SERVICE_NETWORK, rr, "getVoiceRadioTechnology", () -> {
            networkProxy.getVoiceRadioTechnology(rr.mSerial);
        });
    }

    @Override
    public void getCellInfoList(Message result, WorkSource workSource) {
        RadioNetworkProxy networkProxy = getRadioServiceProxy(RadioNetworkProxy.class);
        if (!canMakeRequest("getCellInfoList", networkProxy, result, RADIO_HAL_VERSION_1_4)) {
            return;
        }

        RILRequest rr = obtainRequest(RIL_REQUEST_GET_CELL_INFO_LIST, result,
                getDefaultWorkSourceIfInvalid(workSource));

        if (RILJ_LOGD) {
            riljLog(rr.serialString() + "> " + RILUtils.requestToString(rr.mRequest));
        }

        radioServiceInvokeHelper(HAL_SERVICE_NETWORK, rr, "getCellInfoList", () -> {
            networkProxy.getCellInfoList(rr.mSerial);
        });
    }

    @Override
    public void setCellInfoListRate(int rateInMillis, Message result, WorkSource workSource) {
        RadioNetworkProxy networkProxy = getRadioServiceProxy(RadioNetworkProxy.class);
        if (!canMakeRequest("setCellInfoListRate", networkProxy, result, RADIO_HAL_VERSION_1_4)) {
            return;
        }

        RILRequest rr = obtainRequest(RIL_REQUEST_SET_UNSOL_CELL_INFO_LIST_RATE, result,
                getDefaultWorkSourceIfInvalid(workSource));

        if (RILJ_LOGD) {
            riljLog(rr.serialString() + "> " + RILUtils.requestToString(rr.mRequest)
                    + " rateInMillis = " + rateInMillis);
        }

        radioServiceInvokeHelper(HAL_SERVICE_NETWORK, rr, "setCellInfoListRate", () -> {
            networkProxy.setCellInfoListRate(rr.mSerial, rateInMillis);
        });
    }

    @Override
    public void setInitialAttachApn(DataProfile dataProfile, Message result) {
        RadioDataProxy dataProxy = getRadioServiceProxy(RadioDataProxy.class);
        if (!canMakeRequest("setInitialAttachApn", dataProxy, result, RADIO_HAL_VERSION_1_4)) {
            return;
        }

        RILRequest rr = obtainRequest(RIL_REQUEST_SET_INITIAL_ATTACH_APN, result,
                mRILDefaultWorkSource);

        if (RILJ_LOGD) {
            riljLog(rr.serialString() + "> " + RILUtils.requestToString(rr.mRequest) + dataProfile);
        }

        radioServiceInvokeHelper(HAL_SERVICE_DATA, rr, "setInitialAttachApn", () -> {
            dataProxy.setInitialAttachApn(rr.mSerial, dataProfile);
        });
    }

    @Override
    public void getImsRegistrationState(Message result) {
        RadioNetworkProxy networkProxy = getRadioServiceProxy(RadioNetworkProxy.class);
        if (!canMakeRequest("getImsRegistrationState", networkProxy, result,
                RADIO_HAL_VERSION_1_4)) {
            return;
        }

        RILRequest rr = obtainRequest(RIL_REQUEST_IMS_REGISTRATION_STATE, result,
                mRILDefaultWorkSource);

        if (RILJ_LOGD) {
            riljLog(rr.serialString() + "> " + RILUtils.requestToString(rr.mRequest));
        }

        radioServiceInvokeHelper(HAL_SERVICE_NETWORK, rr, "getImsRegistrationState", () -> {
            networkProxy.getImsRegistrationState(rr.mSerial);
        });
    }

    @Override
    public void sendImsGsmSms(String smscPdu, String pdu, int retry, int messageRef,
            Message result) {
        RadioMessagingProxy messagingProxy = getRadioServiceProxy(RadioMessagingProxy.class);
        if (!canMakeRequest("sendImsGsmSms", messagingProxy, result, RADIO_HAL_VERSION_1_4)) {
            return;
        }

        RILRequest rr = obtainRequest(RIL_REQUEST_IMS_SEND_SMS, result, mRILDefaultWorkSource);

        // Do not log function args for privacy
        if (RILJ_LOGD) {
            riljLog(rr.serialString() + "> " + RILUtils.requestToString(rr.mRequest));
        }

        radioServiceInvokeHelper(HAL_SERVICE_MESSAGING, rr, "sendImsGsmSms", () -> {
            messagingProxy.sendImsSms(rr.mSerial, smscPdu, pdu, null, retry, messageRef);
            mMetrics.writeRilSendSms(mPhoneId, rr.mSerial, SmsSession.Event.Tech.SMS_IMS,
                    SmsSession.Event.Format.SMS_FORMAT_3GPP, getOutgoingSmsMessageId(result));
        });
    }

    @Override
    public void sendImsCdmaSms(byte[] pdu, int retry, int messageRef, Message result) {
        RadioMessagingProxy messagingProxy = getRadioServiceProxy(RadioMessagingProxy.class);
        if (!canMakeRequest("sendImsCdmaSms", messagingProxy, result, RADIO_HAL_VERSION_1_4)) {
            return;
        }

        RILRequest rr = obtainRequest(RIL_REQUEST_IMS_SEND_SMS, result, mRILDefaultWorkSource);

        // Do not log function args for privacy
        if (RILJ_LOGD) {
            riljLog(rr.serialString() + "> " + RILUtils.requestToString(rr.mRequest));
        }

        radioServiceInvokeHelper(HAL_SERVICE_MESSAGING, rr, "sendImsCdmaSms", () -> {
            messagingProxy.sendImsSms(rr.mSerial, null, null, pdu, retry, messageRef);
            mMetrics.writeRilSendSms(mPhoneId, rr.mSerial, SmsSession.Event.Tech.SMS_IMS,
                    SmsSession.Event.Format.SMS_FORMAT_3GPP2, getOutgoingSmsMessageId(result));
        });
    }

    @Override
    public void iccTransmitApduBasicChannel(int cla, int instruction, int p1, int p2, int p3,
            String data, Message result) {
        RadioSimProxy simProxy = getRadioServiceProxy(RadioSimProxy.class);
        if (!canMakeRequest("iccTransmitApduBasicChannel", simProxy, result,
                RADIO_HAL_VERSION_1_4)) {
            return;
        }

        RILRequest rr = obtainRequest(RIL_REQUEST_SIM_TRANSMIT_APDU_BASIC, result,
                mRILDefaultWorkSource);

        if (RILJ_LOGD) {
            if (TelephonyUtils.IS_DEBUGGABLE) {
                riljLog(rr.serialString() + "> " + RILUtils.requestToString(rr.mRequest)
                        + String.format(" cla = 0x%02X ins = 0x%02X", cla, instruction)
                        + String.format(" p1 = 0x%02X p2 = 0x%02X p3 = 0x%02X", p1, p2, p3)
                        + " data = " + data);
            } else {
                riljLog(rr.serialString() + "> " + RILUtils.requestToString(rr.mRequest));
            }
        }

        radioServiceInvokeHelper(HAL_SERVICE_SIM, rr, "iccTransmitApduBasicChannel", () -> {
            simProxy.iccTransmitApduBasicChannel(rr.mSerial, cla, instruction, p1, p2, p3, data);
        });
    }

    @Override
    public void iccOpenLogicalChannel(String aid, int p2, Message result) {
        RadioSimProxy simProxy = getRadioServiceProxy(RadioSimProxy.class);
        if (!canMakeRequest("iccOpenLogicalChannel", simProxy, result, RADIO_HAL_VERSION_1_4)) {
            return;
        }

        RILRequest rr = obtainRequest(RIL_REQUEST_SIM_OPEN_CHANNEL, result, mRILDefaultWorkSource);

        if (RILJ_LOGD) {
            if (TelephonyUtils.IS_DEBUGGABLE) {
                riljLog(rr.serialString() + "> " + RILUtils.requestToString(rr.mRequest)
                        + " aid = " + aid + " p2 = " + p2);
            } else {
                riljLog(rr.serialString() + "> " + RILUtils.requestToString(rr.mRequest));
            }
        }

        radioServiceInvokeHelper(HAL_SERVICE_SIM, rr, "iccOpenLogicalChannel", () -> {
            simProxy.iccOpenLogicalChannel(rr.mSerial, RILUtils.convertNullToEmptyString(aid), p2);
        });
    }

    @Override
    public void iccCloseLogicalChannel(int channel, boolean isEs10, Message result) {
        RadioSimProxy simProxy = getRadioServiceProxy(RadioSimProxy.class);
        if (!canMakeRequest("iccCloseLogicalChannel", simProxy, result, RADIO_HAL_VERSION_1_4)) {
            return;
        }

        RILRequest rr = obtainRequest(RIL_REQUEST_SIM_CLOSE_CHANNEL, result, mRILDefaultWorkSource);

        if (RILJ_LOGD) {
            riljLog(rr.serialString() + "> " + RILUtils.requestToString(rr.mRequest)
                    + " channel = " + channel + " isEs10 = " + isEs10);
        }
        radioServiceInvokeHelper(HAL_SERVICE_SIM, rr, "iccCloseLogicalChannel", () -> {
            simProxy.iccCloseLogicalChannel(rr.mSerial, channel, isEs10);
        });
    }

    @Override
    public void iccTransmitApduLogicalChannel(int channel, int cla, int instruction, int p1, int p2,
            int p3, String data, boolean isEs10Command, Message result) {
        if (channel <= 0) {
            throw new RuntimeException(
                    "Invalid channel in iccTransmitApduLogicalChannel: " + channel);
        }

        RadioSimProxy simProxy = getRadioServiceProxy(RadioSimProxy.class);
        if (!canMakeRequest("iccTransmitApduLogicalChannel", simProxy, result,
                RADIO_HAL_VERSION_1_4)) {
            return;
        }

        RILRequest rr = obtainRequest(RIL_REQUEST_SIM_TRANSMIT_APDU_CHANNEL, result,
                mRILDefaultWorkSource);

        if (RILJ_LOGD) {
            if (TelephonyUtils.IS_DEBUGGABLE) {
                riljLog(rr.serialString() + "> " + RILUtils.requestToString(rr.mRequest)
                        + String.format(" channel = %d", channel)
                        + String.format(" cla = 0x%02X ins = 0x%02X", cla, instruction)
                        + String.format(" p1 = 0x%02X p2 = 0x%02X p3 = 0x%02X", p1, p2, p3)
                        + " isEs10Command = " + isEs10Command
                        + " data = " + data);
            } else {
                riljLog(rr.serialString() + "> " + RILUtils.requestToString(rr.mRequest));
            }
        }

        radioServiceInvokeHelper(HAL_SERVICE_SIM, rr, "iccTransmitApduLogicalChannel", () -> {
            simProxy.iccTransmitApduLogicalChannel(rr.mSerial, channel, cla, instruction, p1, p2,
                    p3, data, isEs10Command);
        });
    }

    @Override
    public void nvReadItem(int itemID, Message result, WorkSource workSource) {
        RadioModemProxy modemProxy = getRadioServiceProxy(RadioModemProxy.class);
        if (!canMakeRequest("nvReadItem", modemProxy, result, RADIO_HAL_VERSION_1_4)) {
            return;
        }

        RILRequest rr = obtainRequest(RIL_REQUEST_NV_READ_ITEM, result,
                getDefaultWorkSourceIfInvalid(workSource));

        if (RILJ_LOGD) {
            riljLog(rr.serialString() + "> " + RILUtils.requestToString(rr.mRequest)
                    + " itemId = " + itemID);
        }

        radioServiceInvokeHelper(HAL_SERVICE_MODEM, rr, "nvReadItem", () -> {
            modemProxy.nvReadItem(rr.mSerial, itemID);
        });
    }

    @Override
    public void nvWriteItem(int itemId, String itemValue, Message result, WorkSource workSource) {
        RadioModemProxy modemProxy = getRadioServiceProxy(RadioModemProxy.class);
        if (!canMakeRequest("nvWriteItem", modemProxy, result, RADIO_HAL_VERSION_1_4)) {
            return;
        }

        RILRequest rr = obtainRequest(RIL_REQUEST_NV_WRITE_ITEM, result,
                getDefaultWorkSourceIfInvalid(workSource));

        if (RILJ_LOGD) {
            riljLog(rr.serialString() + "> " + RILUtils.requestToString(rr.mRequest)
                    + " itemId = " + itemId + " itemValue = " + itemValue);
        }

        radioServiceInvokeHelper(HAL_SERVICE_MODEM, rr, "nvWriteItem", () -> {
            modemProxy.nvWriteItem(rr.mSerial, itemId,
                    RILUtils.convertNullToEmptyString(itemValue));
        });
    }

    @Override
    public void nvWriteCdmaPrl(byte[] preferredRoamingList, Message result) {
        RadioModemProxy modemProxy = getRadioServiceProxy(RadioModemProxy.class);
        if (!canMakeRequest("nvWriteCdmaPrl", modemProxy, result, RADIO_HAL_VERSION_1_4)) {
            return;
        }

        RILRequest rr = obtainRequest(RIL_REQUEST_NV_WRITE_CDMA_PRL, result, mRILDefaultWorkSource);

        if (RILJ_LOGD) {
            riljLog(rr.serialString() + "> " + RILUtils.requestToString(rr.mRequest)
                    + " PreferredRoamingList = 0x"
                    + IccUtils.bytesToHexString(preferredRoamingList));
        }

        radioServiceInvokeHelper(HAL_SERVICE_MODEM, rr, "nvWriteCdmaPrl", () -> {
            modemProxy.nvWriteCdmaPrl(rr.mSerial, preferredRoamingList);
        });
    }

    @Override
    public void nvResetConfig(int resetType, Message result) {
<<<<<<< HEAD
=======
        // Disable all NV reset functions except modem restart.
        if (mFeatureFlags.cleanupCdma() && resetType != 1) return;

>>>>>>> bbe56992
        RadioModemProxy modemProxy = getRadioServiceProxy(RadioModemProxy.class);
        if (!canMakeRequest("nvResetConfig", modemProxy, result, RADIO_HAL_VERSION_1_4)) {
            return;
        }

        RILRequest rr = obtainRequest(RIL_REQUEST_NV_RESET_CONFIG, result, mRILDefaultWorkSource);

        if (RILJ_LOGD) {
            riljLog(rr.serialString() + "> " + RILUtils.requestToString(rr.mRequest)
                    + " resetType = " + resetType);
        }

        radioServiceInvokeHelper(HAL_SERVICE_MODEM, rr, "nvResetConfig", () -> {
            modemProxy.nvResetConfig(rr.mSerial, resetType);
        });
    }

    @Override
    public void setUiccSubscription(int slotId, int appIndex, int subId, int subStatus,
            Message result) {
        RadioSimProxy simProxy = getRadioServiceProxy(RadioSimProxy.class);
        if (!canMakeRequest("setUiccSubscription", simProxy, result, RADIO_HAL_VERSION_1_4)) {
            return;
        }

        RILRequest rr = obtainRequest(RIL_REQUEST_SET_UICC_SUBSCRIPTION, result,
                mRILDefaultWorkSource);

        if (RILJ_LOGD) {
            riljLog(rr.serialString() + "> " + RILUtils.requestToString(rr.mRequest)
                    + " slot = " + slotId + " appIndex = " + appIndex
                    + " subId = " + subId + " subStatus = " + subStatus);
        }

        radioServiceInvokeHelper(HAL_SERVICE_SIM, rr, "setUiccSubscription", () -> {
            simProxy.setUiccSubscription(rr.mSerial, slotId, appIndex, subId, subStatus);
        });
    }

    @Override
    public void setDataAllowed(boolean allowed, Message result) {
        RadioDataProxy dataProxy = getRadioServiceProxy(RadioDataProxy.class);
        if (!canMakeRequest("setDataAllowed", dataProxy, result, RADIO_HAL_VERSION_1_4)) {
            return;
        }

        RILRequest rr = obtainRequest(RIL_REQUEST_ALLOW_DATA, result, mRILDefaultWorkSource);

        if (RILJ_LOGD) {
            riljLog(rr.serialString() + "> " + RILUtils.requestToString(rr.mRequest)
                    + " allowed = " + allowed);
        }

        radioServiceInvokeHelper(HAL_SERVICE_DATA, rr, "setDataAllowed", () -> {
            dataProxy.setDataAllowed(rr.mSerial, allowed);
        });
    }

    @Override
    public void getHardwareConfig(Message result) {
        RadioModemProxy modemProxy = getRadioServiceProxy(RadioModemProxy.class);
        if (!canMakeRequest("getHardwareConfig", modemProxy, result, RADIO_HAL_VERSION_1_4)) {
            return;
        }

        RILRequest rr = obtainRequest(RIL_REQUEST_GET_HARDWARE_CONFIG, result,
                mRILDefaultWorkSource);

        // Do not log function args for privacy
        if (RILJ_LOGD) {
            riljLog(rr.serialString() + "> " + RILUtils.requestToString(rr.mRequest));
        }

        radioServiceInvokeHelper(HAL_SERVICE_MODEM, rr, "getHardwareConfig", () -> {
            modemProxy.getHardwareConfig(rr.mSerial);
        });
    }

    @Override
    public void requestIccSimAuthentication(int authContext, String data, String aid,
            Message result) {
        RadioSimProxy simProxy = getRadioServiceProxy(RadioSimProxy.class);
        if (!canMakeRequest("requestIccSimAuthentication", simProxy, result,
                RADIO_HAL_VERSION_1_4)) {
            return;
        }

        RILRequest rr = obtainRequest(RIL_REQUEST_SIM_AUTHENTICATION, result,
                mRILDefaultWorkSource);

        // Do not log function args for privacy
        if (RILJ_LOGD) {
            riljLog(rr.serialString() + "> " + RILUtils.requestToString(rr.mRequest));
        }

        radioServiceInvokeHelper(HAL_SERVICE_SIM, rr, "requestIccSimAuthentication", () -> {
            simProxy.requestIccSimAuthentication(rr.mSerial, authContext,
                    RILUtils.convertNullToEmptyString(data),
                    RILUtils.convertNullToEmptyString(aid));
        });
    }

    @Override
    public void setDataProfile(DataProfile[] dps, Message result) {
        RadioDataProxy dataProxy = getRadioServiceProxy(RadioDataProxy.class);
        if (!canMakeRequest("setDataProfile", dataProxy, result, RADIO_HAL_VERSION_1_4)) {
            return;
        }

        RILRequest rr = obtainRequest(RIL_REQUEST_SET_DATA_PROFILE, result, mRILDefaultWorkSource);

        if (RILJ_LOGD) {
            riljLog(rr.serialString() + "> " + RILUtils.requestToString(rr.mRequest)
                    + " with data profiles : ");
            for (DataProfile profile : dps) {
                riljLog(Objects.toString(profile, "DataProfile is null"));
            }
        }

        radioServiceInvokeHelper(HAL_SERVICE_DATA, rr, "setDataProfile", () -> {
            dataProxy.setDataProfile(rr.mSerial, dps);
        });
    }

    @Override
    public void requestShutdown(Message result) {
        RadioModemProxy modemProxy = getRadioServiceProxy(RadioModemProxy.class);
        if (!canMakeRequest("requestShutdown", modemProxy, result, RADIO_HAL_VERSION_1_4)) {
            return;
        }

        RILRequest rr = obtainRequest(RIL_REQUEST_SHUTDOWN, result, mRILDefaultWorkSource);

        if (RILJ_LOGD) {
            riljLog(rr.serialString() + "> " + RILUtils.requestToString(rr.mRequest));
        }

        radioServiceInvokeHelper(HAL_SERVICE_MODEM, rr, "requestShutdown", () -> {
            modemProxy.requestShutdown(rr.mSerial);
        });
    }

    @Override
    public void getRadioCapability(Message result) {
        RadioModemProxy modemProxy = getRadioServiceProxy(RadioModemProxy.class);
        if (!canMakeRequest("getRadioCapability", modemProxy, result, RADIO_HAL_VERSION_1_4)) {
            return;
        }

        RILRequest rr = obtainRequest(RIL_REQUEST_GET_RADIO_CAPABILITY, result,
                mRILDefaultWorkSource);

        if (RILJ_LOGD) {
            riljLog(rr.serialString() + "> " + RILUtils.requestToString(rr.mRequest));
        }

        radioServiceInvokeHelper(HAL_SERVICE_MODEM, rr, "getRadioCapability", () -> {
            modemProxy.getRadioCapability(rr.mSerial);
        });
    }

    @Override
    public void setRadioCapability(RadioCapability rc, Message result) {
        RadioModemProxy modemProxy = getRadioServiceProxy(RadioModemProxy.class);
        if (!canMakeRequest("setRadioCapability", modemProxy, result, RADIO_HAL_VERSION_1_4)) {
            return;
        }

        RILRequest rr = obtainRequest(RIL_REQUEST_SET_RADIO_CAPABILITY, result,
                mRILDefaultWorkSource);

        if (RILJ_LOGD) {
            riljLog(rr.serialString() + "> " + RILUtils.requestToString(rr.mRequest)
                    + " RadioCapability = " + rc.toString());
        }

        radioServiceInvokeHelper(HAL_SERVICE_MODEM, rr, "setRadioCapability", () -> {
            modemProxy.setRadioCapability(rr.mSerial, rc);
        });
    }

    /**
     * Control the data throttling at modem.
     *
     * @param result Message that will be sent back to the requester
     * @param workSource calling Worksource
     * @param dataThrottlingAction the DataThrottlingAction that is being requested. Defined in
     *      android.hardware.radio@1.6.types.
     * @param completionWindowMillis milliseconds in which full throttling has to be achieved.
     */
    @Override
    public void setDataThrottling(Message result, WorkSource workSource, int dataThrottlingAction,
            long completionWindowMillis) {
        RadioDataProxy dataProxy = getRadioServiceProxy(RadioDataProxy.class);
        if (!canMakeRequest("setDataThrottling", dataProxy, result, RADIO_HAL_VERSION_1_6)) {
            return;
        }

        RILRequest rr = obtainRequest(RIL_REQUEST_SET_DATA_THROTTLING, result,
                getDefaultWorkSourceIfInvalid(workSource));

        if (RILJ_LOGD) {
            riljLog(rr.serialString() + "> " + RILUtils.requestToString(rr.mRequest)
                    + " dataThrottlingAction = " + dataThrottlingAction
                    + " completionWindowMillis " + completionWindowMillis);
        }

        radioServiceInvokeHelper(HAL_SERVICE_DATA, rr, "setDataThrottling", () -> {
            dataProxy.setDataThrottling(rr.mSerial, (byte) dataThrottlingAction,
                    completionWindowMillis);
        });
    }

    @Override
    public void getModemActivityInfo(Message result, WorkSource workSource) {
        RadioModemProxy modemProxy = getRadioServiceProxy(RadioModemProxy.class);
        if (!canMakeRequest("getModemActivityInfo", modemProxy, result, RADIO_HAL_VERSION_1_4)) {
            return;
        }

        RILRequest rr = obtainRequest(RIL_REQUEST_GET_ACTIVITY_INFO, result,
                getDefaultWorkSourceIfInvalid(workSource));

        if (RILJ_LOGD) {
            riljLog(rr.serialString() + "> " + RILUtils.requestToString(rr.mRequest));
        }

        radioServiceInvokeHelper(HAL_SERVICE_MODEM, rr, "getModemActivityInfo", () -> {
            modemProxy.getModemActivityInfo(rr.mSerial);
            Message msg = mRilHandler.obtainMessage(EVENT_BLOCKING_RESPONSE_TIMEOUT, rr.mSerial);
            mRilHandler.sendMessageDelayed(msg, DEFAULT_BLOCKING_MESSAGE_RESPONSE_TIMEOUT_MS);
        });
    }

    @Override
    public void setAllowedCarriers(CarrierRestrictionRules carrierRestrictionRules,
            Message result, WorkSource workSource) {
        Objects.requireNonNull(carrierRestrictionRules, "Carrier restriction cannot be null.");

        RadioSimProxy simProxy = getRadioServiceProxy(RadioSimProxy.class);
        if (!canMakeRequest("setAllowedCarriers", simProxy, result, RADIO_HAL_VERSION_1_4)) {
            return;
        }

        RILRequest rr = obtainRequest(RIL_REQUEST_SET_ALLOWED_CARRIERS, result,
                getDefaultWorkSourceIfInvalid(workSource));

        if (RILJ_LOGD) {
            riljLog(rr.serialString() + "> " + RILUtils.requestToString(rr.mRequest)
                    + " params: " + carrierRestrictionRules);
        }
        radioServiceInvokeHelper(HAL_SERVICE_SIM, rr, "setAllowedCarriers", () -> {
            simProxy.setAllowedCarriers(rr.mSerial, carrierRestrictionRules,
                    getHalVersion(HAL_SERVICE_SIM));
        });
    }

    @Override
    public void getAllowedCarriers(Message result, WorkSource workSource) {
        RadioSimProxy simProxy = getRadioServiceProxy(RadioSimProxy.class);
        if (!canMakeRequest("getAllowedCarriers", simProxy, result, RADIO_HAL_VERSION_1_4)) {
            return;
        }

        RILRequest rr = obtainRequest(RIL_REQUEST_GET_ALLOWED_CARRIERS, result,
                getDefaultWorkSourceIfInvalid(workSource));

        if (RILJ_LOGD) {
            riljLog(rr.serialString() + "> " + RILUtils.requestToString(rr.mRequest));
        }

        radioServiceInvokeHelper(HAL_SERVICE_SIM, rr, "getAllowedCarriers", () -> {
            simProxy.getAllowedCarriers(rr.mSerial);
        });
    }

    @Override
    public void sendDeviceState(int stateType, boolean state, Message result) {
        RadioModemProxy modemProxy = getRadioServiceProxy(RadioModemProxy.class);
        if (!canMakeRequest("sendDeviceState", modemProxy, result, RADIO_HAL_VERSION_1_4)) {
            return;
        }

        RILRequest rr = obtainRequest(RIL_REQUEST_SEND_DEVICE_STATE, result, mRILDefaultWorkSource);

        if (RILJ_LOGD) {
            riljLog(rr.serialString() + "> " + RILUtils.requestToString(rr.mRequest) + " "
                    + stateType + ":" + state);
        }

        radioServiceInvokeHelper(HAL_SERVICE_MODEM, rr, "sendDeviceState", () -> {
            modemProxy.sendDeviceState(rr.mSerial, stateType, state);
        });
    }

    @Override
    public void setUnsolResponseFilter(int filter, Message result) {
        RadioNetworkProxy networkProxy = getRadioServiceProxy(RadioNetworkProxy.class);
        if (!canMakeRequest("setUnsolResponseFilter", networkProxy, result,
                RADIO_HAL_VERSION_1_4)) {
            return;
        }

        RILRequest rr = obtainRequest(RIL_REQUEST_SET_UNSOLICITED_RESPONSE_FILTER, result,
                mRILDefaultWorkSource);

        if (RILJ_LOGD) {
            riljLog(rr.serialString() + "> " + RILUtils.requestToString(rr.mRequest)
                    + " " + filter);
        }

        radioServiceInvokeHelper(HAL_SERVICE_NETWORK, rr, "setUnsolResponseFilter", () -> {
            networkProxy.setIndicationFilter(rr.mSerial, filter);
        });
    }

    @Override
    public void setSignalStrengthReportingCriteria(
            @NonNull List<SignalThresholdInfo> signalThresholdInfos, @Nullable Message result) {
        RadioNetworkProxy networkProxy = getRadioServiceProxy(RadioNetworkProxy.class);
        if (!canMakeRequest("setSignalStrengthReportingCriteria", networkProxy, result,
                RADIO_HAL_VERSION_1_4)) {
            return;
        }

        RILRequest rr = obtainRequest(RIL_REQUEST_SET_SIGNAL_STRENGTH_REPORTING_CRITERIA, result,
                mRILDefaultWorkSource);

        if (RILJ_LOGD) {
            riljLog(rr.serialString() + "> " + RILUtils.requestToString(rr.mRequest));
        }

        radioServiceInvokeHelper(HAL_SERVICE_NETWORK, rr, "setSignalStrengthReportingCriteria",
                () -> {
                    networkProxy.setSignalStrengthReportingCriteria(rr.mSerial,
                            signalThresholdInfos);
                });
    }

    @Override
    public void setLinkCapacityReportingCriteria(int hysteresisMs, int hysteresisDlKbps,
            int hysteresisUlKbps, int[] thresholdsDlKbps, int[] thresholdsUlKbps, int ran,
            Message result) {
        RadioNetworkProxy networkProxy = getRadioServiceProxy(RadioNetworkProxy.class);
        if (!canMakeRequest("setLinkCapacityReportingCriteria", networkProxy, result,
                RADIO_HAL_VERSION_1_4)) {
            return;
        }

        RILRequest rr = obtainRequest(RIL_REQUEST_SET_LINK_CAPACITY_REPORTING_CRITERIA, result,
                mRILDefaultWorkSource);

        if (RILJ_LOGD) {
            riljLog(rr.serialString() + "> " + RILUtils.requestToString(rr.mRequest));
        }

        radioServiceInvokeHelper(HAL_SERVICE_NETWORK, rr, "setLinkCapacityReportingCriteria",
                () -> {
                    networkProxy.setLinkCapacityReportingCriteria(rr.mSerial, hysteresisMs,
                            hysteresisDlKbps, hysteresisUlKbps, thresholdsDlKbps, thresholdsUlKbps,
                            ran);
                });
    }

    @Override
    public void setSimCardPower(int state, Message result, WorkSource workSource) {
        RadioSimProxy simProxy = getRadioServiceProxy(RadioSimProxy.class);
        if (!canMakeRequest("setSimCardPower", simProxy, result, RADIO_HAL_VERSION_1_4)) {
            return;
        }

        RILRequest rr = obtainRequest(RIL_REQUEST_SET_SIM_CARD_POWER, result,
                getDefaultWorkSourceIfInvalid(workSource));

        if (RILJ_LOGD) {
            riljLog(rr.serialString() + "> " + RILUtils.requestToString(rr.mRequest)
                    + " " + state);
        }

        radioServiceInvokeHelper(HAL_SERVICE_SIM, rr, "setSimCardPower", () -> {
            simProxy.setSimCardPower(rr.mSerial, state);
        });
    }

    @Override
    public void setCarrierInfoForImsiEncryption(ImsiEncryptionInfo imsiEncryptionInfo,
            Message result) {
        Objects.requireNonNull(imsiEncryptionInfo, "ImsiEncryptionInfo cannot be null.");
        RadioSimProxy simProxy = getRadioServiceProxy(RadioSimProxy.class);
        if (!canMakeRequest("setCarrierInfoForImsiEncryption", simProxy, result,
                RADIO_HAL_VERSION_1_4)) {
            return;
        }

        RILRequest rr = obtainRequest(RIL_REQUEST_SET_CARRIER_INFO_IMSI_ENCRYPTION, result,
                mRILDefaultWorkSource);
        if (RILJ_LOGD) {
            riljLog(rr.serialString() + "> " + RILUtils.requestToString(rr.mRequest));
        }

        radioServiceInvokeHelper(HAL_SERVICE_SIM, rr, "setCarrierInfoForImsiEncryption", () -> {
            simProxy.setCarrierInfoForImsiEncryption(rr.mSerial, imsiEncryptionInfo);
        });
    }

    @Override
    public void startNattKeepalive(int contextId, KeepalivePacketData packetData,
            int intervalMillis, Message result) {
        Objects.requireNonNull(packetData, "KeepaliveRequest cannot be null.");
        RadioDataProxy dataProxy = getRadioServiceProxy(RadioDataProxy.class);
        if (!canMakeRequest("startNattKeepalive", dataProxy, result, RADIO_HAL_VERSION_1_4)) {
            return;
        }

        RILRequest rr = obtainRequest(RIL_REQUEST_START_KEEPALIVE, result, mRILDefaultWorkSource);

        if (RILJ_LOGD) {
            riljLog(rr.serialString() + "> " + RILUtils.requestToString(rr.mRequest));
        }

        radioServiceInvokeHelper(HAL_SERVICE_DATA, rr, "startNattKeepalive", () -> {
            dataProxy.startKeepalive(rr.mSerial, contextId, packetData, intervalMillis, result);
        });
    }

    @Override
    public void stopNattKeepalive(int sessionHandle, Message result) {
        RadioDataProxy dataProxy = getRadioServiceProxy(RadioDataProxy.class);
        if (!canMakeRequest("stopNattKeepalive", dataProxy, result, RADIO_HAL_VERSION_1_4)) {
            return;
        }

        RILRequest rr = obtainRequest(RIL_REQUEST_STOP_KEEPALIVE, result, mRILDefaultWorkSource);

        if (RILJ_LOGD) {
            riljLog(rr.serialString() + "> " + RILUtils.requestToString(rr.mRequest));
        }

        radioServiceInvokeHelper(HAL_SERVICE_DATA, rr, "stopNattKeepalive", () -> {
            dataProxy.stopKeepalive(rr.mSerial, sessionHandle);
        });
    }

    /**
     * Enable or disable uicc applications on the SIM.
     *
     * @param enable whether to enable or disable uicc applications.
     * @param result a Message to return to the requester
     */
    @Override
    public void enableUiccApplications(boolean enable, Message result) {
        RadioSimProxy simProxy = getRadioServiceProxy(RadioSimProxy.class);
        if (!canMakeRequest("enableUiccApplications", simProxy, result, RADIO_HAL_VERSION_1_5)) {
            return;
        }

        RILRequest rr = obtainRequest(RIL_REQUEST_ENABLE_UICC_APPLICATIONS, result,
                mRILDefaultWorkSource);

        if (RILJ_LOGD) {
            riljLog(rr.serialString() + "> " + RILUtils.requestToString(rr.mRequest)
                    + " " + enable);
        }

        radioServiceInvokeHelper(HAL_SERVICE_SIM, rr, "enableUiccApplications", () -> {
            simProxy.enableUiccApplications(rr.mSerial, enable);
        });
    }

    /**
     * Whether uicc applications are enabled or not.
     *
     * @param result a Message to return to the requester
     */
    @Override
    public void areUiccApplicationsEnabled(Message result) {
        RadioSimProxy simProxy = getRadioServiceProxy(RadioSimProxy.class);
        if (!canMakeRequest("areUiccApplicationsEnabled", simProxy, result,
                RADIO_HAL_VERSION_1_5)) {
            return;
        }

        RILRequest rr = obtainRequest(RIL_REQUEST_GET_UICC_APPLICATIONS_ENABLEMENT, result,
                mRILDefaultWorkSource);

        if (RILJ_LOGD) {
            riljLog(rr.serialString() + "> " + RILUtils.requestToString(rr.mRequest));
        }

        radioServiceInvokeHelper(HAL_SERVICE_SIM, rr, "areUiccApplicationsEnabled", () -> {
            simProxy.areUiccApplicationsEnabled(rr.mSerial);
        });
    }

    /**
     * Whether {@link #enableUiccApplications} is supported, which is supported in 1.5 version.
     */
    @Override
    public boolean canToggleUiccApplicationsEnablement() {
        return canMakeRequest("canToggleUiccApplicationsEnablement",
                getRadioServiceProxy(RadioSimProxy.class), null, RADIO_HAL_VERSION_1_5);
    }

    /**
     * {@inheritDoc}
     */
    @Override
    public void handleCallSetupRequestFromSim(boolean accept, Message result) {
        RadioVoiceProxy voiceProxy = getRadioServiceProxy(RadioVoiceProxy.class);
        if (!canMakeRequest("handleCallSetupRequestFromSim", voiceProxy, result,
                RADIO_HAL_VERSION_1_4)) {
            return;
        }

        RILRequest rr = obtainRequest(RIL_REQUEST_STK_HANDLE_CALL_SETUP_REQUESTED_FROM_SIM,
                result, mRILDefaultWorkSource);

        if (RILJ_LOGD) {
            riljLog(rr.serialString() + "> " + RILUtils.requestToString(rr.mRequest));
        }

        radioServiceInvokeHelper(HAL_SERVICE_VOICE, rr, "handleCallSetupRequestFromSim", () -> {
            voiceProxy.handleStkCallSetupRequestFromSim(rr.mSerial, accept);
        });
    }

    /**
     * {@inheritDoc}
     */
    @Override
    public void getBarringInfo(Message result) {
        RadioNetworkProxy networkProxy = getRadioServiceProxy(RadioNetworkProxy.class);
        if (!canMakeRequest("getBarringInfo", networkProxy, result, RADIO_HAL_VERSION_1_5)) {
            return;
        }

        RILRequest rr = obtainRequest(RIL_REQUEST_GET_BARRING_INFO, result, mRILDefaultWorkSource);

        if (RILJ_LOGD) {
            riljLog(rr.serialString() + "> " + RILUtils.requestToString(rr.mRequest));
        }

        radioServiceInvokeHelper(HAL_SERVICE_NETWORK, rr, "getBarringInfo", () -> {
            networkProxy.getBarringInfo(rr.mSerial);
        });
    }

    /**
     * {@inheritDoc}
     */
    @Override
    public void allocatePduSessionId(Message result) {
        RadioDataProxy dataProxy = getRadioServiceProxy(RadioDataProxy.class);
        if (!canMakeRequest("allocatePduSessionId", dataProxy, result, RADIO_HAL_VERSION_1_6)) {
            return;
        }

        RILRequest rr = obtainRequest(RIL_REQUEST_ALLOCATE_PDU_SESSION_ID, result,
                mRILDefaultWorkSource);
        if (RILJ_LOGD) {
            riljLog(rr.serialString() + "> " + RILUtils.requestToString(rr.mRequest));
        }

        radioServiceInvokeHelper(HAL_SERVICE_DATA, rr, "allocatePduSessionId", () -> {
            dataProxy.allocatePduSessionId(rr.mSerial);
        });
    }

    /**
     * {@inheritDoc}
     */
    @Override
    public void releasePduSessionId(Message result, int pduSessionId) {
        RadioDataProxy dataProxy = getRadioServiceProxy(RadioDataProxy.class);
        if (!canMakeRequest("releasePduSessionId", dataProxy, result, RADIO_HAL_VERSION_1_6)) {
            return;
        }

        RILRequest rr = obtainRequest(RIL_REQUEST_RELEASE_PDU_SESSION_ID, result,
                mRILDefaultWorkSource);
        if (RILJ_LOGD) {
            riljLog(rr.serialString() + "> " + RILUtils.requestToString(rr.mRequest));
        }

        radioServiceInvokeHelper(HAL_SERVICE_DATA, rr, "releasePduSessionId", () -> {
            dataProxy.releasePduSessionId(rr.mSerial, pduSessionId);
        });
    }

    /**
     * {@inheritDoc}
     */
    @Override
    public void startHandover(Message result, int callId) {
        RadioDataProxy dataProxy = getRadioServiceProxy(RadioDataProxy.class);
        if (!canMakeRequest("startHandover", dataProxy, result, RADIO_HAL_VERSION_1_6)) {
            return;
        }

        RILRequest rr = obtainRequest(RIL_REQUEST_START_HANDOVER, result, mRILDefaultWorkSource);
        if (RILJ_LOGD) {
            riljLog(rr.serialString() + "> " + RILUtils.requestToString(rr.mRequest));
        }

        radioServiceInvokeHelper(HAL_SERVICE_DATA, rr, "startHandover", () -> {
            dataProxy.startHandover(rr.mSerial, callId);
        });
    }

    /**
     * {@inheritDoc}
     */
    @Override
    public void cancelHandover(Message result, int callId) {
        RadioDataProxy dataProxy = getRadioServiceProxy(RadioDataProxy.class);
        if (!canMakeRequest("cancelHandover", dataProxy, result, RADIO_HAL_VERSION_1_6)) {
            return;
        }

        RILRequest rr = obtainRequest(RIL_REQUEST_CANCEL_HANDOVER, result, mRILDefaultWorkSource);
        if (RILJ_LOGD) {
            riljLog(rr.serialString() + "> " + RILUtils.requestToString(rr.mRequest));
        }

        radioServiceInvokeHelper(HAL_SERVICE_DATA, rr, "cancelHandover", () -> {
            dataProxy.cancelHandover(rr.mSerial, callId);
        });
    }

    /**
     * {@inheritDoc}
     */
    @Override
    public void getSlicingConfig(Message result) {
        RadioDataProxy dataProxy = getRadioServiceProxy(RadioDataProxy.class);
        if (!canMakeRequest("getSlicingConfig", dataProxy, result, RADIO_HAL_VERSION_1_6)) {
            return;
        }

        RILRequest rr = obtainRequest(RIL_REQUEST_GET_SLICING_CONFIG, result,
                mRILDefaultWorkSource);

        if (RILJ_LOGD) {
            riljLog(rr.serialString() + "> " + RILUtils.requestToString(rr.mRequest));
        }

        radioServiceInvokeHelper(HAL_SERVICE_DATA, rr, "getSlicingConfig", () -> {
            dataProxy.getSlicingConfig(rr.mSerial);
        });
    }

    @Override
    public void getSimPhonebookRecords(Message result) {
        RadioSimProxy simProxy = getRadioServiceProxy(RadioSimProxy.class);
        if (!canMakeRequest("getSimPhonebookRecords", simProxy, result, RADIO_HAL_VERSION_1_6)) {
            return;
        }

        RILRequest rr = obtainRequest(RIL_REQUEST_GET_SIM_PHONEBOOK_RECORDS, result,
                mRILDefaultWorkSource);

        if (RILJ_LOGD) {
            riljLog(rr.serialString() + "> " + RILUtils.requestToString(rr.mRequest));
        }

        radioServiceInvokeHelper(HAL_SERVICE_SIM, rr, "getSimPhonebookRecords", () -> {
            simProxy.getSimPhonebookRecords(rr.mSerial);
        });
    }

    @Override
    public void getSimPhonebookCapacity(Message result) {
        RadioSimProxy simProxy = getRadioServiceProxy(RadioSimProxy.class);
        if (!canMakeRequest("getSimPhonebookCapacity", simProxy, result, RADIO_HAL_VERSION_1_6)) {
            return;
        }

        RILRequest rr = obtainRequest(RIL_REQUEST_GET_SIM_PHONEBOOK_CAPACITY, result,
                mRILDefaultWorkSource);

        if (RILJ_LOGD) {
            riljLog(rr.serialString() + "> " + RILUtils.requestToString(rr.mRequest));
        }

        radioServiceInvokeHelper(HAL_SERVICE_SIM, rr, "getSimPhonebookCapacity", () -> {
            simProxy.getSimPhonebookCapacity(rr.mSerial);
        });
    }

    @Override
    public void updateSimPhonebookRecord(SimPhonebookRecord phonebookRecord, Message result) {
        RadioSimProxy simProxy = getRadioServiceProxy(RadioSimProxy.class);
        if (!canMakeRequest("updateSimPhonebookRecord", simProxy, result, RADIO_HAL_VERSION_1_6)) {
            return;
        }

        RILRequest rr = obtainRequest(RIL_REQUEST_UPDATE_SIM_PHONEBOOK_RECORD, result,
                mRILDefaultWorkSource);

        if (RILJ_LOGD) {
            riljLog(rr.serialString() + "> " + RILUtils.requestToString(rr.mRequest)
                    + " with " + phonebookRecord.toString());
        }

        radioServiceInvokeHelper(HAL_SERVICE_SIM, rr, "updateSimPhonebookRecord", () -> {
            simProxy.updateSimPhonebookRecords(rr.mSerial, phonebookRecord);
        });
    }

    /**
     * Set the UE's usage setting.
     *
     * @param result Callback message containing the success or failure status.
     * @param usageSetting the UE's usage setting, either VOICE_CENTRIC or DATA_CENTRIC.
     */
    @Override
    public void setUsageSetting(Message result,
            /* @TelephonyManager.UsageSetting */ int usageSetting) {
        RadioNetworkProxy networkProxy = getRadioServiceProxy(RadioNetworkProxy.class);
        if (!canMakeRequest("setUsageSetting", networkProxy, result, RADIO_HAL_VERSION_2_0)) {
            return;
        }

        RILRequest rr = obtainRequest(RIL_REQUEST_SET_USAGE_SETTING, result, mRILDefaultWorkSource);

        if (RILJ_LOGD) {
            riljLog(rr.serialString() + "> " + RILUtils.requestToString(rr.mRequest));
        }

        radioServiceInvokeHelper(HAL_SERVICE_NETWORK, rr, "setUsageSetting", () -> {
            networkProxy.setUsageSetting(rr.mSerial, usageSetting);
        });
    }

    /**
     * Get the UE's usage setting.
     *
     * @param result Callback message containing the usage setting (or a failure status).
     */
    @Override
    public void getUsageSetting(Message result) {
        RadioNetworkProxy networkProxy = getRadioServiceProxy(RadioNetworkProxy.class);
        if (!canMakeRequest("getUsageSetting", networkProxy, result, RADIO_HAL_VERSION_2_0)) {
            return;
        }

        RILRequest rr = obtainRequest(RIL_REQUEST_GET_USAGE_SETTING, result, mRILDefaultWorkSource);

        if (RILJ_LOGD) {
            riljLog(rr.serialString() + "> " + RILUtils.requestToString(rr.mRequest));
        }

        radioServiceInvokeHelper(HAL_SERVICE_NETWORK, rr, "getUsageSetting", () -> {
            networkProxy.getUsageSetting(rr.mSerial);
        });
    }

    @Override
    public void setSrvccCallInfo(SrvccConnection[] srvccConnections, Message result) {
        RadioImsProxy imsProxy = getRadioServiceProxy(RadioImsProxy.class);
        if (!canMakeRequest("setSrvccCallInfo", imsProxy, result, RADIO_HAL_VERSION_2_0)) {
            return;
        }

        RILRequest rr = obtainRequest(RIL_REQUEST_SET_SRVCC_CALL_INFO, result,
                mRILDefaultWorkSource);

        if (RILJ_LOGD) {
            // Do not log function arg for privacy
            riljLog(rr.serialString() + "> " + RILUtils.requestToString(rr.mRequest));
        }

        radioServiceInvokeHelper(HAL_SERVICE_IMS, rr, "setSrvccCallInfo", () -> {
            imsProxy.setSrvccCallInfo(rr.mSerial, RILUtils.convertToHalSrvccCall(srvccConnections));
        });
    }

    @Override
    public void updateImsRegistrationInfo(
            @RegistrationManager.ImsRegistrationState int state,
            @ImsRegistrationImplBase.ImsRegistrationTech int imsRadioTech,
            @RegistrationManager.SuggestedAction int suggestedAction,
            int capabilities, Message result) {
        RadioImsProxy imsProxy = getRadioServiceProxy(RadioImsProxy.class);
        if (!canMakeRequest("updateImsRegistrationInfo", imsProxy, result, RADIO_HAL_VERSION_2_0)) {
            return;
        }

        RILRequest rr = obtainRequest(RIL_REQUEST_UPDATE_IMS_REGISTRATION_INFO, result,
                mRILDefaultWorkSource);

        if (RILJ_LOGD) {
            riljLog(rr.serialString() + "> " + RILUtils.requestToString(rr.mRequest)
                    + " state=" + state + ", radioTech=" + imsRadioTech
                    + ", suggested=" + suggestedAction + ", cap=" + capabilities);
        }

        android.hardware.radio.ims.ImsRegistration registrationInfo =
                new android.hardware.radio.ims.ImsRegistration();
        registrationInfo.regState = RILUtils.convertImsRegistrationState(state);
        registrationInfo.accessNetworkType = RILUtils.convertImsRegistrationTech(imsRadioTech);
        registrationInfo.suggestedAction = suggestedAction;
        registrationInfo.capabilities = RILUtils.convertImsCapability(capabilities);

        radioServiceInvokeHelper(HAL_SERVICE_IMS, rr, "updateImsRegistrationInfo", () -> {
            imsProxy.updateImsRegistrationInfo(rr.mSerial, registrationInfo);
        });
    }

    @Override
    public void startImsTraffic(int token, int trafficType, int accessNetworkType,
            int trafficDirection, Message result) {
        RadioImsProxy imsProxy = getRadioServiceProxy(RadioImsProxy.class);
        if (!canMakeRequest("startImsTraffic", imsProxy, result, RADIO_HAL_VERSION_2_0)) {
            return;
        }

        RILRequest rr = obtainRequest(RIL_REQUEST_START_IMS_TRAFFIC, result, mRILDefaultWorkSource);

        if (RILJ_LOGD) {
            riljLog(rr.serialString() + "> " + RILUtils.requestToString(rr.mRequest)
                    + "{" + token + ", " + trafficType + ", "
                    + accessNetworkType + ", " + trafficDirection + "}");
        }

        radioServiceInvokeHelper(HAL_SERVICE_IMS, rr, "startImsTraffic", () -> {
            imsProxy.startImsTraffic(rr.mSerial, token, RILUtils.convertImsTrafficType(trafficType),
                    accessNetworkType, RILUtils.convertImsTrafficDirection(trafficDirection));
        });
    }

    @Override
    public void stopImsTraffic(int token, Message result) {
        RadioImsProxy imsProxy = getRadioServiceProxy(RadioImsProxy.class);
        if (!canMakeRequest("stopImsTraffic", imsProxy, result, RADIO_HAL_VERSION_2_0)) {
            return;
        }

        RILRequest rr = obtainRequest(RIL_REQUEST_STOP_IMS_TRAFFIC, result, mRILDefaultWorkSource);

        if (RILJ_LOGD) {
            riljLog(rr.serialString() + "> " + RILUtils.requestToString(rr.mRequest)
                    + "{" + token + "}");
        }

        radioServiceInvokeHelper(HAL_SERVICE_IMS, rr, "stopImsTraffic", () -> {
            imsProxy.stopImsTraffic(rr.mSerial, token);
        });
    }

    @Override
    public void triggerEpsFallback(int reason, Message result) {
        RadioImsProxy imsProxy = getRadioServiceProxy(RadioImsProxy.class);
        if (!canMakeRequest("triggerEpsFallback", imsProxy, result, RADIO_HAL_VERSION_2_0)) {
            return;
        }

        RILRequest rr = obtainRequest(RIL_REQUEST_TRIGGER_EPS_FALLBACK, result,
                mRILDefaultWorkSource);

        if (RILJ_LOGD) {
            riljLog(rr.serialString() + "> " + RILUtils.requestToString(rr.mRequest)
                    + " reason=" + reason);
        }

        radioServiceInvokeHelper(HAL_SERVICE_IMS, rr, "triggerEpsFallback", () -> {
            imsProxy.triggerEpsFallback(rr.mSerial, reason);
        });
    }

    @Override
    public void sendAnbrQuery(int mediaType, int direction, int bitsPerSecond, Message result) {
        RadioImsProxy imsProxy = getRadioServiceProxy(RadioImsProxy.class);
        if (!canMakeRequest("sendAnbrQuery", imsProxy, result, RADIO_HAL_VERSION_2_0)) {
            return;
        }

        RILRequest rr = obtainRequest(RIL_REQUEST_SEND_ANBR_QUERY, result, mRILDefaultWorkSource);

        if (RILJ_LOGD) {
            riljLog(rr.serialString() + "> " + RILUtils.requestToString(rr.mRequest));
        }

        radioServiceInvokeHelper(HAL_SERVICE_IMS, rr, "sendAnbrQuery", () -> {
            imsProxy.sendAnbrQuery(rr.mSerial, mediaType, direction, bitsPerSecond);
        });
    }

    /**
     * {@inheritDoc}
     */
    @Override
    public void setEmergencyMode(int emcMode, Message result) {
        RadioNetworkProxy networkProxy = getRadioServiceProxy(RadioNetworkProxy.class);
        if (!canMakeRequest("setEmergencyMode", networkProxy, result, RADIO_HAL_VERSION_2_1)) {
            return;
        }

        RILRequest rr = obtainRequest(RIL_REQUEST_SET_EMERGENCY_MODE, result,
                mRILDefaultWorkSource);

        if (RILJ_LOGD) {
            riljLog(rr.serialString() + "> " + RILUtils.requestToString(rr.mRequest)
                    + " mode=" + EmergencyConstants.emergencyModeToString(emcMode));
        }

        radioServiceInvokeHelper(HAL_SERVICE_NETWORK, rr, "setEmergencyMode", () -> {
            networkProxy.setEmergencyMode(rr.mSerial, emcMode);
        });
    }

    /**
     * {@inheritDoc}
     */
    @Override
    public void triggerEmergencyNetworkScan(
            @NonNull @AccessNetworkConstants.RadioAccessNetworkType int[] accessNetwork,
            @DomainSelectionService.EmergencyScanType int scanType, Message result) {
        RadioNetworkProxy networkProxy = getRadioServiceProxy(RadioNetworkProxy.class);
        if (!canMakeRequest("triggerEmergencyNetworkScan", networkProxy, result,
                RADIO_HAL_VERSION_2_1)) {
            return;
        }

        RILRequest rr = obtainRequest(RIL_REQUEST_TRIGGER_EMERGENCY_NETWORK_SCAN, result,
                mRILDefaultWorkSource);

        if (RILJ_LOGD) {
            riljLog(rr.serialString() + "> " + RILUtils.requestToString(rr.mRequest)
                    + " networkType=" + RILUtils.accessNetworkTypesToString(accessNetwork)
                    + ", scanType=" + RILUtils.scanTypeToString(scanType));
        }

        radioServiceInvokeHelper(HAL_SERVICE_NETWORK, rr, "triggerEmergencyNetworkScan", () -> {
            networkProxy.triggerEmergencyNetworkScan(rr.mSerial,
                    RILUtils.convertEmergencyNetworkScanTrigger(accessNetwork, scanType));
        });
    }

    /**
     * {@inheritDoc}
     */
    @Override
    public void cancelEmergencyNetworkScan(boolean resetScan, Message result) {
        RadioNetworkProxy networkProxy = getRadioServiceProxy(RadioNetworkProxy.class);
        if (!canMakeRequest("cancelEmergencyNetworkScan", networkProxy, result,
                RADIO_HAL_VERSION_2_1)) {
            return;
        }

        RILRequest rr = obtainRequest(RIL_REQUEST_CANCEL_EMERGENCY_NETWORK_SCAN, result,
                mRILDefaultWorkSource);

        if (RILJ_LOGD) {
            riljLog(rr.serialString() + "> " + RILUtils.requestToString(rr.mRequest)
                    + " resetScan=" + resetScan);
        }

        radioServiceInvokeHelper(HAL_SERVICE_NETWORK, rr, "cancelEmergencyNetworkScan", () -> {
            networkProxy.cancelEmergencyNetworkScan(rr.mSerial, resetScan);
        });
    }

    /**
     * {@inheritDoc}
     */
    @Override
    public void exitEmergencyMode(Message result) {
        RadioNetworkProxy networkProxy = getRadioServiceProxy(RadioNetworkProxy.class);
        if (!canMakeRequest("exitEmergencyMode", networkProxy, result, RADIO_HAL_VERSION_2_1)) {
            return;
        }

        RILRequest rr = obtainRequest(RIL_REQUEST_EXIT_EMERGENCY_MODE, result,
                mRILDefaultWorkSource);

        if (RILJ_LOGD) {
            riljLog(rr.serialString() + "> " + RILUtils.requestToString(rr.mRequest));
        }

        radioServiceInvokeHelper(HAL_SERVICE_NETWORK, rr, "exitEmergencyMode", () -> {
            networkProxy.exitEmergencyMode(rr.mSerial);
        });
    }

    /**
     * Set if null ciphering / null integrity modes are permitted.
     *
     * @param result Callback message containing the success or failure status.
     * @param enabled true if null ciphering / null integrity modes are permitted, false otherwise
     */
    @Override
    public void setNullCipherAndIntegrityEnabled(boolean enabled, Message result) {
        RadioNetworkProxy networkProxy = getRadioServiceProxy(RadioNetworkProxy.class);
        if (!canMakeRequest("setNullCipherAndIntegrityEnabled", networkProxy, result,
                RADIO_HAL_VERSION_2_1)) {
            return;
        }

        RILRequest rr = obtainRequest(RIL_REQUEST_SET_NULL_CIPHER_AND_INTEGRITY_ENABLED, result,
                mRILDefaultWorkSource);

        if (RILJ_LOGD) {
            riljLog(rr.serialString() + "> " + RILUtils.requestToString(rr.mRequest));
        }

        radioServiceInvokeHelper(HAL_SERVICE_NETWORK, rr, "setNullCipherAndIntegrityEnabled",
                () -> {
                    networkProxy.setNullCipherAndIntegrityEnabled(rr.mSerial, enabled);
                });
    }

    /**
     * Get if null ciphering / null integrity are enabled / disabled.
     *
     * @param result Callback message containing the success or failure status.
     */
    @Override
    public void isNullCipherAndIntegrityEnabled(Message result) {
        RadioNetworkProxy networkProxy = getRadioServiceProxy(RadioNetworkProxy.class);
        if (!canMakeRequest("isNullCipherAndIntegrityEnabled", networkProxy, result,
                RADIO_HAL_VERSION_2_1)) {
            return;
        }

        RILRequest rr = obtainRequest(RIL_REQUEST_IS_NULL_CIPHER_AND_INTEGRITY_ENABLED, result,
                mRILDefaultWorkSource);

        if (RILJ_LOGD) {
            riljLog(rr.serialString() + "> " + RILUtils.requestToString(rr.mRequest));
        }

        radioServiceInvokeHelper(HAL_SERVICE_NETWORK, rr, "isNullCipherAndIntegrityEnabled", () -> {
            networkProxy.isNullCipherAndIntegrityEnabled(rr.mSerial);
        });
    }

    /**
     * {@inheritDoc}
     */
    @Override
    public void updateImsCallStatus(@NonNull List<ImsCallInfo> imsCallInfo, Message result) {
        RadioImsProxy imsProxy = getRadioServiceProxy(RadioImsProxy.class);
        if (!canMakeRequest("updateImsCallStatus", imsProxy, result, RADIO_HAL_VERSION_2_0)) {
            return;
        }

        RILRequest rr = obtainRequest(RIL_REQUEST_UPDATE_IMS_CALL_STATUS, result,
                mRILDefaultWorkSource);

        if (RILJ_LOGD) {
            riljLog(rr.serialString() + "> " + RILUtils.requestToString(rr.mRequest)
                    + " " + imsCallInfo);
        }
        radioServiceInvokeHelper(HAL_SERVICE_IMS, rr, "updateImsCallStatus", () -> {
            imsProxy.updateImsCallStatus(rr.mSerial, RILUtils.convertImsCallInfo(imsCallInfo));
        });
    }

    /**
     * {@inheritDoc}
     */
    @Override
    public void setN1ModeEnabled(boolean enable, Message result) {
        RadioNetworkProxy networkProxy = getRadioServiceProxy(RadioNetworkProxy.class);
        if (!canMakeRequest("setN1ModeEnabled", networkProxy, result, RADIO_HAL_VERSION_2_1)) {
            return;
        }

        RILRequest rr = obtainRequest(RIL_REQUEST_SET_N1_MODE_ENABLED, result,
                mRILDefaultWorkSource);

        if (RILJ_LOGD) {
            riljLog(rr.serialString() + "> " + RILUtils.requestToString(rr.mRequest)
                    + " enable=" + enable);
        }

        radioServiceInvokeHelper(HAL_SERVICE_NETWORK, rr, "setN1ModeEnabled", () -> {
            networkProxy.setN1ModeEnabled(rr.mSerial, enable);
        });
    }

    /**
     * {@inheritDoc}
     */
    @Override
    public void isN1ModeEnabled(Message result) {
        RadioNetworkProxy networkProxy = getRadioServiceProxy(RadioNetworkProxy.class);
        if (!canMakeRequest("isN1ModeEnabled", networkProxy, result, RADIO_HAL_VERSION_2_1)) {
            return;
        }

        RILRequest rr = obtainRequest(RIL_REQUEST_IS_N1_MODE_ENABLED, result,
                mRILDefaultWorkSource);

        if (RILJ_LOGD) {
            riljLog(rr.serialString() + "> " + RILUtils.requestToString(rr.mRequest));
        }

        radioServiceInvokeHelper(HAL_SERVICE_NETWORK, rr, "isN1ModeEnabled", () -> {
            networkProxy.isN1ModeEnabled(rr.mSerial);
        });
    }

    /**
     * {@inheritDoc}
     */
    @Override
    public void setCellularIdentifierTransparencyEnabled(boolean enable, Message result) {
        RadioNetworkProxy networkProxy = getRadioServiceProxy(RadioNetworkProxy.class);
        if (!canMakeRequest(
                "setCellularIdentifierTransparencyEnabled",
                networkProxy,
                result,
                RADIO_HAL_VERSION_2_2)) {
            return;
        }

        RILRequest rr = obtainRequest(RIL_REQUEST_SET_CELLULAR_IDENTIFIER_DISCLOSED_ENABLED, result,
                mRILDefaultWorkSource);

        if (RILJ_LOGD) {
            riljLog(rr.serialString() + "> " + RILUtils.requestToString(rr.mRequest)
                    + " enable=" + enable);
        }

        radioServiceInvokeHelper(
                HAL_SERVICE_NETWORK,
                rr,
                "setCellularIdentifierTransparencyEnabled",
                () -> {
                    networkProxy.setCellularIdentifierTransparencyEnabled(rr.mSerial, enable);
                });
    }

    /**
     * {@inheritDoc}
     */
    @Override
    public void isCellularIdentifierTransparencyEnabled(Message result) {
        RadioNetworkProxy networkProxy = getRadioServiceProxy(RadioNetworkProxy.class);
        if (!canMakeRequest(
                "isCellularIdentifierTransparencyEnabled",
                networkProxy,
                result,
                RADIO_HAL_VERSION_2_2)) {
            return;
        }

        RILRequest rr = obtainRequest(RIL_REQUEST_IS_CELLULAR_IDENTIFIER_DISCLOSED_ENABLED, result,
                mRILDefaultWorkSource);

        if (RILJ_LOGD) {
            riljLog(rr.serialString() + "> " + RILUtils.requestToString(rr.mRequest));
        }

        radioServiceInvokeHelper(
                HAL_SERVICE_NETWORK,
                rr,
                "isCellularIdentifierTransparencyEnabled",
                () -> {
                    networkProxy.isCellularIdentifierTransparencyEnabled(rr.mSerial);
                });
    }

   /**
     * {@inheritDoc}
     */
    @Override
    public void setSecurityAlgorithmsUpdatedEnabled(boolean enable, Message result) {
        RadioNetworkProxy networkProxy = getRadioServiceProxy(RadioNetworkProxy.class);
        if (!canMakeRequest(
                "setSecurityAlgorithmsUpdatedEnabled",
                networkProxy,
                result,
                RADIO_HAL_VERSION_2_2)) {
            return;
        }

        RILRequest rr = obtainRequest(RIL_REQUEST_SET_SECURITY_ALGORITHMS_UPDATED_ENABLED, result,
                mRILDefaultWorkSource);

        if (RILJ_LOGD) {
            riljLog(rr.serialString() + "> " + RILUtils.requestToString(rr.mRequest)
                    + " enable=" + enable);
        }

        radioServiceInvokeHelper(HAL_SERVICE_NETWORK, rr, "setSecurityAlgorithmsUpdatedEnabled",
                () -> {
                    networkProxy.setSecurityAlgorithmsUpdatedEnabled(rr.mSerial, enable);
            });
    }

    /**
     * {@inheritDoc}
     */
    @Override
    public void isSecurityAlgorithmsUpdatedEnabled(Message result) {
        RadioNetworkProxy networkProxy = getRadioServiceProxy(RadioNetworkProxy.class);
        if (!canMakeRequest(
                "isSecurityAlgorithmsUpdatedEnabled",
                networkProxy,
                result,
                RADIO_HAL_VERSION_2_2)) {
            return;
        }

        RILRequest rr = obtainRequest(RIL_REQUEST_IS_SECURITY_ALGORITHMS_UPDATED_ENABLED, result,
                mRILDefaultWorkSource);

        if (RILJ_LOGD) {
            riljLog(rr.serialString() + "> " + RILUtils.requestToString(rr.mRequest));
        }

        radioServiceInvokeHelper(
                HAL_SERVICE_NETWORK, rr, "isSecurityAlgorithmsUpdatedEnabled", () -> {
                networkProxy.isSecurityAlgorithmsUpdatedEnabled(rr.mSerial);
            });
    }

    /**
     * {@inheritDoc}
     */
    @Override
    public void setSatellitePlmn(int simSlot, @NonNull List<String> carrierPlmnList,
            @NonNull List<String> allSatellitePlmnList, Message result) {
        RadioNetworkProxy networkProxy = getRadioServiceProxy(RadioNetworkProxy.class);
        if (!canMakeRequest(
                "setSatellitePlmn",
                networkProxy,
                result,
                RADIO_HAL_VERSION_2_4)) {
            return;
        }

        RILRequest rr = obtainRequest(RIL_REQUEST_SET_SATELLITE_PLMN, result,
                mRILDefaultWorkSource);

        if (RILJ_LOGD) {
            riljLog(rr.serialString() + "> " + RILUtils.requestToString(rr.mRequest)
                    + " simSlot=" + simSlot + " carrierPlmnList=" + carrierPlmnList
                    + " allSatellitePlmnList=" + allSatellitePlmnList);
        }

        radioServiceInvokeHelper(
                HAL_SERVICE_NETWORK,
                rr,
                "setSatellitePlmn",
                () -> {
                    networkProxy.setSatellitePlmn(rr.mSerial, simSlot, carrierPlmnList,
                            allSatellitePlmnList);
                });
    }

    /**
     * {@inheritDoc}
     */
    @Override
    public void setSatelliteEnabledForCarrier(int simSlot, boolean satelliteEnabled,
            Message result) {
        RadioNetworkProxy networkProxy = getRadioServiceProxy(RadioNetworkProxy.class);
        if (!canMakeRequest(
                "setSatelliteEnabledForCarrier",
                networkProxy,
                result,
                RADIO_HAL_VERSION_2_4)) {
            return;
        }

        RILRequest rr = obtainRequest(RIL_REQUEST_SET_SATELLITE_ENABLED_FOR_CARRIER, result,
                mRILDefaultWorkSource);

        if (RILJ_LOGD) {
            riljLog(rr.serialString() + "> " + RILUtils.requestToString(rr.mRequest)
                    + " simSlot=" + simSlot + " satelliteEnabled=" + satelliteEnabled);
        }

        radioServiceInvokeHelper(
                HAL_SERVICE_NETWORK,
                rr,
                "setSatelliteEnabledForCarrier",
                () -> {
                    networkProxy.setSatelliteEnabledForCarrier(rr.mSerial, simSlot,
                            satelliteEnabled);
                });
    }

    /**
     * {@inheritDoc}
     */
    @Override
    public void isSatelliteEnabledForCarrier(int simSlot, Message result) {
        RadioNetworkProxy networkProxy = getRadioServiceProxy(RadioNetworkProxy.class);
        if (!canMakeRequest(
                "isSatelliteEnabledForCarrier",
                networkProxy,
                result,
                RADIO_HAL_VERSION_2_4)) {
            return;
        }

        RILRequest rr = obtainRequest(RIL_REQUEST_IS_SATELLITE_ENABLED_FOR_CARRIER, result,
                mRILDefaultWorkSource);

        if (RILJ_LOGD) {
            riljLog(rr.serialString() + "> " + RILUtils.requestToString(rr.mRequest)
                    + " simSlot=" + simSlot);
        }

        radioServiceInvokeHelper(
                HAL_SERVICE_NETWORK, rr, "isSatelliteEnabledForCarrier", () -> {
                    networkProxy.isSatelliteEnabledForCarrier(rr.mSerial, simSlot);
                });
    }


    //***** Private Methods
    /**
     * This is a helper function to be called when an indication callback is called for any radio
     * service. It takes care of acquiring wakelock and sending ack if needed.
     * @param service radio service the indication is for
     * @param indicationType indication type received
     */
    void processIndication(int service, int indicationType) {
        if (indicationType == RadioIndicationType.UNSOLICITED_ACK_EXP) {
            sendAck(service);
            if (RILJ_LOGD) riljLog("Unsol response received; Sending ack to ril.cpp");
        } else {
            // ack is not expected to be sent back. Nothing is required to be done here.
        }
    }

    void processRequestAck(int serial) {
        RILRequest rr;
        synchronized (mRequestList) {
            rr = mRequestList.get(serial);
        }
        if (rr == null) {
            riljLogw("processRequestAck: Unexpected solicited ack response! serial: " + serial);
        } else {
            decrementWakeLock(rr);
            if (RILJ_LOGD) {
                riljLog(rr.serialString() + " Ack < " + RILUtils.requestToString(rr.mRequest));
            }
        }
    }

    /**
     * This is a helper function to be called when a RadioResponse callback is called.
     * It takes care of acks, wakelocks, and finds and returns RILRequest corresponding to the
     * response if one is found.
     * @param responseInfo RadioResponseInfo received in response callback
     * @return RILRequest corresponding to the response
     */
    @VisibleForTesting
    public RILRequest processResponse(RadioResponseInfo responseInfo) {
        return processResponseInternal(HAL_SERVICE_RADIO, responseInfo.serial, responseInfo.error,
                responseInfo.type);
    }

    /**
     * This is a helper function for V1_6.RadioResponseInfo to be called when a RadioResponse
     * callback is called. It takes care of acks, wakelocks, and finds and returns RILRequest
     * corresponding to the response if one is found.
     * @param responseInfo RadioResponseInfo received in response callback
     * @return RILRequest corresponding to the response
     */
    @VisibleForTesting
    public RILRequest processResponse_1_6(
            android.hardware.radio.V1_6.RadioResponseInfo responseInfo) {
        return processResponseInternal(HAL_SERVICE_RADIO, responseInfo.serial, responseInfo.error,
                responseInfo.type);
    }

    /**
     * This is a helper function for an AIDL RadioResponseInfo to be called when a RadioResponse
     * callback is called. It takes care of acks, wakelocks, and finds and returns RILRequest
     * corresponding to the response if one is found.
     * @param service Radio service that received the response
     * @param responseInfo RadioResponseInfo received in response callback
     * @return RILRequest corresponding to the response
     */
    public RILRequest processResponse(int service,
            android.hardware.radio.RadioResponseInfo responseInfo) {
        return processResponseInternal(service, responseInfo.serial, responseInfo.error,
                responseInfo.type);
    }

    private RILRequest processResponseInternal(int service, int serial, int error, int type) {
        RILRequest rr;

        if (type == RadioResponseType.SOLICITED_ACK) {
            synchronized (mRequestList) {
                rr = mRequestList.get(serial);
            }
            if (rr == null) {
                riljLogw("Unexpected solicited ack response! sn: " + serial);
            } else {
                decrementWakeLock(rr);
                if (mRadioBugDetector != null) {
                    mRadioBugDetector.detectRadioBug(rr.mRequest, error);
                }
                if (RILJ_LOGD) {
                    riljLog(rr.serialString() + " Ack from " + serviceToString(service)
                            + " < " + RILUtils.requestToString(rr.mRequest));
                }
            }
            return rr;
        }

        rr = findAndRemoveRequestFromList(serial);
        if (rr == null) {
            riljLoge("processResponse: Unexpected response! serial: " + serial
                    + ", error: " + error);
            return null;
        }
        Trace.asyncTraceForTrackEnd(Trace.TRACE_TAG_NETWORK, "RIL", rr.mSerial);

        // Time logging for RIL command and storing it in TelephonyHistogram.
        addToRilHistogram(rr);
        if (mRadioBugDetector != null) {
            mRadioBugDetector.detectRadioBug(rr.mRequest, error);
        }
        if (type == RadioResponseType.SOLICITED_ACK_EXP) {
            sendAck(service);
            if (RILJ_LOGD) {
                riljLog("Response received from " + serviceToString(service) + " for "
                        + rr.serialString() + " " + RILUtils.requestToString(rr.mRequest)
                        + " Sending ack to ril.cpp");
            }
        } else {
            // ack sent for SOLICITED_ACK_EXP above; nothing to do for SOLICITED response
        }

        // Here and below fake RIL_UNSOL_RESPONSE_SIM_STATUS_CHANGED, see b/7255789.
        // This is needed otherwise we don't automatically transition to the main lock
        // screen when the pin or puk is entered incorrectly.
        switch (rr.mRequest) {
            case RIL_REQUEST_ENTER_SIM_PUK:
            case RIL_REQUEST_ENTER_SIM_PUK2:
                if (mIccStatusChangedRegistrants != null) {
                    if (RILJ_LOGD) {
                        riljLog("ON enter sim puk fakeSimStatusChanged: reg count="
                                + mIccStatusChangedRegistrants.size());
                    }
                    mIccStatusChangedRegistrants.notifyRegistrants();
                }
                break;
            case RIL_REQUEST_SHUTDOWN:
                setRadioState(TelephonyManager.RADIO_POWER_UNAVAILABLE,
                        false /* forceNotifyRegistrants */);
                break;
        }

        if (error != RadioError.NONE) {
            switch (rr.mRequest) {
                case RIL_REQUEST_ENTER_SIM_PIN:
                case RIL_REQUEST_ENTER_SIM_PIN2:
                case RIL_REQUEST_CHANGE_SIM_PIN:
                case RIL_REQUEST_CHANGE_SIM_PIN2:
                case RIL_REQUEST_SET_FACILITY_LOCK:
                    if (mIccStatusChangedRegistrants != null) {
                        if (RILJ_LOGD) {
                            riljLog("ON some errors fakeSimStatusChanged: reg count="
                                    + mIccStatusChangedRegistrants.size());
                        }
                        mIccStatusChangedRegistrants.notifyRegistrants();
                    }
                    break;

            }
        } else {
            switch (rr.mRequest) {
                case RIL_REQUEST_HANGUP_FOREGROUND_RESUME_BACKGROUND:
                    if (mTestingEmergencyCall.getAndSet(false)) {
                        if (mEmergencyCallbackModeRegistrant != null) {
                            riljLog("testing emergency call, notify ECM Registrants");
                            mEmergencyCallbackModeRegistrant.notifyRegistrant();
                        }
                    }
            }
        }
        return rr;
    }

    /**
     * This is a helper function to be called at the end of all RadioResponse callbacks.
     * It takes care of sending error response, logging, decrementing wakelock if needed, and
     * releases the request from memory pool.
     * @param rr RILRequest for which response callback was called
     * @param responseInfo RadioResponseInfo received in the callback
     * @param ret object to be returned to request sender
     */
    @VisibleForTesting(visibility = VisibleForTesting.Visibility.PROTECTED)
    public void processResponseDone(RILRequest rr, RadioResponseInfo responseInfo, Object ret) {
        processResponseDoneInternal(rr, responseInfo.error, responseInfo.type, ret);
    }

    /**
     * This is a helper function to be called at the end of the RadioResponse callbacks using for
     * V1_6.RadioResponseInfo.
     * It takes care of sending error response, logging, decrementing wakelock if needed, and
     * releases the request from memory pool.
     * @param rr RILRequest for which response callback was called
     * @param responseInfo RadioResponseInfo received in the callback
     * @param ret object to be returned to request sender
     */
    @VisibleForTesting
    public void processResponseDone_1_6(RILRequest rr,
            android.hardware.radio.V1_6.RadioResponseInfo responseInfo, Object ret) {
        processResponseDoneInternal(rr, responseInfo.error, responseInfo.type, ret);
    }

    /**
     * This is a helper function to be called at the end of the RadioResponse callbacks using for
     * RadioResponseInfo AIDL.
     * It takes care of sending error response, logging, decrementing wakelock if needed, and
     * releases the request from memory pool.
     * @param rr RILRequest for which response callback was called
     * @param responseInfo RadioResponseInfo received in the callback
     * @param ret object to be returned to request sender
     */
    @VisibleForTesting
    public void processResponseDone(RILRequest rr,
            android.hardware.radio.RadioResponseInfo responseInfo, Object ret) {
        processResponseDoneInternal(rr, responseInfo.error, responseInfo.type, ret);
    }

    private void processResponseDoneInternal(RILRequest rr, int rilError, int responseType,
            Object ret) {
        if (rilError == 0) {
            if (isLogOrTrace()) {
                String logStr = rr.serialString() + "< " + RILUtils.requestToString(rr.mRequest)
                        + " " + retToString(rr.mRequest, ret);
                if (RILJ_LOGD) {
                    riljLog(logStr);
                }
                Trace.instantForTrack(Trace.TRACE_TAG_NETWORK, "RIL", logStr);
            }
        } else {
            if (isLogOrTrace()) {
                String logStr = rr.serialString() + "< " + RILUtils.requestToString(rr.mRequest)
                        + " error " + rilError;
                if (RILJ_LOGD) {
                    riljLog(logStr);
                }
                Trace.instantForTrack(Trace.TRACE_TAG_NETWORK, "RIL", logStr);
            }
            rr.onError(rilError, ret);
        }
        processResponseCleanUp(rr, rilError, responseType, ret);
    }

    /**
     * This is a helper function to be called at the end of all RadioResponse callbacks for
     * radio HAL fallback cases. It takes care of logging, decrementing wakelock if needed, and
     * releases the request from memory pool. Unlike processResponseDone, it will not send
     * error response to caller.
     * @param rr RILRequest for which response callback was called
     * @param responseInfo RadioResponseInfo received in the callback
     * @param ret object to be returned to request sender
     */
    @VisibleForTesting
    public void processResponseFallback(RILRequest rr, RadioResponseInfo responseInfo, Object ret) {
        if (responseInfo.error == REQUEST_NOT_SUPPORTED && RILJ_LOGD) {
            riljLog(rr.serialString() + "< " + RILUtils.requestToString(rr.mRequest)
                    + " request not supported, falling back");
        }
        processResponseCleanUp(rr, responseInfo.error, responseInfo.type, ret);
    }

    private void processResponseCleanUp(RILRequest rr, int rilError, int responseType, Object ret) {
        if (rr != null) {
            mMetrics.writeOnRilSolicitedResponse(mPhoneId, rr.mSerial, rilError, rr.mRequest, ret);
            if (responseType == RadioResponseType.SOLICITED) {
                decrementWakeLock(rr);
            }
            rr.release();
        }
    }

    /**
     * Function to send ack and acquire related wakelock
     */
    private void sendAck(int service) {
        // TODO: Remove rr and clean up acquireWakelock for response and ack
        RILRequest rr = RILRequest.obtain(RIL_RESPONSE_ACKNOWLEDGEMENT, null,
                mRILDefaultWorkSource);
        acquireWakeLock(rr, FOR_ACK_WAKELOCK);
        if (service == HAL_SERVICE_RADIO) {
            IRadio radioProxy = getRadioProxy();
            if (radioProxy != null) {
                try {
                    radioProxy.responseAcknowledgement();
                } catch (RemoteException | RuntimeException e) {
                    handleRadioProxyExceptionForRR(HAL_SERVICE_RADIO, "sendAck", e);
                    riljLoge("sendAck: " + e);
                }
            } else {
                riljLoge("Error trying to send ack, radioProxy = null");
            }
        } else {
            RadioServiceProxy serviceProxy = getRadioServiceProxy(service);
            if (!serviceProxy.isEmpty()) {
                try {
                    serviceProxy.responseAcknowledgement();
                } catch (RemoteException | RuntimeException e) {
                    handleRadioProxyExceptionForRR(service, "sendAck", e);
                    riljLoge("sendAck: " + e);
                }
            } else {
                riljLoge("Error trying to send ack, serviceProxy is empty");
            }
        }
        rr.release();
    }

    private WorkSource getDefaultWorkSourceIfInvalid(WorkSource workSource) {
        if (workSource == null) {
            workSource = mRILDefaultWorkSource;
        }

        return workSource;
    }


    /**
     * Holds a PARTIAL_WAKE_LOCK whenever
     * a) There is outstanding RIL request sent to RIL deamon and no replied
     * b) There is a request pending to be sent out.
     *
     * There is a WAKE_LOCK_TIMEOUT to release the lock, though it shouldn't
     * happen often.
     */
    @UnsupportedAppUsage(maxTargetSdk = Build.VERSION_CODES.R, trackingBug = 170729553)
    private void acquireWakeLock(RILRequest rr, int wakeLockType) {
        synchronized (rr) {
            if (rr.mWakeLockType != INVALID_WAKELOCK) {
                riljLog("Failed to acquire wakelock for " + rr.serialString());
                return;
            }

            switch (wakeLockType) {
                case FOR_WAKELOCK:
                    synchronized (mWakeLock) {
                        mWakeLock.acquire();
                        mWakeLockCount++;
                        mWlSequenceNum++;

                        String clientId = rr.getWorkSourceClientId();
                        if (!mClientWakelockTracker.isClientActive(clientId)) {
                            mActiveWakelockWorkSource.add(rr.mWorkSource);
                            mWakeLock.setWorkSource(mActiveWakelockWorkSource);
                        }

                        mClientWakelockTracker.startTracking(rr.mClientId,
                                rr.mRequest, rr.mSerial, mWakeLockCount);

                        Message msg = mRilHandler.obtainMessage(EVENT_WAKE_LOCK_TIMEOUT);
                        msg.arg1 = mWlSequenceNum;
                        mRilHandler.sendMessageDelayed(msg, mWakeLockTimeout);
                    }
                    break;
                case FOR_ACK_WAKELOCK:
                    synchronized (mAckWakeLock) {
                        mAckWakeLock.acquire();
                        mAckWlSequenceNum++;

                        Message msg = mRilHandler.obtainMessage(EVENT_ACK_WAKE_LOCK_TIMEOUT);
                        msg.arg1 = mAckWlSequenceNum;
                        mRilHandler.sendMessageDelayed(msg, mAckWakeLockTimeout);
                    }
                    break;
                default: //WTF
                    riljLogw("Acquiring Invalid Wakelock type " + wakeLockType);
                    return;
            }
            rr.mWakeLockType = wakeLockType;
        }
    }

    /** Returns the wake lock of the given type. */
    @VisibleForTesting
    public WakeLock getWakeLock(int wakeLockType) {
        return wakeLockType == FOR_WAKELOCK ? mWakeLock : mAckWakeLock;
    }

    /** Returns the {@link RilHandler} instance. */
    @VisibleForTesting
    public RilHandler getRilHandler() {
        return mRilHandler;
    }

    /** Returns the Ril request list. */
    @VisibleForTesting
    public SparseArray<RILRequest> getRilRequestList() {
        return mRequestList;
    }

    @UnsupportedAppUsage(maxTargetSdk = Build.VERSION_CODES.R, trackingBug = 170729553)
    private void decrementWakeLock(RILRequest rr) {
        synchronized (rr) {
            switch(rr.mWakeLockType) {
                case FOR_WAKELOCK:
                    synchronized (mWakeLock) {
                        mClientWakelockTracker.stopTracking(rr.mClientId,
                                rr.mRequest, rr.mSerial,
                                (mWakeLockCount > 1) ? mWakeLockCount - 1 : 0);
                        String clientId = rr.getWorkSourceClientId();
                        if (!mClientWakelockTracker.isClientActive(clientId)) {
                            mActiveWakelockWorkSource.remove(rr.mWorkSource);
                            mWakeLock.setWorkSource(mActiveWakelockWorkSource);
                        }

                        if (mWakeLockCount > 1) {
                            mWakeLockCount--;
                        } else {
                            mWakeLockCount = 0;
                            mWakeLock.release();
                        }
                    }
                    break;
                case FOR_ACK_WAKELOCK:
                    //We do not decrement the ACK wakelock
                    break;
                case INVALID_WAKELOCK:
                    break;
                default:
                    riljLogw("Decrementing Invalid Wakelock type " + rr.mWakeLockType);
            }
            rr.mWakeLockType = INVALID_WAKELOCK;
        }
    }

    @UnsupportedAppUsage(maxTargetSdk = Build.VERSION_CODES.R, trackingBug = 170729553)
    private boolean clearWakeLock(int wakeLockType) {
        if (wakeLockType == FOR_WAKELOCK) {
            synchronized (mWakeLock) {
                if (mWakeLockCount == 0 && !mWakeLock.isHeld()) return false;
                riljLog("NOTE: mWakeLockCount is " + mWakeLockCount + " at time of clearing");
                mWakeLockCount = 0;
                mWakeLock.release();
                mClientWakelockTracker.stopTrackingAll();
                mActiveWakelockWorkSource = new WorkSource();
                return true;
            }
        } else {
            synchronized (mAckWakeLock) {
                if (!mAckWakeLock.isHeld()) return false;
                mAckWakeLock.release();
                return true;
            }
        }
    }

    /**
     * Release each request in mRequestList then clear the list
     * @param error is the RIL_Errno sent back
     * @param loggable true means to print all requests in mRequestList
     */
    @UnsupportedAppUsage(maxTargetSdk = Build.VERSION_CODES.R, trackingBug = 170729553)
    private void clearRequestList(int error, boolean loggable) {
        RILRequest rr;
        synchronized (mRequestList) {
            int count = mRequestList.size();
            if (RILJ_LOGD && loggable) {
                riljLog("clearRequestList " + " mWakeLockCount=" + mWakeLockCount
                        + " mRequestList=" + count);
            }

            for (int i = 0; i < count; i++) {
                rr = mRequestList.valueAt(i);
                if (RILJ_LOGD && loggable) {
                    riljLog(i + ": [" + rr.mSerial + "] " + RILUtils.requestToString(rr.mRequest));
                }
                rr.onError(error, null);
                decrementWakeLock(rr);
                rr.release();
            }
            mRequestList.clear();
        }
    }

    @UnsupportedAppUsage
    private RILRequest findAndRemoveRequestFromList(int serial) {
        RILRequest rr;
        synchronized (mRequestList) {
            rr = mRequestList.get(serial);
            if (rr != null) {
                mRequestList.remove(serial);
            }
        }

        return rr;
    }

    private void addToRilHistogram(RILRequest rr) {
        long endTime = SystemClock.elapsedRealtime();
        int totalTime = (int) (endTime - rr.mStartTimeMs);

        synchronized (sRilTimeHistograms) {
            TelephonyHistogram entry = sRilTimeHistograms.get(rr.mRequest);
            if (entry == null) {
                // We would have total #RIL_HISTOGRAM_BUCKET_COUNT range buckets for RIL commands
                entry = new TelephonyHistogram(TelephonyHistogram.TELEPHONY_CATEGORY_RIL,
                        rr.mRequest, RIL_HISTOGRAM_BUCKET_COUNT);
                sRilTimeHistograms.put(rr.mRequest, entry);
            }
            entry.addTimeTaken(totalTime);
        }
    }

    @UnsupportedAppUsage(maxTargetSdk = Build.VERSION_CODES.R, trackingBug = 170729553)
    RadioCapability makeStaticRadioCapability() {
        // default to UNKNOWN so we fail fast.
        int raf = RadioAccessFamily.RAF_UNKNOWN;

        String rafString = mContext.getResources().getString(
                com.android.internal.R.string.config_radio_access_family);
        if (!TextUtils.isEmpty(rafString)) {
            raf = RadioAccessFamily.rafTypeFromString(rafString);
        }
        RadioCapability rc = new RadioCapability(mPhoneId.intValue(), 0, 0, raf,
                "", RadioCapability.RC_STATUS_SUCCESS);
        if (RILJ_LOGD) riljLog("Faking RIL_REQUEST_GET_RADIO_CAPABILITY response using " + raf);
        return rc;
    }

    @UnsupportedAppUsage
    static String retToString(int req, Object ret) {
        if (ret == null) return "";
        switch (req) {
            // Don't log these return values, for privacy's sake.
            case RIL_REQUEST_GET_IMSI:
            case RIL_REQUEST_GET_IMEI:
            case RIL_REQUEST_GET_IMEISV:
            case RIL_REQUEST_SIM_OPEN_CHANNEL:
            case RIL_REQUEST_SIM_TRANSMIT_APDU_CHANNEL:
            case RIL_REQUEST_DEVICE_IMEI:

                if (!RILJ_LOGV) {
                    // If not versbose logging just return and don't display IMSI and IMEI, IMEISV
                    return "";
                }
        }

        StringBuilder sb;
        String s;
        int length;
        if (ret instanceof int[]) {
            int[] intArray = (int[]) ret;
            length = intArray.length;
            sb = new StringBuilder("{");
            if (length > 0) {
                int i = 0;
                sb.append(intArray[i++]);
                while (i < length) {
                    sb.append(", ").append(intArray[i++]);
                }
            }
            sb.append("}");
            s = sb.toString();
        } else if (ret instanceof String[]) {
            String[] strings = (String[]) ret;
            length = strings.length;
            sb = new StringBuilder("{");
            if (length > 0) {
                int i = 0;
                // position 0 is IMEI in RIL_REQUEST_DEVICE_IDENTITY
                if (req == RIL_REQUEST_DEVICE_IDENTITY) {
                    sb.append(Rlog.pii(RILJ_LOG_TAG, strings[i++]));
                } else {
                    sb.append(strings[i++]);
                }
                while (i < length) {
                    sb.append(", ").append(strings[i++]);
                }
            }
            sb.append("}");
            s = sb.toString();
        } else if (req == RIL_REQUEST_GET_CURRENT_CALLS) {
            ArrayList<DriverCall> calls = (ArrayList<DriverCall>) ret;
            sb = new StringBuilder("{");
            for (DriverCall dc : calls) {
                sb.append("[").append(dc).append("] ");
            }
            sb.append("}");
            s = sb.toString();
        } else if (req == RIL_REQUEST_GET_NEIGHBORING_CELL_IDS) {
            ArrayList<NeighboringCellInfo> cells = (ArrayList<NeighboringCellInfo>) ret;
            sb = new StringBuilder("{");
            for (NeighboringCellInfo cell : cells) {
                sb.append("[").append(cell).append("] ");
            }
            sb.append("}");
            s = sb.toString();
        } else if (req == RIL_REQUEST_QUERY_CALL_FORWARD_STATUS) {
            CallForwardInfo[] cinfo = (CallForwardInfo[]) ret;
            length = cinfo.length;
            sb = new StringBuilder("{");
            for (int i = 0; i < length; i++) {
                sb.append("[").append(cinfo[i]).append("] ");
            }
            sb.append("}");
            s = sb.toString();
        } else if (req == RIL_REQUEST_GET_HARDWARE_CONFIG) {
            ArrayList<HardwareConfig> hwcfgs = (ArrayList<HardwareConfig>) ret;
            sb = new StringBuilder(" ");
            for (HardwareConfig hwcfg : hwcfgs) {
                sb.append("[").append(hwcfg).append("] ");
            }
            s = sb.toString();
        } else if (req == RIL_REQUEST_START_IMS_TRAFFIC
                || req == RIL_UNSOL_CONNECTION_SETUP_FAILURE) {
            sb = new StringBuilder("{");
            Object[] info = (Object[]) ret;
            int token = (Integer) info[0];
            sb.append(token).append(", ");
            if (info[1] != null) {
                ConnectionFailureInfo failureInfo = (ConnectionFailureInfo) info[1];
                sb.append(failureInfo.getReason()).append(", ");
                sb.append(failureInfo.getCauseCode()).append(", ");
                sb.append(failureInfo.getWaitTimeMillis());
            } else {
                sb.append("null");
            }
            sb.append("}");
            s = sb.toString();
        } else {
            // Check if toString() was overridden. Java classes created from HIDL have a built-in
            // toString() method, but AIDL classes only have it if the parcelable contains a
            // @JavaDerive annotation. Manually convert to String as a backup for AIDL parcelables
            // missing the annotation.
            boolean toStringExists = false;
            try {
                toStringExists = ret.getClass().getMethod("toString").getDeclaringClass()
                        != Object.class;
            } catch (NoSuchMethodException e) {
                Rlog.e(RILJ_LOG_TAG, e.getMessage());
            }
            if (toStringExists) {
                s = ret.toString();
            } else {
                s = RILUtils.convertToString(ret) + " [convertToString]";
            }
        }
        return s;
    }

    void writeMetricsCallRing(char[] response) {
        mMetrics.writeRilCallRing(mPhoneId, response);
    }

    void writeMetricsSrvcc(int state) {
        mMetrics.writeRilSrvcc(mPhoneId, state);
        PhoneFactory.getPhone(mPhoneId).getVoiceCallSessionStats().onRilSrvccStateChanged(state);
    }

    void writeMetricsModemRestartEvent(String reason) {
        mMetrics.writeModemRestartEvent(mPhoneId, reason);
        // Write metrics to statsd. Generate metric only when modem reset is detected by the
        // first instance of RIL to avoid duplicated events.
        if (mPhoneId == 0) {
            ModemRestartStats.onModemRestart(reason);
        }
    }

    /**
     * Notify all registrants that the ril has connected or disconnected.
     *
     * @param rilVer is the version of the ril or -1 if disconnected.
     */
    @UnsupportedAppUsage(maxTargetSdk = Build.VERSION_CODES.R, trackingBug = 170729553)
    void notifyRegistrantsRilConnectionChanged(int rilVer) {
        mRilVersion = rilVer;
        if (mRilConnectedRegistrants != null) {
            mRilConnectedRegistrants.notifyRegistrants(
                    new AsyncResult(null, new Integer(rilVer), null));
        }
    }

    @UnsupportedAppUsage
    void notifyRegistrantsCdmaInfoRec(CdmaInformationRecords infoRec) {
        int response = RIL_UNSOL_CDMA_INFO_REC;
        if (infoRec.record instanceof CdmaInformationRecords.CdmaDisplayInfoRec) {
            if (mDisplayInfoRegistrants != null) {
                if (isLogOrTrace()) unsljLogRet(response, infoRec.record);
                mDisplayInfoRegistrants.notifyRegistrants(
                        new AsyncResult(null, infoRec.record, null));
            }
        } else if (infoRec.record instanceof CdmaInformationRecords.CdmaSignalInfoRec) {
            if (mSignalInfoRegistrants != null) {
                if (isLogOrTrace()) unsljLogRet(response, infoRec.record);
                mSignalInfoRegistrants.notifyRegistrants(
                        new AsyncResult(null, infoRec.record, null));
            }
        } else if (infoRec.record instanceof CdmaInformationRecords.CdmaNumberInfoRec) {
            if (mNumberInfoRegistrants != null) {
                if (isLogOrTrace()) unsljLogRet(response, infoRec.record);
                mNumberInfoRegistrants.notifyRegistrants(
                        new AsyncResult(null, infoRec.record, null));
            }
        } else if (infoRec.record instanceof CdmaInformationRecords.CdmaRedirectingNumberInfoRec) {
            if (mRedirNumInfoRegistrants != null) {
                if (isLogOrTrace()) unsljLogRet(response, infoRec.record);
                mRedirNumInfoRegistrants.notifyRegistrants(
                        new AsyncResult(null, infoRec.record, null));
            }
        } else if (infoRec.record instanceof CdmaInformationRecords.CdmaLineControlInfoRec) {
            if (mLineControlInfoRegistrants != null) {
                if (isLogOrTrace()) unsljLogRet(response, infoRec.record);
                mLineControlInfoRegistrants.notifyRegistrants(
                        new AsyncResult(null, infoRec.record, null));
            }
        } else if (infoRec.record instanceof CdmaInformationRecords.CdmaT53ClirInfoRec) {
            if (mT53ClirInfoRegistrants != null) {
                if (isLogOrTrace()) unsljLogRet(response, infoRec.record);
                mT53ClirInfoRegistrants.notifyRegistrants(
                        new AsyncResult(null, infoRec.record, null));
            }
        } else if (infoRec.record instanceof CdmaInformationRecords.CdmaT53AudioControlInfoRec) {
            if (mT53AudCntrlInfoRegistrants != null) {
                if (isLogOrTrace()) {
                    unsljLogRet(response, infoRec.record);
                }
                mT53AudCntrlInfoRegistrants.notifyRegistrants(
                        new AsyncResult(null, infoRec.record, null));
            }
        }
    }

    void notifyRegistrantsImeiMappingChanged(ImeiInfo imeiInfo) {
        if (mImeiInfoRegistrants != null) {
            mImeiInfoRegistrants.notifyRegistrants(
                    new AsyncResult(null, imeiInfo, null));
        }
    }

    @UnsupportedAppUsage
    void riljLog(String msg) {
        Rlog.d(RILJ_LOG_TAG, msg + (" [PHONE" + mPhoneId + "]"));
    }

    void riljLoge(String msg) {
        Rlog.e(RILJ_LOG_TAG, msg + (" [PHONE" + mPhoneId + "]"));
    }

    void riljLogv(String msg) {
        Rlog.v(RILJ_LOG_TAG, msg + (" [PHONE" + mPhoneId + "]"));
    }

    void riljLogw(String msg) {
        Rlog.w(RILJ_LOG_TAG, msg + (" [PHONE" + mPhoneId + "]"));
    }

    boolean isLogOrTrace() {
        return RILJ_LOGD || Trace.isTagEnabled(Trace.TRACE_TAG_NETWORK);
    }

    boolean isLogvOrTrace() {
        return RILJ_LOGV || Trace.isTagEnabled(Trace.TRACE_TAG_NETWORK);
    }

    @UnsupportedAppUsage
    void unsljLog(int response) {
        String logStr = RILUtils.responseToString(response);
        if (RILJ_LOGD) {
            riljLog("[UNSL]< " + logStr);
        }
        Trace.instantForTrack(Trace.TRACE_TAG_NETWORK, "RIL", logStr);
    }

    @UnsupportedAppUsage
    void unsljLogMore(int response, String more) {
        String logStr = RILUtils.responseToString(response) + " " + more;
        if (RILJ_LOGD) {
            riljLog("[UNSL]< " + logStr);
        }
        Trace.instantForTrack(Trace.TRACE_TAG_NETWORK, "RIL", logStr);
    }

    @UnsupportedAppUsage
    void unsljLogRet(int response, Object ret) {
        String logStr = RILUtils.responseToString(response) + " " + retToString(response, ret);
        if (RILJ_LOGD) {
            riljLog("[UNSL]< " + logStr);
        }
        Trace.instantForTrack(Trace.TRACE_TAG_NETWORK, "RIL", logStr);
    }

    @UnsupportedAppUsage
    void unsljLogvRet(int response, Object ret) {
        String logStr = RILUtils.responseToString(response) + " " + retToString(response, ret);
        if (RILJ_LOGV) {
            riljLogv("[UNSL]< " + logStr);
        }
        Trace.instantForTrack(Trace.TRACE_TAG_NETWORK, "RIL", logStr);
    }

    @Override
    public void setPhoneType(int phoneType) { // Called by GsmCdmaPhone
        if (RILJ_LOGD) riljLog("setPhoneType=" + phoneType + " old value=" + mPhoneType);
        mPhoneType = phoneType;
    }

    /* (non-Javadoc)
     * @see com.android.internal.telephony.BaseCommands#testingEmergencyCall()
     */
    @Override
    public void testingEmergencyCall() {
        if (RILJ_LOGD) riljLog("testingEmergencyCall");
        mTestingEmergencyCall.set(true);
    }

    public void dump(FileDescriptor fd, PrintWriter pw, String[] args) {
        pw.println("RIL: " + this);
        pw.println(" " + mServiceProxies.get(HAL_SERVICE_DATA));
        pw.println(" " + mServiceProxies.get(HAL_SERVICE_MESSAGING));
        pw.println(" " + mServiceProxies.get(HAL_SERVICE_MODEM));
        pw.println(" " + mServiceProxies.get(HAL_SERVICE_NETWORK));
        pw.println(" " + mServiceProxies.get(HAL_SERVICE_SIM));
        pw.println(" " + mServiceProxies.get(HAL_SERVICE_VOICE));
        pw.println(" " + mServiceProxies.get(HAL_SERVICE_IMS));
        pw.println(" mWakeLock=" + mWakeLock);
        pw.println(" mWakeLockTimeout=" + mWakeLockTimeout);
        synchronized (mRequestList) {
            synchronized (mWakeLock) {
                pw.println(" mWakeLockCount=" + mWakeLockCount);
            }
            int count = mRequestList.size();
            pw.println(" mRequestList count=" + count);
            for (int i = 0; i < count; i++) {
                RILRequest rr = mRequestList.valueAt(i);
                pw.println("  [" + rr.mSerial + "] " + RILUtils.requestToString(rr.mRequest));
            }
        }
        pw.println(" mLastNITZTimeInfo=" + Arrays.toString(mLastNITZTimeInfo));
        pw.println(" mLastRadioPowerResult=" + mLastRadioPowerResult);
        pw.println(" mTestingEmergencyCall=" + mTestingEmergencyCall.get());
        mClientWakelockTracker.dumpClientRequestTracker(pw);
    }

    public List<ClientRequestStats> getClientRequestStats() {
        return mClientWakelockTracker.getClientRequestStats();
    }

    void notifyBarringInfoChanged(@NonNull BarringInfo barringInfo) {
        mLastBarringInfo = barringInfo;
        mBarringInfoChangedRegistrants.notifyRegistrants(new AsyncResult(null, barringInfo, null));
    }

    /**
     * Get the HAL version with a specific service.
     *
     * @param service the hal service id
     * @return the current HalVersion
     */
    public HalVersion getHalVersion(int service) {
        HalVersion halVersion = mHalVersion.get(service);
        if (halVersion == null) {
            if (isRadioServiceSupported(service)) {
                halVersion = RADIO_HAL_VERSION_UNKNOWN;
            } else {
                halVersion = RADIO_HAL_VERSION_UNSUPPORTED;
            }
        }
        return halVersion;
    }

    /**
     * Get the HAL version corresponding to the interface version of a IRadioService module.
     * @param interfaceVersion The interface version, from IRadioService#getInterfaceVersion().
     * @return The corresponding HalVersion.
     */
    public static HalVersion getServiceHalVersion(int interfaceVersion) {
        switch (interfaceVersion) {
            case 1: return RADIO_HAL_VERSION_2_0;
            case 2: return RADIO_HAL_VERSION_2_1;
            case 3: return RADIO_HAL_VERSION_2_2;
            case 4: return RADIO_HAL_VERSION_2_3;
            case 5: return RADIO_HAL_VERSION_2_4;
            default: return RADIO_HAL_VERSION_UNKNOWN;
        }
    }

    private static String serviceToString(@HalService int service) {
        switch (service) {
            case HAL_SERVICE_RADIO:
                return "RADIO";
            case HAL_SERVICE_DATA:
                return "DATA";
            case HAL_SERVICE_MESSAGING:
                return "MESSAGING";
            case HAL_SERVICE_MODEM:
                return "MODEM";
            case HAL_SERVICE_NETWORK:
                return "NETWORK";
            case HAL_SERVICE_SIM:
                return "SIM";
            case HAL_SERVICE_VOICE:
                return "VOICE";
            case HAL_SERVICE_IMS:
                return "IMS";
            default:
                return "UNKNOWN:" + service;
        }
    }
}<|MERGE_RESOLUTION|>--- conflicted
+++ resolved
@@ -1125,6 +1125,9 @@
             SparseArray<RadioServiceProxy> proxies, @NonNull FeatureFlags flags) {
         super(context);
         mFeatureFlags = flags;
+        if (mFeatureFlags.cleanupCdma()) {
+            cdmaSubscription = TelephonyManager.CDMA_SUBSCRIPTION_UNKNOWN;
+        }
         if (RILJ_LOGD) {
             riljLog("RIL: init allowedNetworkTypes=" + allowedNetworkTypes
                     + " cdmaSubscription=" + cdmaSubscription + ")");
@@ -3218,6 +3221,8 @@
 
     @Override
     public void setCdmaSubscriptionSource(int cdmaSubscription, Message result) {
+        if (mFeatureFlags.cleanupCdma()) return;
+
         RadioSimProxy simProxy = getRadioServiceProxy(RadioSimProxy.class);
         if (!canMakeRequest("setCdmaSubscriptionSource", simProxy, result, RADIO_HAL_VERSION_1_4)) {
             return;
@@ -3238,6 +3243,8 @@
 
     @Override
     public void queryCdmaRoamingPreference(Message result) {
+        if (mFeatureFlags.cleanupCdma()) return;
+
         RadioNetworkProxy networkProxy = getRadioServiceProxy(RadioNetworkProxy.class);
         if (!canMakeRequest("queryCdmaRoamingPreference", networkProxy, result,
                 RADIO_HAL_VERSION_1_4)) {
@@ -3258,6 +3265,8 @@
 
     @Override
     public void setCdmaRoamingPreference(int cdmaRoamingType, Message result) {
+        if (mFeatureFlags.cleanupCdma()) return;
+
         RadioNetworkProxy networkProxy = getRadioServiceProxy(RadioNetworkProxy.class);
         if (!canMakeRequest("setCdmaRoamingPreference", networkProxy, result,
                 RADIO_HAL_VERSION_1_4)) {
@@ -3357,6 +3366,8 @@
 
     @Override
     public void sendCDMAFeatureCode(String featureCode, Message result) {
+        if (mFeatureFlags.cleanupCdma()) return;
+
         RadioVoiceProxy voiceProxy = getRadioServiceProxy(RadioVoiceProxy.class);
         if (!canMakeRequest("sendCDMAFeatureCode", voiceProxy, result, RADIO_HAL_VERSION_1_4)) {
             return;
@@ -3397,6 +3408,8 @@
 
     @Override
     public void sendCdmaSMSExpectMore(byte[] pdu, Message result) {
+        if (mFeatureFlags.cleanupCdma()) return;
+
         RadioMessagingProxy messagingProxy = getRadioServiceProxy(RadioMessagingProxy.class);
         if (!canMakeRequest("sendCdmaSMSExpectMore", messagingProxy, result,
                 RADIO_HAL_VERSION_1_4)) {
@@ -3423,6 +3436,8 @@
 
     @Override
     public void sendCdmaSms(byte[] pdu, Message result) {
+        if (mFeatureFlags.cleanupCdma()) return;
+
         RadioMessagingProxy messagingProxy = getRadioServiceProxy(RadioMessagingProxy.class);
         if (!canMakeRequest("sendCdmaSms", messagingProxy, result, RADIO_HAL_VERSION_1_4)) {
             return;
@@ -3444,6 +3459,8 @@
 
     @Override
     public void acknowledgeLastIncomingCdmaSms(boolean success, int cause, Message result) {
+        if (mFeatureFlags.cleanupCdma()) return;
+
         RadioMessagingProxy messagingProxy = getRadioServiceProxy(RadioMessagingProxy.class);
         if (!canMakeRequest("acknowledgeLastIncomingCdmaSms", messagingProxy, result,
                 RADIO_HAL_VERSION_1_4)) {
@@ -3531,6 +3548,8 @@
 
     @Override
     public void getCdmaBroadcastConfig(Message result) {
+        if (mFeatureFlags.cleanupCdma()) return;
+
         RadioMessagingProxy messagingProxy = getRadioServiceProxy(RadioMessagingProxy.class);
         if (!canMakeRequest("getCdmaBroadcastConfig", messagingProxy, result,
                 RADIO_HAL_VERSION_1_4)) {
@@ -3551,6 +3570,8 @@
 
     @Override
     public void setCdmaBroadcastConfig(CdmaSmsBroadcastConfigInfo[] configs, Message result) {
+        if (mFeatureFlags.cleanupCdma()) return;
+
         RadioMessagingProxy messagingProxy = getRadioServiceProxy(RadioMessagingProxy.class);
         if (!canMakeRequest("setCdmaBroadcastConfig", messagingProxy, result,
                 RADIO_HAL_VERSION_1_4)) {
@@ -3575,6 +3596,8 @@
 
     @Override
     public void setCdmaBroadcastActivation(boolean activate, Message result) {
+        if (mFeatureFlags.cleanupCdma()) return;
+
         RadioMessagingProxy messagingProxy = getRadioServiceProxy(RadioMessagingProxy.class);
         if (!canMakeRequest("setCdmaBroadcastActivation", messagingProxy, result,
                 RADIO_HAL_VERSION_1_4)) {
@@ -3596,6 +3619,8 @@
 
     @Override
     public void getCDMASubscription(Message result) {
+        if (mFeatureFlags.cleanupCdma()) return;
+
         RadioSimProxy simProxy = getRadioServiceProxy(RadioSimProxy.class);
         if (!canMakeRequest("getCDMASubscription", simProxy, result, RADIO_HAL_VERSION_1_4)) {
             return;
@@ -3634,6 +3659,8 @@
 
     @Override
     public void deleteSmsOnRuim(int index, Message result) {
+        if (mFeatureFlags.cleanupCdma()) return;
+
         RadioMessagingProxy messagingProxy = getRadioServiceProxy(RadioMessagingProxy.class);
         if (!canMakeRequest("deleteSmsOnRuim", messagingProxy, result, RADIO_HAL_VERSION_1_4)) {
             return;
@@ -3787,6 +3814,8 @@
 
     @Override
     public void getCdmaSubscriptionSource(Message result) {
+        if (mFeatureFlags.cleanupCdma()) return;
+
         RadioSimProxy simProxy = getRadioServiceProxy(RadioSimProxy.class);
         if (!canMakeRequest("getCdmaSubscriptionSource", simProxy, result, RADIO_HAL_VERSION_1_4)) {
             return;
@@ -4074,6 +4103,8 @@
 
     @Override
     public void nvReadItem(int itemID, Message result, WorkSource workSource) {
+        if (mFeatureFlags.cleanupCdma()) return;
+
         RadioModemProxy modemProxy = getRadioServiceProxy(RadioModemProxy.class);
         if (!canMakeRequest("nvReadItem", modemProxy, result, RADIO_HAL_VERSION_1_4)) {
             return;
@@ -4094,6 +4125,8 @@
 
     @Override
     public void nvWriteItem(int itemId, String itemValue, Message result, WorkSource workSource) {
+        if (mFeatureFlags.cleanupCdma()) return;
+
         RadioModemProxy modemProxy = getRadioServiceProxy(RadioModemProxy.class);
         if (!canMakeRequest("nvWriteItem", modemProxy, result, RADIO_HAL_VERSION_1_4)) {
             return;
@@ -4115,6 +4148,8 @@
 
     @Override
     public void nvWriteCdmaPrl(byte[] preferredRoamingList, Message result) {
+        if (mFeatureFlags.cleanupCdma()) return;
+
         RadioModemProxy modemProxy = getRadioServiceProxy(RadioModemProxy.class);
         if (!canMakeRequest("nvWriteCdmaPrl", modemProxy, result, RADIO_HAL_VERSION_1_4)) {
             return;
@@ -4135,12 +4170,9 @@
 
     @Override
     public void nvResetConfig(int resetType, Message result) {
-<<<<<<< HEAD
-=======
         // Disable all NV reset functions except modem restart.
         if (mFeatureFlags.cleanupCdma() && resetType != 1) return;
 
->>>>>>> bbe56992
         RadioModemProxy modemProxy = getRadioServiceProxy(RadioModemProxy.class);
         if (!canMakeRequest("nvResetConfig", modemProxy, result, RADIO_HAL_VERSION_1_4)) {
             return;
@@ -6124,6 +6156,8 @@
 
     @UnsupportedAppUsage
     void notifyRegistrantsCdmaInfoRec(CdmaInformationRecords infoRec) {
+        if (mFeatureFlags.cleanupCdma()) return;
+
         int response = RIL_UNSOL_CDMA_INFO_REC;
         if (infoRec.record instanceof CdmaInformationRecords.CdmaDisplayInfoRec) {
             if (mDisplayInfoRegistrants != null) {
