--- conflicted
+++ resolved
@@ -1,6 +1,5 @@
 /*
  * Copyright (C) 2006 The Android Open Source Project
- * Copyright (c) 2012-2013, The Linux Foundation. All rights reserved.
  *
  * Licensed under the Apache License, Version 2.0 (the "License");
  * you may not use this file except in compliance with the License.
@@ -1678,7 +1677,6 @@
             int retry, int messageRef, Message response){
         unimplemented(response);
     }
-<<<<<<< HEAD
 
     @Override
     public void iccOpenLogicalChannel(String AID, Message response) {
@@ -1701,6 +1699,4 @@
             int p3, String data, Message response) {
         unimplemented(response);
     }
-=======
->>>>>>> eb7d1444
 }