--- conflicted
+++ resolved
@@ -303,11 +303,7 @@
                 .getActiveSubscriptionInfo(subID, mCallingPackage, mCallingFeature);
         assertNotNull(subInfo);
         assertEquals(disName, subInfo.getDisplayName());
-<<<<<<< HEAD
-        assertEquals(nameSource, subInfo.getNameSource());
-=======
         assertEquals(nameSource, subInfo.getDisplayNameSource());
->>>>>>> c787c82a
     }
 
     private void setSimEmbedded(boolean isEmbedded) throws Exception {
