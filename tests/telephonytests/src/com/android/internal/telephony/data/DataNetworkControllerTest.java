--- conflicted
+++ resolved
@@ -771,27 +771,12 @@
         doReturn(true).when(mSST).getPowerStateFromCarrier();
         doReturn(true).when(mSST).isConcurrentVoiceAndDataAllowed();
         doReturn(PhoneConstants.State.IDLE).when(mCT).getState();
-<<<<<<< HEAD
-        doReturn("").when(mSubscriptionController).getEnabledMobileDataPolicies(anyInt());
-        doReturn(true).when(mSubscriptionController).setEnabledMobileDataPolicies(
-                anyInt(), anyString());
-=======
->>>>>>> b0184374
         doReturn(new SubscriptionInfoInternal.Builder().setId(1).build())
                 .when(mSubscriptionManagerService).getSubscriptionInfoInternal(anyInt());
 
         List<SubscriptionInfo> infoList = new ArrayList<>();
         infoList.add(mMockSubInfo);
-<<<<<<< HEAD
-        doReturn(infoList).when(mSubscriptionController).getSubscriptionsInGroup(
-                any(), any(), any());
-        doReturn(true).when(mSubscriptionController).isActiveSubId(anyInt());
-        doReturn(0).when(mSubscriptionController).getPhoneId(1);
         doReturn(0).when(mSubscriptionManagerService).getPhoneId(1);
-        doReturn(1).when(mSubscriptionController).getPhoneId(2);
-=======
-        doReturn(0).when(mSubscriptionManagerService).getPhoneId(1);
->>>>>>> b0184374
         doReturn(1).when(mSubscriptionManagerService).getPhoneId(2);
 
         for (int transport : new int[]{AccessNetworkConstants.TRANSPORT_TYPE_WWAN,
@@ -1735,10 +1720,6 @@
     @Test
     public void testIsDataEnabledOverriddenForApnDataDuringCall() throws Exception {
         doReturn(1).when(mPhone).getSubId();
-<<<<<<< HEAD
-        doReturn(2).when(mSubscriptionController).getDefaultDataSubId();
-=======
->>>>>>> b0184374
         doReturn(2).when(mSubscriptionManagerService).getDefaultDataSubId();
         // Data disabled
         mDataNetworkControllerUT.getDataSettingsManager().setDataEnabled(
@@ -1781,10 +1762,6 @@
         // Assume phone2 is the default data phone
         Phone phone2 = Mockito.mock(Phone.class);
         replaceInstance(PhoneFactory.class, "sPhones", null, new Phone[]{mPhone, phone2});
-<<<<<<< HEAD
-        doReturn(2).when(mSubscriptionController).getDefaultDataSubId();
-=======
->>>>>>> b0184374
         doReturn(2).when(mSubscriptionManagerService).getDefaultDataSubId();
 
         // Data disabled on nonDDS
