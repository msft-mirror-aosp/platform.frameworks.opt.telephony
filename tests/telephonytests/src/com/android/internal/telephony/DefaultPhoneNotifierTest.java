/*
 * Copyright (C) 2016 The Android Open Source Project
 *
 * Licensed under the Apache License, Version 2.0 (the "License");
 * you may not use this file except in compliance with the License.
 * You may obtain a copy of the License at
 *
 *      http://www.apache.org/licenses/LICENSE-2.0
 *
 * Unless required by applicable law or agreed to in writing, software
 * distributed under the License is distributed on an "AS IS" BASIS,
 * WITHOUT WARRANTIES OR CONDITIONS OF ANY KIND, either express or implied.
 * See the License for the specific language governing permissions and
 * limitations under the License.
 */
package com.android.internal.telephony;

import static org.junit.Assert.assertEquals;
import static org.mockito.Matchers.eq;
import static org.mockito.Mockito.anyInt;
import static org.mockito.Mockito.doReturn;
import static org.mockito.Mockito.times;
import static org.mockito.Mockito.verify;

import android.os.Bundle;
import android.telephony.CellInfo;
import android.telephony.DisconnectCause;
import android.telephony.PreciseCallState;
import android.telephony.PreciseDisconnectCause;
import android.telephony.SignalStrength;
import android.telephony.TelephonyManager;
import android.telephony.gsm.GsmCellLocation;
import android.test.suitebuilder.annotation.SmallTest;

import com.android.internal.telephony.PhoneInternalInterface.DataActivityState;
import org.junit.After;
import org.junit.Before;
import org.junit.Test;
import org.mockito.ArgumentCaptor;
import org.mockito.Mock;

import java.util.ArrayList;
import java.util.List;

public class DefaultPhoneNotifierTest extends TelephonyTest {

    private DefaultPhoneNotifier mDefaultPhoneNotifierUT;
    @Mock
    SignalStrength mSignalStrength;
    @Mock
    CellInfo mCellInfo;
    @Mock
    GsmCdmaCall mForeGroundCall;
    @Mock
    GsmCdmaCall mBackGroundCall;
    @Mock
    GsmCdmaCall mRingingCall;

    @Before
    public void setUp() throws Exception {
        super.setUp(getClass().getSimpleName());
        mDefaultPhoneNotifierUT = new DefaultPhoneNotifier(mContext);
    }

    @After
    public void tearDown() throws Exception {
        super.tearDown();
    }

    @Test @SmallTest
    public void testNotifyCallForwarding() throws Exception {
        mDefaultPhoneNotifierUT.notifyCallForwardingChanged(mPhone);
        verify(mTelephonyRegistryManager).notifyCallForwardingChanged(eq(0), eq(false));

        doReturn(true).when(mPhone).getCallForwardingIndicator();
        doReturn(1).when(mPhone).getSubId();
        mDefaultPhoneNotifierUT.notifyCallForwardingChanged(mPhone);
        verify(mTelephonyRegistryManager).notifyCallForwardingChanged(eq(1), eq(true));
    }

    @Test @SmallTest
    public void testNotifyDataActivity() throws Exception {
        //mock data activity state
        doReturn(DataActivityState.NONE).when(mPhone).getDataActivityState();
        mDefaultPhoneNotifierUT.notifyDataActivity(mPhone);
        verify(mTelephonyRegistryManager).notifyDataActivityChanged(eq(0),
                eq(TelephonyManager.DATA_ACTIVITY_NONE));

        doReturn(1).when(mPhone).getSubId();
        doReturn(DataActivityState.DATAIN).when(mPhone).getDataActivityState();
        mDefaultPhoneNotifierUT.notifyDataActivity(mPhone);
        verify(mTelephonyRegistryManager).notifyDataActivityChanged(eq(1),
                eq(TelephonyManager.DATA_ACTIVITY_IN));
    }

    @Test @SmallTest
    public void testNotifySignalStrength() throws Exception {
        //mock signal strength value
        doReturn(99).when(mSignalStrength).getGsmSignalStrength();
        doReturn(mSignalStrength).when(mPhone).getSignalStrength();
        ArgumentCaptor<SignalStrength> signalStrengthArgumentCaptor =
                ArgumentCaptor.forClass(SignalStrength.class);

        mDefaultPhoneNotifierUT.notifySignalStrength(mPhone);
        verify(mTelephonyRegistryManager).notifySignalStrengthChanged(eq(0), eq(0),
                signalStrengthArgumentCaptor.capture());
        assertEquals(99, signalStrengthArgumentCaptor.getValue().getGsmSignalStrength());

        doReturn(1).when(mPhone).getSubId();
        doReturn(2).when(mPhone).getPhoneId();
        mDefaultPhoneNotifierUT.notifySignalStrength(mPhone);
        verify(mTelephonyRegistryManager).notifySignalStrengthChanged(eq(1), eq(2),
                signalStrengthArgumentCaptor.capture());
        assertEquals(99, signalStrengthArgumentCaptor.getValue().getGsmSignalStrength());
    }

    @Test @SmallTest
    public void testNotifyCellInfo() throws Exception {
        //mock cellinfo
        List<CellInfo> mCellInfoList = new ArrayList<>();
        mCellInfoList.add(mCellInfo);
        ArgumentCaptor<List> cellInfoArgumentCaptor = ArgumentCaptor.forClass(List.class);

        mDefaultPhoneNotifierUT.notifyCellInfo(mPhone, mCellInfoList);

        verify(mTelephonyRegistryManager).notifyCellInfoChanged(eq(0),
                cellInfoArgumentCaptor.capture());
        assertEquals(mCellInfo, cellInfoArgumentCaptor.getValue().get(0));
    }

    @Test @SmallTest
    public void testNotifyMessageWaiting() throws Exception {
        doReturn(1).when(mPhone).getPhoneId();
        mDefaultPhoneNotifierUT.notifyMessageWaitingChanged(mPhone);
        verify(mTelephonyRegistryManager).notifyMessageWaitingChanged(0, 1, false);

        doReturn(2).when(mPhone).getPhoneId();
        mDefaultPhoneNotifierUT.notifyMessageWaitingChanged(mPhone);
        verify(mTelephonyRegistryManager).notifyMessageWaitingChanged(0, 2, false);

        doReturn(1).when(mPhone).getSubId();
        mDefaultPhoneNotifierUT.notifyMessageWaitingChanged(mPhone);
        verify(mTelephonyRegistryManager).notifyMessageWaitingChanged(1, 2, false);

        doReturn(true).when(mPhone).getMessageWaitingIndicator();
        mDefaultPhoneNotifierUT.notifyMessageWaitingChanged(mPhone);
        verify(mTelephonyRegistryManager).notifyMessageWaitingChanged(1, 2, true);
    }

    @Test @SmallTest
    public void testNotifyDisconnectCause() throws Exception {
        doReturn(1).when(mPhone).getPhoneId();
        doReturn(0).when(mPhone).getSubId();
        mDefaultPhoneNotifierUT.notifyDisconnectCause(mPhone, DisconnectCause.NOT_VALID,
                PreciseDisconnectCause.FDN_BLOCKED);
        verify(mTelephonyRegistryManager).notifyDisconnectCause(0, 1, DisconnectCause.NOT_VALID,
                PreciseDisconnectCause.FDN_BLOCKED);

        mDefaultPhoneNotifierUT.notifyDisconnectCause(mPhone, DisconnectCause.LOCAL,
                PreciseDisconnectCause.CHANNEL_NOT_AVAIL);
        verify(mTelephonyRegistryManager).notifyDisconnectCause(0, 1, DisconnectCause.LOCAL,
                PreciseDisconnectCause.CHANNEL_NOT_AVAIL);
    }

    @Test @SmallTest
    public void testNotifyDataConnectionFailed() throws Exception {
        mDefaultPhoneNotifierUT.notifyDataConnectionFailed(mPhone, "APN_0");
        verify(mTelephonyRegistryManager).notifyDataConnectionFailed(0, 0, "APN_0");

        mDefaultPhoneNotifierUT.notifyDataConnectionFailed(mPhone, "APN_1");
        verify(mTelephonyRegistryManager).notifyDataConnectionFailed(0, 0, "APN_1");

        doReturn(1).when(mPhone).getSubId();
        mDefaultPhoneNotifierUT.notifyDataConnectionFailed(mPhone, "APN_1");
        verify(mTelephonyRegistryManager).notifyDataConnectionFailed(1,0, "APN_1");
    }

    @Test @SmallTest
    public void testNotifyPreciseCallState() throws Exception {

        //mock forground/background/ringing call and call state
        doReturn(Call.State.IDLE).when(mForeGroundCall).getState();
        doReturn(Call.State.IDLE).when(mBackGroundCall).getState();
        doReturn(Call.State.IDLE).when(mRingingCall).getState();

        mDefaultPhoneNotifierUT.notifyPreciseCallState(mPhone);
        verify(mTelephonyRegistryManager, times(0)).notifyPreciseCallState(
                anyInt(), anyInt(), anyInt(), anyInt(), anyInt());

        doReturn(mForeGroundCall).when(mPhone).getForegroundCall();
        mDefaultPhoneNotifierUT.notifyPreciseCallState(mPhone);
        verify(mTelephonyRegistryManager, times(0)).notifyPreciseCallState(
                anyInt(), anyInt(), anyInt(), anyInt(), anyInt());

        doReturn(mBackGroundCall).when(mPhone).getBackgroundCall();
        mDefaultPhoneNotifierUT.notifyPreciseCallState(mPhone);
        verify(mTelephonyRegistryManager, times(0)).notifyPreciseCallState(
                anyInt(), anyInt(), anyInt(), anyInt(), anyInt());

        doReturn(mRingingCall).when(mPhone).getRingingCall();
        mDefaultPhoneNotifierUT.notifyPreciseCallState(mPhone);
        verify(mTelephonyRegistryManager, times(1)).notifyPreciseCallState(
                mPhone.getPhoneId(),
                mPhone.getSubId(),
                PreciseCallState.PRECISE_CALL_STATE_IDLE,
                PreciseCallState.PRECISE_CALL_STATE_IDLE,
                PreciseCallState.PRECISE_CALL_STATE_IDLE);

        doReturn(Call.State.ACTIVE).when(mForeGroundCall).getState();
        mDefaultPhoneNotifierUT.notifyPreciseCallState(mPhone);
        verify(mTelephonyRegistryManager, times(1)).notifyPreciseCallState(
                mPhone.getPhoneId(),
                mPhone.getSubId(),
                PreciseCallState.PRECISE_CALL_STATE_IDLE,
                PreciseCallState.PRECISE_CALL_STATE_ACTIVE,
                PreciseCallState.PRECISE_CALL_STATE_IDLE);

        doReturn(Call.State.HOLDING).when(mBackGroundCall).getState();
        mDefaultPhoneNotifierUT.notifyPreciseCallState(mPhone);
        verify(mTelephonyRegistryManager, times(1)).notifyPreciseCallState(
                mPhone.getPhoneId(),
                mPhone.getSubId(),
                PreciseCallState.PRECISE_CALL_STATE_IDLE,
                PreciseCallState.PRECISE_CALL_STATE_ACTIVE,
                PreciseCallState.PRECISE_CALL_STATE_HOLDING);

        doReturn(Call.State.ALERTING).when(mRingingCall).getState();
        mDefaultPhoneNotifierUT.notifyPreciseCallState(mPhone);
        verify(mTelephonyRegistryManager, times(1)).notifyPreciseCallState(
                mPhone.getPhoneId(),
                mPhone.getSubId(),
                PreciseCallState.PRECISE_CALL_STATE_ALERTING,
                PreciseCallState.PRECISE_CALL_STATE_ACTIVE,
                PreciseCallState.PRECISE_CALL_STATE_HOLDING);
    }

    @Test @SmallTest
    public void testNotifyCellLocation() throws Exception {
        // mock gsm cell location
        GsmCellLocation mGsmCellLocation = new GsmCellLocation();
        mGsmCellLocation.setLacAndCid(2, 3);
        doReturn(mGsmCellLocation).when(mPhone).getCellLocation();
        ArgumentCaptor<Bundle> cellLocationCapture =
                ArgumentCaptor.forClass(Bundle.class);

        mDefaultPhoneNotifierUT.notifyCellLocation(mPhone, mGsmCellLocation);
        verify(mTelephonyRegistryManager).notifyCellLocation(eq(0),
                cellLocationCapture.capture());
        assertEquals(2, cellLocationCapture.getValue().getInt("lac"));
        assertEquals(3, cellLocationCapture.getValue().getInt("cid"));
        assertEquals(-1, cellLocationCapture.getValue().getInt("psc"));

        doReturn(1).when(mPhone).getSubId();
        mGsmCellLocation.setPsc(5);
        mDefaultPhoneNotifierUT.notifyCellLocation(mPhone, mGsmCellLocation);
        verify(mTelephonyRegistryManager).notifyCellLocation(eq(1),
                cellLocationCapture.capture());
        assertEquals(2, cellLocationCapture.getValue().getInt("lac"));
        assertEquals(3, cellLocationCapture.getValue().getInt("cid"));
        assertEquals(5, cellLocationCapture.getValue().getInt("psc"));
    }
<<<<<<< HEAD

    @Test @SmallTest
    public void testNotifyOtaspChanged() throws Exception {
        mDefaultPhoneNotifierUT.notifyOtaspChanged(mPhone, TelephonyManager.OTASP_NEEDED);
        verify(mTelephonyRegistryManager).notifyOtaspChanged(eq(mPhone.getSubId()),
                eq(TelephonyManager.OTASP_NEEDED));

        mDefaultPhoneNotifierUT.notifyOtaspChanged(mPhone, TelephonyManager.OTASP_UNKNOWN);
        verify(mTelephonyRegistryManager).notifyOtaspChanged(eq(mPhone.getSubId()),
                eq(TelephonyManager.OTASP_UNKNOWN));
    }
=======
>>>>>>> d3d0c8af
}<|MERGE_RESOLUTION|>--- conflicted
+++ resolved
@@ -16,6 +16,7 @@
 package com.android.internal.telephony;
 
 import static org.junit.Assert.assertEquals;
+import static org.mockito.Matchers.anyString;
 import static org.mockito.Matchers.eq;
 import static org.mockito.Mockito.anyInt;
 import static org.mockito.Mockito.doReturn;
@@ -32,7 +33,6 @@
 import android.telephony.gsm.GsmCellLocation;
 import android.test.suitebuilder.annotation.SmallTest;
 
-import com.android.internal.telephony.PhoneInternalInterface.DataActivityState;
 import org.junit.After;
 import org.junit.Before;
 import org.junit.Test;
@@ -46,6 +46,8 @@
 
     private DefaultPhoneNotifier mDefaultPhoneNotifierUT;
     @Mock
+    ITelephonyRegistry.Stub mTelephonyRegisteryMock;
+    @Mock
     SignalStrength mSignalStrength;
     @Mock
     CellInfo mCellInfo;
@@ -59,7 +61,11 @@
     @Before
     public void setUp() throws Exception {
         super.setUp(getClass().getSimpleName());
-        mDefaultPhoneNotifierUT = new DefaultPhoneNotifier(mContext);
+        mServiceManagerMockedServices.put("telephony.registry", mTelephonyRegisteryMock);
+        doReturn(mTelephonyRegisteryMock).when(mTelephonyRegisteryMock)
+                .queryLocalInterface(anyString());
+
+        mDefaultPhoneNotifierUT = new DefaultPhoneNotifier();
     }
 
     @After
@@ -70,26 +76,26 @@
     @Test @SmallTest
     public void testNotifyCallForwarding() throws Exception {
         mDefaultPhoneNotifierUT.notifyCallForwardingChanged(mPhone);
-        verify(mTelephonyRegistryManager).notifyCallForwardingChanged(eq(0), eq(false));
+        verify(mTelephonyRegisteryMock).notifyCallForwardingChangedForSubscriber(eq(0), eq(false));
 
         doReturn(true).when(mPhone).getCallForwardingIndicator();
         doReturn(1).when(mPhone).getSubId();
         mDefaultPhoneNotifierUT.notifyCallForwardingChanged(mPhone);
-        verify(mTelephonyRegistryManager).notifyCallForwardingChanged(eq(1), eq(true));
+        verify(mTelephonyRegisteryMock).notifyCallForwardingChangedForSubscriber(eq(1), eq(true));
     }
 
     @Test @SmallTest
     public void testNotifyDataActivity() throws Exception {
         //mock data activity state
-        doReturn(DataActivityState.NONE).when(mPhone).getDataActivityState();
+        doReturn(Phone.DataActivityState.NONE).when(mPhone).getDataActivityState();
         mDefaultPhoneNotifierUT.notifyDataActivity(mPhone);
-        verify(mTelephonyRegistryManager).notifyDataActivityChanged(eq(0),
+        verify(mTelephonyRegisteryMock).notifyDataActivityForSubscriber(eq(0),
                 eq(TelephonyManager.DATA_ACTIVITY_NONE));
 
         doReturn(1).when(mPhone).getSubId();
-        doReturn(DataActivityState.DATAIN).when(mPhone).getDataActivityState();
+        doReturn(Phone.DataActivityState.DATAIN).when(mPhone).getDataActivityState();
         mDefaultPhoneNotifierUT.notifyDataActivity(mPhone);
-        verify(mTelephonyRegistryManager).notifyDataActivityChanged(eq(1),
+        verify(mTelephonyRegisteryMock).notifyDataActivityForSubscriber(eq(1),
                 eq(TelephonyManager.DATA_ACTIVITY_IN));
     }
 
@@ -102,14 +108,14 @@
                 ArgumentCaptor.forClass(SignalStrength.class);
 
         mDefaultPhoneNotifierUT.notifySignalStrength(mPhone);
-        verify(mTelephonyRegistryManager).notifySignalStrengthChanged(eq(0), eq(0),
+        verify(mTelephonyRegisteryMock).notifySignalStrengthForPhoneId(eq(0), eq(0),
                 signalStrengthArgumentCaptor.capture());
         assertEquals(99, signalStrengthArgumentCaptor.getValue().getGsmSignalStrength());
 
         doReturn(1).when(mPhone).getSubId();
         doReturn(2).when(mPhone).getPhoneId();
         mDefaultPhoneNotifierUT.notifySignalStrength(mPhone);
-        verify(mTelephonyRegistryManager).notifySignalStrengthChanged(eq(1), eq(2),
+        verify(mTelephonyRegisteryMock).notifySignalStrengthForPhoneId(eq(2), eq(1),
                 signalStrengthArgumentCaptor.capture());
         assertEquals(99, signalStrengthArgumentCaptor.getValue().getGsmSignalStrength());
     }
@@ -123,7 +129,7 @@
 
         mDefaultPhoneNotifierUT.notifyCellInfo(mPhone, mCellInfoList);
 
-        verify(mTelephonyRegistryManager).notifyCellInfoChanged(eq(0),
+        verify(mTelephonyRegisteryMock).notifyCellInfoForSubscriber(eq(0),
                 cellInfoArgumentCaptor.capture());
         assertEquals(mCellInfo, cellInfoArgumentCaptor.getValue().get(0));
     }
@@ -132,19 +138,19 @@
     public void testNotifyMessageWaiting() throws Exception {
         doReturn(1).when(mPhone).getPhoneId();
         mDefaultPhoneNotifierUT.notifyMessageWaitingChanged(mPhone);
-        verify(mTelephonyRegistryManager).notifyMessageWaitingChanged(0, 1, false);
+        verify(mTelephonyRegisteryMock).notifyMessageWaitingChangedForPhoneId(1, 0, false);
 
         doReturn(2).when(mPhone).getPhoneId();
         mDefaultPhoneNotifierUT.notifyMessageWaitingChanged(mPhone);
-        verify(mTelephonyRegistryManager).notifyMessageWaitingChanged(0, 2, false);
-
-        doReturn(1).when(mPhone).getSubId();
-        mDefaultPhoneNotifierUT.notifyMessageWaitingChanged(mPhone);
-        verify(mTelephonyRegistryManager).notifyMessageWaitingChanged(1, 2, false);
+        verify(mTelephonyRegisteryMock).notifyMessageWaitingChangedForPhoneId(2, 0, false);
+
+        doReturn(1).when(mPhone).getSubId();
+        mDefaultPhoneNotifierUT.notifyMessageWaitingChanged(mPhone);
+        verify(mTelephonyRegisteryMock).notifyMessageWaitingChangedForPhoneId(2, 1, false);
 
         doReturn(true).when(mPhone).getMessageWaitingIndicator();
         mDefaultPhoneNotifierUT.notifyMessageWaitingChanged(mPhone);
-        verify(mTelephonyRegistryManager).notifyMessageWaitingChanged(1, 2, true);
+        verify(mTelephonyRegisteryMock).notifyMessageWaitingChangedForPhoneId(2, 1, true);
     }
 
     @Test @SmallTest
@@ -153,26 +159,26 @@
         doReturn(0).when(mPhone).getSubId();
         mDefaultPhoneNotifierUT.notifyDisconnectCause(mPhone, DisconnectCause.NOT_VALID,
                 PreciseDisconnectCause.FDN_BLOCKED);
-        verify(mTelephonyRegistryManager).notifyDisconnectCause(0, 1, DisconnectCause.NOT_VALID,
+        verify(mTelephonyRegisteryMock).notifyDisconnectCause(1, 0, DisconnectCause.NOT_VALID,
                 PreciseDisconnectCause.FDN_BLOCKED);
 
         mDefaultPhoneNotifierUT.notifyDisconnectCause(mPhone, DisconnectCause.LOCAL,
                 PreciseDisconnectCause.CHANNEL_NOT_AVAIL);
-        verify(mTelephonyRegistryManager).notifyDisconnectCause(0, 1, DisconnectCause.LOCAL,
+        verify(mTelephonyRegisteryMock).notifyDisconnectCause(1, 0, DisconnectCause.LOCAL,
                 PreciseDisconnectCause.CHANNEL_NOT_AVAIL);
     }
 
     @Test @SmallTest
     public void testNotifyDataConnectionFailed() throws Exception {
         mDefaultPhoneNotifierUT.notifyDataConnectionFailed(mPhone, "APN_0");
-        verify(mTelephonyRegistryManager).notifyDataConnectionFailed(0, 0, "APN_0");
+        verify(mTelephonyRegisteryMock).notifyDataConnectionFailedForSubscriber(0, 0, "APN_0");
 
         mDefaultPhoneNotifierUT.notifyDataConnectionFailed(mPhone, "APN_1");
-        verify(mTelephonyRegistryManager).notifyDataConnectionFailed(0, 0, "APN_1");
+        verify(mTelephonyRegisteryMock).notifyDataConnectionFailedForSubscriber(0, 0, "APN_1");
 
         doReturn(1).when(mPhone).getSubId();
         mDefaultPhoneNotifierUT.notifyDataConnectionFailed(mPhone, "APN_1");
-        verify(mTelephonyRegistryManager).notifyDataConnectionFailed(1,0, "APN_1");
+        verify(mTelephonyRegisteryMock).notifyDataConnectionFailedForSubscriber(0,1, "APN_1");
     }
 
     @Test @SmallTest
@@ -184,22 +190,22 @@
         doReturn(Call.State.IDLE).when(mRingingCall).getState();
 
         mDefaultPhoneNotifierUT.notifyPreciseCallState(mPhone);
-        verify(mTelephonyRegistryManager, times(0)).notifyPreciseCallState(
+        verify(mTelephonyRegisteryMock, times(0)).notifyPreciseCallState(
                 anyInt(), anyInt(), anyInt(), anyInt(), anyInt());
 
         doReturn(mForeGroundCall).when(mPhone).getForegroundCall();
         mDefaultPhoneNotifierUT.notifyPreciseCallState(mPhone);
-        verify(mTelephonyRegistryManager, times(0)).notifyPreciseCallState(
+        verify(mTelephonyRegisteryMock, times(0)).notifyPreciseCallState(
                 anyInt(), anyInt(), anyInt(), anyInt(), anyInt());
 
         doReturn(mBackGroundCall).when(mPhone).getBackgroundCall();
         mDefaultPhoneNotifierUT.notifyPreciseCallState(mPhone);
-        verify(mTelephonyRegistryManager, times(0)).notifyPreciseCallState(
+        verify(mTelephonyRegisteryMock, times(0)).notifyPreciseCallState(
                 anyInt(), anyInt(), anyInt(), anyInt(), anyInt());
 
         doReturn(mRingingCall).when(mPhone).getRingingCall();
         mDefaultPhoneNotifierUT.notifyPreciseCallState(mPhone);
-        verify(mTelephonyRegistryManager, times(1)).notifyPreciseCallState(
+        verify(mTelephonyRegisteryMock, times(1)).notifyPreciseCallState(
                 mPhone.getPhoneId(),
                 mPhone.getSubId(),
                 PreciseCallState.PRECISE_CALL_STATE_IDLE,
@@ -208,7 +214,7 @@
 
         doReturn(Call.State.ACTIVE).when(mForeGroundCall).getState();
         mDefaultPhoneNotifierUT.notifyPreciseCallState(mPhone);
-        verify(mTelephonyRegistryManager, times(1)).notifyPreciseCallState(
+        verify(mTelephonyRegisteryMock, times(1)).notifyPreciseCallState(
                 mPhone.getPhoneId(),
                 mPhone.getSubId(),
                 PreciseCallState.PRECISE_CALL_STATE_IDLE,
@@ -217,7 +223,7 @@
 
         doReturn(Call.State.HOLDING).when(mBackGroundCall).getState();
         mDefaultPhoneNotifierUT.notifyPreciseCallState(mPhone);
-        verify(mTelephonyRegistryManager, times(1)).notifyPreciseCallState(
+        verify(mTelephonyRegisteryMock, times(1)).notifyPreciseCallState(
                 mPhone.getPhoneId(),
                 mPhone.getSubId(),
                 PreciseCallState.PRECISE_CALL_STATE_IDLE,
@@ -226,7 +232,7 @@
 
         doReturn(Call.State.ALERTING).when(mRingingCall).getState();
         mDefaultPhoneNotifierUT.notifyPreciseCallState(mPhone);
-        verify(mTelephonyRegistryManager, times(1)).notifyPreciseCallState(
+        verify(mTelephonyRegisteryMock, times(1)).notifyPreciseCallState(
                 mPhone.getPhoneId(),
                 mPhone.getSubId(),
                 PreciseCallState.PRECISE_CALL_STATE_ALERTING,
@@ -244,7 +250,7 @@
                 ArgumentCaptor.forClass(Bundle.class);
 
         mDefaultPhoneNotifierUT.notifyCellLocation(mPhone, mGsmCellLocation);
-        verify(mTelephonyRegistryManager).notifyCellLocation(eq(0),
+        verify(mTelephonyRegisteryMock).notifyCellLocationForSubscriber(eq(0),
                 cellLocationCapture.capture());
         assertEquals(2, cellLocationCapture.getValue().getInt("lac"));
         assertEquals(3, cellLocationCapture.getValue().getInt("cid"));
@@ -253,24 +259,10 @@
         doReturn(1).when(mPhone).getSubId();
         mGsmCellLocation.setPsc(5);
         mDefaultPhoneNotifierUT.notifyCellLocation(mPhone, mGsmCellLocation);
-        verify(mTelephonyRegistryManager).notifyCellLocation(eq(1),
+        verify(mTelephonyRegisteryMock).notifyCellLocationForSubscriber(eq(1),
                 cellLocationCapture.capture());
         assertEquals(2, cellLocationCapture.getValue().getInt("lac"));
         assertEquals(3, cellLocationCapture.getValue().getInt("cid"));
         assertEquals(5, cellLocationCapture.getValue().getInt("psc"));
     }
-<<<<<<< HEAD
-
-    @Test @SmallTest
-    public void testNotifyOtaspChanged() throws Exception {
-        mDefaultPhoneNotifierUT.notifyOtaspChanged(mPhone, TelephonyManager.OTASP_NEEDED);
-        verify(mTelephonyRegistryManager).notifyOtaspChanged(eq(mPhone.getSubId()),
-                eq(TelephonyManager.OTASP_NEEDED));
-
-        mDefaultPhoneNotifierUT.notifyOtaspChanged(mPhone, TelephonyManager.OTASP_UNKNOWN);
-        verify(mTelephonyRegistryManager).notifyOtaspChanged(eq(mPhone.getSubId()),
-                eq(TelephonyManager.OTASP_UNKNOWN));
-    }
-=======
->>>>>>> d3d0c8af
 }