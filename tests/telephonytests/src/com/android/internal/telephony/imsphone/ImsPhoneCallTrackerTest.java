--- conflicted
+++ resolved
@@ -366,13 +366,6 @@
         // updateCarrierConfiguration. Since the carrier config is not report carrier identified
         // config, we should not see updateImsServiceConfig called yet.
         verify(mImsManager, never()).updateImsServiceConfig();
-<<<<<<< HEAD
-
-        // Receive a subscription loaded and IMS connection ready indication.
-        doReturn(true).when(mSubscriptionController).isActiveSubId(anyInt());
-        PersistableBundle bundle = mContextFixture.getCarrierConfigBundle();
-        bundle.putBoolean(CarrierConfigManager.KEY_CARRIER_CONFIG_APPLIED_BOOL, true);
-=======
         // Send disconnected indication
         mConnectorListener.connectionUnavailable(FeatureConnector.UNAVAILABLE_REASON_DISCONNECTED);
 
@@ -423,14 +416,11 @@
         doReturn(true).when(mSubscriptionController).isActiveSubId(anyInt());
         mContextFixture.getCarrierConfigBundle().putBoolean(
                 CarrierConfigManager.KEY_CARRIER_CONFIG_APPLIED_BOOL, true);
->>>>>>> a9f6eb41
         // CarrierConfigLoader has signalled that the carrier config has been applied for a specific
         // subscription. This will trigger unavailable -> ready indications.
         mConnectorListener.connectionUnavailable(FeatureConnector.UNAVAILABLE_REASON_DISCONNECTED);
         mConnectorListener.connectionReady(mImsManager, SUB_0);
         processAllMessages();
-<<<<<<< HEAD
-=======
         // Did not receive carrier config changed yet
         verify(mImsManager, never()).updateImsServiceConfig();
         sendCarrierConfigChanged();
@@ -455,7 +445,6 @@
         // properly.
         mConnectorListener.connectionReady(mImsManager, SUB_0);
         processAllMessages();
->>>>>>> a9f6eb41
         verify(mImsManager).updateImsServiceConfig();
     }
 
