/*
 * Copyright (C) 2016 The Android Open Source Project
 *
 * Licensed under the Apache License, Version 2.0 (the "License");
 * you may not use this file except in compliance with the License.
 * You may obtain a copy of the License at
 *
 *      http://www.apache.org/licenses/LICENSE-2.0
 *
 * Unless required by applicable law or agreed to in writing, software
 * distributed under the License is distributed on an "AS IS" BASIS,
 * WITHOUT WARRANTIES OR CONDITIONS OF ANY KIND, either express or implied.
 * See the License for the specific language governing permissions and
 * limitations under the License.
 */

package com.android.internal.telephony.imsphone;

import static android.Manifest.permission.MODIFY_PHONE_STATE;
import static android.telephony.CarrierConfigManager.USSD_OVER_CS_ONLY;
import static android.telephony.CarrierConfigManager.USSD_OVER_CS_PREFERRED;
import static android.telephony.CarrierConfigManager.USSD_OVER_IMS_ONLY;
import static android.telephony.CarrierConfigManager.USSD_OVER_IMS_PREFERRED;
import static android.telephony.ims.RegistrationManager.SUGGESTED_ACTION_NONE;
import static android.telephony.ims.RegistrationManager.SUGGESTED_ACTION_TRIGGER_PLMN_BLOCK;
import static android.telephony.ims.RegistrationManager.SUGGESTED_ACTION_TRIGGER_PLMN_BLOCK_WITH_TIMEOUT;
import static android.telephony.ims.stub.ImsRegistrationImplBase.REGISTRATION_TECH_3G;
import static android.telephony.ims.stub.ImsRegistrationImplBase.REGISTRATION_TECH_IWLAN;
import static android.telephony.ims.stub.ImsRegistrationImplBase.REGISTRATION_TECH_LTE;
import static android.telephony.ims.stub.ImsRegistrationImplBase.REGISTRATION_TECH_NR;

import static com.android.internal.telephony.CommandsInterface.CF_ACTION_ENABLE;
import static com.android.internal.telephony.CommandsInterface.CF_REASON_UNCONDITIONAL;
import static com.android.internal.telephony.CommandsInterface.IMS_MMTEL_CAPABILITY_SMS;
import static com.android.internal.telephony.CommandsInterface.IMS_MMTEL_CAPABILITY_VIDEO;
import static com.android.internal.telephony.CommandsInterface.IMS_MMTEL_CAPABILITY_VOICE;

import static org.junit.Assert.assertEquals;
import static org.junit.Assert.assertFalse;
import static org.junit.Assert.assertNotNull;
import static org.junit.Assert.assertTrue;
import static org.mockito.ArgumentMatchers.anyBoolean;
import static org.mockito.ArgumentMatchers.anyString;
import static org.mockito.Matchers.any;
import static org.mockito.Matchers.anyChar;
import static org.mockito.Matchers.anyInt;
import static org.mockito.Matchers.anyLong;
import static org.mockito.Matchers.nullable;
import static org.mockito.Mockito.atLeast;
import static org.mockito.Mockito.doAnswer;
import static org.mockito.Mockito.doNothing;
import static org.mockito.Mockito.doReturn;
import static org.mockito.Mockito.doThrow;
import static org.mockito.Mockito.eq;
import static org.mockito.Mockito.mock;
import static org.mockito.Mockito.never;
import static org.mockito.Mockito.reset;
import static org.mockito.Mockito.times;
import static org.mockito.Mockito.verify;

import android.app.Activity;
import android.content.BroadcastReceiver;
import android.content.Intent;
import android.content.res.Resources;
import android.net.Uri;
import android.os.AsyncResult;
import android.os.Bundle;
import android.os.Handler;
import android.os.Message;
import android.os.PersistableBundle;
import android.sysprop.TelephonyProperties;
import android.telephony.CarrierConfigManager;
import android.telephony.ServiceState;
import android.telephony.SubscriptionInfo;
import android.telephony.TelephonyManager;
import android.telephony.ims.ImsCallProfile;
import android.telephony.ims.ImsReasonInfo;
import android.telephony.ims.ImsRegistrationAttributes;
import android.telephony.ims.RegistrationManager;
import android.telephony.ims.stub.ImsRegistrationImplBase;
import android.telephony.ims.stub.ImsUtImplBase;
import android.test.suitebuilder.annotation.SmallTest;
import android.testing.AndroidTestingRunner;
import android.testing.TestableLooper;

import androidx.test.filters.FlakyTest;

import com.android.ims.ImsEcbmStateListener;
import com.android.ims.ImsUtInterface;
import com.android.internal.telephony.Call;
import com.android.internal.telephony.CallStateException;
import com.android.internal.telephony.CommandsInterface;
import com.android.internal.telephony.Connection;
import com.android.internal.telephony.Phone;
import com.android.internal.telephony.PhoneConstants;
import com.android.internal.telephony.TelephonyIntents;
import com.android.internal.telephony.TelephonyTest;
import com.android.internal.telephony.domainselection.DomainSelectionResolver;
import com.android.internal.telephony.gsm.SuppServiceNotification;
import com.android.internal.telephony.imsphone.ImsPhone.SS;
import com.android.internal.telephony.subscription.SubscriptionInfoInternal;

import org.junit.After;
import org.junit.Before;
import org.junit.Ignore;
import org.junit.Test;
import org.junit.runner.RunWith;
import org.mockito.ArgumentCaptor;

import java.util.List;
import java.util.concurrent.Executor;
import java.util.concurrent.LinkedBlockingQueue;
import java.util.concurrent.TimeUnit;
import java.util.function.Consumer;

@RunWith(AndroidTestingRunner.class)
@TestableLooper.RunWithLooper
public class ImsPhoneTest extends TelephonyTest {
    // Mocked classes
    private ImsPhoneCall mForegroundCall;
    private ImsPhoneCall mBackgroundCall;
    private ImsPhoneCall mRingingCall;
    private Handler mTestHandler;
    private DomainSelectionResolver mDomainSelectionResolver;
    Connection mConnection;
    ImsUtInterface mImsUtInterface;

    private final Executor mExecutor = Runnable::run;

    private ImsPhone mImsPhoneUT;
    private PersistableBundle mBundle;
    private boolean mDoesRilSendMultipleCallRing;
    private static final int EVENT_SUPP_SERVICE_NOTIFICATION = 1;
    private static final int EVENT_SUPP_SERVICE_FAILED = 2;
    private static final int EVENT_INCOMING_RING = 3;
    private static final int EVENT_EMERGENCY_CALLBACK_MODE_EXIT = 4;
    private static final int EVENT_CALL_RING_CONTINUE = 15;

    private boolean mIsPhoneUtInEcm = false;

    @Before
    public void setUp() throws Exception {
        super.setUp(getClass().getSimpleName());
        mForegroundCall = mock(ImsPhoneCall.class);
        mBackgroundCall = mock(ImsPhoneCall.class);
        mRingingCall = mock(ImsPhoneCall.class);
        mTestHandler = mock(Handler.class);
        mConnection = mock(Connection.class);
        mImsUtInterface = mock(ImsUtInterface.class);
        mDomainSelectionResolver = mock(DomainSelectionResolver.class);
        doReturn(false).when(mDomainSelectionResolver).isDomainSelectionSupported();
        DomainSelectionResolver.setDomainSelectionResolver(mDomainSelectionResolver);

        mImsCT.mForegroundCall = mForegroundCall;
        mImsCT.mBackgroundCall = mBackgroundCall;
        mImsCT.mRingingCall = mRingingCall;
        doReturn(Call.State.IDLE).when(mForegroundCall).getState();
        doReturn(Call.State.IDLE).when(mBackgroundCall).getState();
        doReturn(Call.State.IDLE).when(mRingingCall).getState();
        doReturn(mExecutor).when(mContext).getMainExecutor();

        doReturn(true).when(mTelephonyManager).isVoiceCapable();

        mImsPhoneUT = new ImsPhone(mContext, mNotifier, mPhone, (c, p) -> mImsManager, true);

        mDoesRilSendMultipleCallRing = TelephonyProperties.ril_sends_multiple_call_ring()
                .orElse(true);
        replaceInstance(Handler.class, "mLooper", mTestHandler, mImsPhoneUT.getLooper());
        replaceInstance(Phone.class, "mLooper", mPhone, mImsPhoneUT.getLooper());
        mImsPhoneUT.registerForSuppServiceNotification(mTestHandler,
                EVENT_SUPP_SERVICE_NOTIFICATION, null);
        mImsPhoneUT.registerForSuppServiceFailed(mTestHandler,
                EVENT_SUPP_SERVICE_FAILED, null);
        mImsPhoneUT.registerForIncomingRing(mTestHandler,
                EVENT_INCOMING_RING, null);
        mImsPhoneUT.setVoiceCallSessionStats(mVoiceCallSessionStats);
        mImsPhoneUT.setImsStats(mImsStats);
        doReturn(mImsUtInterface).when(mImsCT).getUtInterface();
        // When the mock GsmCdmaPhone gets setIsInEcbm called, ensure isInEcm matches.
        doAnswer(invocation -> {
            mIsPhoneUtInEcm = (Boolean) invocation.getArguments()[0];
            return null;
        }).when(mPhone).setIsInEcm(anyBoolean());
        doAnswer(invocation -> mIsPhoneUtInEcm).when(mPhone).isInEcm();

        mBundle = mContextFixture.getCarrierConfigBundle();
        mBundle.putBoolean(CarrierConfigManager.KEY_CARRIER_CONFIG_APPLIED_BOOL, true);
        processAllMessages();
    }


    @After
    public void tearDown() throws Exception {
        mImsPhoneUT = null;
        mBundle = null;
        DomainSelectionResolver.setDomainSelectionResolver(null);
        super.tearDown();
    }

    @Test
    @SmallTest
    public void testHandleInCallMmiCommandCallDeflection() throws Exception {
        doReturn(Call.State.INCOMING).when(mRingingCall).getState();

        // dial string length > 1
        assertEquals(false, mImsPhoneUT.handleInCallMmiCommands("00"));

        // ringing call is not idle
        assertEquals(true, mImsPhoneUT.handleInCallMmiCommands("0"));
        verify(mImsCT).rejectCall();

        // ringing is idle, background call is not idle
        doReturn(Call.State.IDLE).when(mRingingCall).getState();
        doReturn(Call.State.ACTIVE).when(mBackgroundCall).getState();
        assertEquals(true, mImsPhoneUT.handleInCallMmiCommands("0"));
        verify(mImsCT).hangup(mBackgroundCall);
    }

    @Test
    @SmallTest
    public void testHandleInCallMmiCommandCallWaiting() throws Exception {
        doReturn(Call.State.ACTIVE).when(mForegroundCall).getState();

        // dial string length > 2
        assertEquals(false, mImsPhoneUT.handleInCallMmiCommands("100"));

        // dial string length > 1
        assertEquals(true, mImsPhoneUT.handleInCallMmiCommands("10"));
        ArgumentCaptor<Message> messageArgumentCaptor = ArgumentCaptor.forClass(Message.class);
        verify(mTestHandler).sendMessageAtTime(messageArgumentCaptor.capture(), anyLong());
        assertEquals(EVENT_SUPP_SERVICE_FAILED, messageArgumentCaptor.getValue().what);
        assertEquals(Phone.SuppService.HANGUP,
                ((AsyncResult)messageArgumentCaptor.getValue().obj).result);

        // foreground call is not idle
        assertEquals(true, mImsPhoneUT.handleInCallMmiCommands("1"));
        verify(mImsCT).hangup(any(ImsPhoneCall.class));

        // foreground call is idle
        doReturn(Call.State.IDLE).when(mForegroundCall).getState();
        doReturn(Call.State.INCOMING).when(mRingingCall).getState();
        assertEquals(true, mImsPhoneUT.handleInCallMmiCommands("1"));
        verify(mImsCT).holdActiveCallForWaitingCall();
    }

    @Test
    @SmallTest
    public void testHandleInCallMmiCommandCallHold() throws Exception {
        doReturn(Call.State.ACTIVE).when(mForegroundCall).getState();

        // dial string length > 2
        assertEquals(false, mImsPhoneUT.handleInCallMmiCommands("200"));

        // dial string length > 1
        assertEquals(true, mImsPhoneUT.handleInCallMmiCommands("20"));
        ArgumentCaptor<Message> messageArgumentCaptor = ArgumentCaptor.forClass(Message.class);
        verify(mTestHandler).sendMessageAtTime(messageArgumentCaptor.capture(), anyLong());
        assertEquals(EVENT_SUPP_SERVICE_FAILED, messageArgumentCaptor.getValue().what);
        assertEquals(Phone.SuppService.SEPARATE,
                ((AsyncResult) messageArgumentCaptor.getValue().obj).result);

        // ringing call is idle, only an active call present
        doReturn(Call.State.ACTIVE).when(mForegroundCall).getState();
        assertEquals(true, mImsPhoneUT.handleInCallMmiCommands("2"));
        verify(mImsCT).holdActiveCall();

        // background call is holding
        doReturn(Call.State.HOLDING).when(mBackgroundCall).getState();
        doReturn(Call.State.IDLE).when(mForegroundCall).getState();
        assertEquals(true, mImsPhoneUT.handleInCallMmiCommands("2"));
        verify(mImsCT).unholdHeldCall();

        // background call is holding and there's an active foreground call
        doReturn(Call.State.ACTIVE).when(mForegroundCall).getState();
        assertEquals(true, mImsPhoneUT.handleInCallMmiCommands("2"));
        verify(mImsCT, times(2)).holdActiveCall();

        // ringing call is not idle
        doReturn(Call.State.IDLE).when(mForegroundCall).getState();
        doReturn(Call.State.IDLE).when(mBackgroundCall).getState();
        doReturn(Call.State.INCOMING).when(mRingingCall).getState();
        assertEquals(true, mImsPhoneUT.handleInCallMmiCommands("2"));
        verify(mImsCT).acceptCall(ImsCallProfile.CALL_TYPE_VOICE);
    }

    @Test
    @SmallTest
    public void testHandleInCallMmiCommandMultiparty() {
        doReturn(Call.State.ACTIVE).when(mForegroundCall).getState();

        // dial string length > 1
        assertEquals(false, mImsPhoneUT.handleInCallMmiCommands("30"));

        // dial string length == 1
        assertEquals(true, mImsPhoneUT.handleInCallMmiCommands("3"));
        verify(mImsCT).conference();
    }

    @Test
    @SmallTest
    public void testHandleInCallMmiCommandCallEct() throws Exception {
        doReturn(Call.State.ACTIVE).when(mForegroundCall).getState();

        // dial string length > 1
        assertEquals(false, mImsPhoneUT.handleInCallMmiCommands("40"));

        // dial string length == 1
        assertEquals(true, mImsPhoneUT.handleInCallMmiCommands("4"));
        verify(mImsCT).explicitCallTransfer();
    }

    @Test
    @SmallTest
    public void testHandleInCallMmiCommandCallCcbs() {
        doReturn(Call.State.ACTIVE).when(mForegroundCall).getState();

        // dial string length > 1
        assertEquals(false, mImsPhoneUT.handleInCallMmiCommands("50"));

        // dial string length == 1
        assertEquals(true, mImsPhoneUT.handleInCallMmiCommands("5"));
        ArgumentCaptor<Message> messageArgumentCaptor = ArgumentCaptor.forClass(Message.class);
        verify(mTestHandler).sendMessageAtTime(messageArgumentCaptor.capture(), anyLong());
        assertEquals(EVENT_SUPP_SERVICE_FAILED, messageArgumentCaptor.getValue().what);
        assertEquals(Phone.SuppService.UNKNOWN,
                ((AsyncResult)messageArgumentCaptor.getValue().obj).result);
    }

    @Test
    @SmallTest
    public void testDispose() {
        // add MMI to verify that dispose removes it
        mImsPhoneUT.sendUssdResponse("1234");
        verify(mImsCT).sendUSSD(eq("1234"), any(Message.class));
        List<?> list = mImsPhoneUT.getPendingMmiCodes();
        assertNotNull(list);
        assertEquals(1, list.size());

        mImsPhoneUT.dispose();
        assertEquals(0, list.size());
        verify(mImsCT).dispose();
        verify(mSST, times(2)).unregisterForDataRegStateOrRatChanged(anyInt(), eq(mImsPhoneUT));
    }

    @Test
    @SmallTest
    public void testGettersAndPassThroughs() throws Exception {
        Message msg = mTestHandler.obtainMessage();

        assertNotNull(mImsPhoneUT.getServiceState());
        assertEquals(mImsCT, mImsPhoneUT.getCallTracker());

        mImsPhoneUT.acceptCall(0);
        verify(mImsCT).acceptCall(0);

        mImsPhoneUT.rejectCall();
        verify(mImsCT).rejectCall();

        assertEquals(false, mImsPhoneUT.canConference());
        doReturn(true).when(mImsCT).canConference();
        assertEquals(true, mImsPhoneUT.canConference());
        verify(mImsCT, times(2)).canConference();

        doNothing().when(mImsCT).checkForDialIssues();
        assertEquals(true, mImsPhoneUT.canDial());
        doThrow(CallStateException.class).when(mImsCT).checkForDialIssues();
        assertEquals(false, mImsPhoneUT.canDial());
        verify(mImsCT, times(2)).checkForDialIssues();

        mImsPhoneUT.conference();
        verify(mImsCT).conference();

        mImsPhoneUT.clearDisconnected();
        verify(mImsCT).clearDisconnected();

        assertEquals(false, mImsPhoneUT.canTransfer());
        doReturn(true).when(mImsCT).canTransfer();
        assertEquals(true, mImsPhoneUT.canTransfer());
        verify(mImsCT, times(2)).canTransfer();

        mImsPhoneUT.explicitCallTransfer();
        verify(mImsCT).explicitCallTransfer();

        assertEquals(mForegroundCall, mImsPhoneUT.getForegroundCall());
        assertEquals(mBackgroundCall, mImsPhoneUT.getBackgroundCall());
        assertEquals(mRingingCall, mImsPhoneUT.getRingingCall());

        mImsPhoneUT.notifyNewRingingConnection(mConnection);
        verify(mPhone).notifyNewRingingConnectionP(mConnection);

        mImsPhoneUT.notifyForVideoCapabilityChanged(true);
        verify(mPhone).notifyForVideoCapabilityChanged(true);

        mImsPhoneUT.setMute(true);
        verify(mImsCT).setMute(true);

        mImsPhoneUT.setUiTTYMode(1234, null);
        verify(mImsCT).setUiTTYMode(1234, null);

        doReturn(false).when(mImsCT).getMute();
        assertEquals(false, mImsPhoneUT.getMute());
        doReturn(true).when(mImsCT).getMute();
        assertEquals(true, mImsPhoneUT.getMute());
        verify(mImsCT, times(2)).getMute();

        doReturn(PhoneConstants.State.IDLE).when(mImsCT).getState();
        assertEquals(PhoneConstants.State.IDLE, mImsPhoneUT.getState());
        doReturn(PhoneConstants.State.RINGING).when(mImsCT).getState();
        assertEquals(PhoneConstants.State.RINGING, mImsPhoneUT.getState());

        mImsPhoneUT.sendUSSD("1234", msg);
        verify(mImsCT).sendUSSD("1234", msg);

        mImsPhoneUT.cancelUSSD(msg);
        verify(mImsCT).cancelUSSD(msg);

    }

    @Test
    @SmallTest
    public void testSuppServiceNotification() {
        SuppServiceNotification ssn = new SuppServiceNotification();
        mImsPhoneUT.notifySuppSvcNotification(ssn);

        // verify registrants are notified
        ArgumentCaptor<Message> messageArgumentCaptor = ArgumentCaptor.forClass(Message.class);
        verify(mTestHandler, times(1)).sendMessageAtTime(messageArgumentCaptor.capture(),
                anyLong());
        Message message = messageArgumentCaptor.getValue();
        assertEquals(EVENT_SUPP_SERVICE_NOTIFICATION, message.what);
        assertEquals(ssn, ((AsyncResult) message.obj).result);
        assertEquals(null, ((AsyncResult) message.obj).userObj);
        assertEquals(null, ((AsyncResult) message.obj).exception);

        // verify no notification is received after unregister (verify() still sees only 1
        // notification)
        mImsPhoneUT.unregisterForSuppServiceNotification(mTestHandler);
        mImsPhoneUT.notifySuppSvcNotification(ssn);
        verify(mTestHandler, times(1)).sendMessageAtTime(any(Message.class), anyLong());
    }

    @Test
    @SmallTest
    public void testDial() throws Exception {
        String dialString = "1234567890";
        int videoState = 0;

        mImsPhoneUT.dial(dialString,
                new ImsPhone.ImsDialArgs.Builder().setVideoState(videoState).build());
        verify(mImsCT).dial(eq(dialString), any(ImsPhone.ImsDialArgs.class));
    }

    @Test
    @SmallTest
    public void testDtmf() {
        // case 1
        doReturn(PhoneConstants.State.IDLE).when(mImsCT).getState();
        mImsPhoneUT.sendDtmf('-');
        verify(mImsCT, times(0)).sendDtmf(anyChar(), nullable(Message.class));

        // case 2
        mImsPhoneUT.sendDtmf('0');
        verify(mImsCT, times(0)).sendDtmf(eq('0'), nullable(Message.class));

        // case 3
        doReturn(PhoneConstants.State.OFFHOOK).when(mImsCT).getState();
        mImsPhoneUT.sendDtmf('-');
        verify(mImsCT, times(0)).sendDtmf(eq('0'), nullable(Message.class));

        // case 4
        mImsPhoneUT.sendDtmf('0');
        verify(mImsCT, times(1)).sendDtmf(anyChar(), nullable(Message.class));

        mImsPhoneUT.startDtmf('-');
        verify(mImsCT, times(0)).startDtmf(anyChar());

        mImsPhoneUT.startDtmf('0');
        verify(mImsCT, times(1)).startDtmf('0');

        mImsPhoneUT.stopDtmf();
        verify(mImsCT).stopDtmf();
    }

    @Test
    @SmallTest
    public void testIncomingRing() {
        doReturn(PhoneConstants.State.IDLE).when(mImsCT).getState();
        mImsPhoneUT.notifyIncomingRing();
        processAllMessages();
        ArgumentCaptor<Message> messageArgumentCaptor = ArgumentCaptor.forClass(Message.class);
        verify(mTestHandler, times(1)).sendMessageAtTime(messageArgumentCaptor.capture(),
                anyLong());
        Message message = messageArgumentCaptor.getValue();
        assertEquals(EVENT_INCOMING_RING, message.what);
    }

    @Test
    @SmallTest
    public void testOutgoingCallerIdDisplay() throws Exception {
        Message msg = mTestHandler.obtainMessage();
        mImsPhoneUT.getOutgoingCallerIdDisplay(msg);

        ArgumentCaptor<Message> messageArgumentCaptor = ArgumentCaptor.forClass(Message.class);
        verify(mImsUtInterface).queryCLIR(messageArgumentCaptor.capture());
        assertNotNull(messageArgumentCaptor.getValue().obj);
        SS ss = (SS) messageArgumentCaptor.getValue().obj;
        assertEquals(msg, ss.mOnComplete);

        mImsPhoneUT.setOutgoingCallerIdDisplay(1234, msg);
        verify(mImsUtInterface).updateCLIR(eq(1234), messageArgumentCaptor.capture());
        assertNotNull(messageArgumentCaptor.getValue().obj);
        ss = (SS) messageArgumentCaptor.getValue().obj;
        assertEquals(msg, ss.mOnComplete);
    }

    @FlakyTest
    @Test
    @Ignore
    public void testCallForwardingOption() throws Exception {
        Message msg = mTestHandler.obtainMessage();
        mImsPhoneUT.getCallForwardingOption(CF_REASON_UNCONDITIONAL, msg);

        ArgumentCaptor<Message> messageArgumentCaptor = ArgumentCaptor.forClass(Message.class);
        verify(mImsUtInterface).queryCallForward(eq(ImsUtInterface.CDIV_CF_UNCONDITIONAL),
                (String) eq(null), messageArgumentCaptor.capture());
        assertEquals(msg, messageArgumentCaptor.getValue().obj);

        mImsPhoneUT.setCallForwardingOption(CF_ACTION_ENABLE, CF_REASON_UNCONDITIONAL, "1234", 0,
                msg);
        verify(mImsUtInterface).updateCallForward(eq(ImsUtInterface.ACTION_ACTIVATION),
                eq(ImsUtInterface.CDIV_CF_UNCONDITIONAL), eq("1234"),
                eq(CommandsInterface.SERVICE_CLASS_VOICE), eq(0), eq(msg));
    }

    @Test
    @SmallTest
    public void testCallWaiting() throws Exception {
        Message msg = mTestHandler.obtainMessage();
        mImsPhoneUT.getCallWaiting(msg);

        ArgumentCaptor<Message> messageArgumentCaptor = ArgumentCaptor.forClass(Message.class);
        verify(mImsUtInterface).queryCallWaiting(messageArgumentCaptor.capture());
        assertNotNull(messageArgumentCaptor.getValue().obj);
        SS ss = (SS) messageArgumentCaptor.getValue().obj;
        assertEquals(msg, ss.mOnComplete);

        mImsPhoneUT.setCallWaiting(true, msg);
        verify(mImsUtInterface).updateCallWaiting(eq(true),
                eq(CommandsInterface.SERVICE_CLASS_VOICE), messageArgumentCaptor.capture());
        assertNotNull(messageArgumentCaptor.getValue().obj);
        ss = (SS) messageArgumentCaptor.getValue().obj;
        assertEquals(msg, ss.mOnComplete);
    }

    @Test
    public void testShouldSendNotificationWhenServiceStateIsChanged() {
        mImsPhoneUT.setServiceState(ServiceState.STATE_IN_SERVICE);
        reset(mSST);

        mImsPhoneUT.setServiceState(ServiceState.STATE_OUT_OF_SERVICE);
        verify(mSST).onImsServiceStateChanged();
    }

    @Test
    public void testShouldNotSendNotificationWhenServiceStateIsNotChanged() {
        mImsPhoneUT.setServiceState(ServiceState.STATE_IN_SERVICE);
        reset(mSST);

        mImsPhoneUT.setServiceState(ServiceState.STATE_IN_SERVICE);
        verify(mSST, never()).onImsServiceStateChanged();
    }

    @Test
    @SmallTest
    public void testCellBarring() throws Exception {
        Message msg = mTestHandler.obtainMessage();
        mImsPhoneUT.getCallBarring(CommandsInterface.CB_FACILITY_BAOC, msg,
                CommandsInterface.SERVICE_CLASS_NONE);

        ArgumentCaptor<Message> messageArgumentCaptor = ArgumentCaptor.forClass(Message.class);
        verify(mImsUtInterface).queryCallBarring(eq(ImsUtImplBase.CALL_BARRING_ALL_OUTGOING),
                messageArgumentCaptor.capture(), eq(CommandsInterface.SERVICE_CLASS_NONE));
        assertNotNull(messageArgumentCaptor.getValue().obj);
        SS ss = (SS) messageArgumentCaptor.getValue().obj;
        assertEquals(msg, ss.mOnComplete);

        mImsPhoneUT.setCallBarring(CommandsInterface.CB_FACILITY_BAOIC, true, "abc", msg,
                CommandsInterface.SERVICE_CLASS_NONE);
        verify(mImsUtInterface).updateCallBarring(eq(ImsUtImplBase.CALL_BARRING_OUTGOING_INTL),
                eq(CommandsInterface.CF_ACTION_ENABLE), messageArgumentCaptor.capture(),
                (String[]) eq(null), eq(CommandsInterface.SERVICE_CLASS_NONE), eq("abc"));
        assertNotNull(messageArgumentCaptor.getValue().obj);
        ss = (SS) messageArgumentCaptor.getValue().obj;
        assertEquals(msg, ss.mOnComplete);

        mImsPhoneUT.setCallBarring(CommandsInterface.CB_FACILITY_BAOICxH, false, "abc", msg,
                CommandsInterface.SERVICE_CLASS_NONE);
        verify(mImsUtInterface).updateCallBarring(
                eq(ImsUtImplBase.CALL_BARRING_OUTGOING_INTL_EXCL_HOME),
                eq(CommandsInterface.CF_ACTION_DISABLE), messageArgumentCaptor.capture(),
                (String[]) eq(null), eq(CommandsInterface.SERVICE_CLASS_NONE), eq("abc"));
        assertNotNull(messageArgumentCaptor.getValue().obj);
        ss = (SS) messageArgumentCaptor.getValue().obj;
        assertEquals(msg, ss.mOnComplete);
    }

    @Test
    public void testEcbm() throws Exception {
        mImsPhoneUT.setOnEcbModeExitResponse(mTestHandler, EVENT_EMERGENCY_CALLBACK_MODE_EXIT,
                null);

        ImsEcbmStateListener imsEcbmStateListener = mImsPhoneUT.getImsEcbmStateListener();
        imsEcbmStateListener.onECBMEntered();
        verify(mPhone).setIsInEcm(true);

        verifyEcbmIntentWasSent(1 /*times*/, true /*inEcm*/);
        // verify that wakeLock is acquired in ECM
        assertTrue(mImsPhoneUT.getWakeLock().isHeld());

        imsEcbmStateListener.onECBMExited();
        verify(mPhone).setIsInEcm(false);

        verifyEcbmIntentWasSent(2/*times*/, false /*inEcm*/);

        ArgumentCaptor<Message> messageArgumentCaptor = ArgumentCaptor.forClass(Message.class);
        // verify EcmExitRespRegistrant is notified
        verify(mTestHandler).sendMessageAtTime(messageArgumentCaptor.capture(),
                anyLong());
        assertEquals(EVENT_EMERGENCY_CALLBACK_MODE_EXIT, messageArgumentCaptor.getValue().what);

        // verify wakeLock released
        assertFalse(mImsPhoneUT.getWakeLock().isHeld());
    }

    private void verifyEcbmIntentWasSent(int times, boolean isInEcm) throws Exception {
        // verify ACTION_EMERGENCY_CALLBACK_MODE_CHANGED
        ArgumentCaptor<Intent> intentArgumentCaptor = ArgumentCaptor.forClass(Intent.class);
        verify(mContext, atLeast(times)).sendStickyBroadcastAsUser(intentArgumentCaptor.capture(),
                any());

        Intent intent = intentArgumentCaptor.getValue();
        assertNotNull(intent);
        assertEquals(TelephonyIntents.ACTION_EMERGENCY_CALLBACK_MODE_CHANGED, intent.getAction());
        assertEquals(isInEcm, intent.getBooleanExtra(
                TelephonyManager.EXTRA_PHONE_IN_ECM_STATE, false));
    }

    @Test
    @SmallTest
    public void testEcbmWhenDomainSelectionEnabled() {
        DomainSelectionResolver dsResolver = mock(DomainSelectionResolver.class);
        doReturn(true).when(dsResolver).isDomainSelectionSupported();
        DomainSelectionResolver.setDomainSelectionResolver(dsResolver);

        ImsEcbmStateListener imsEcbmStateListener = mImsPhoneUT.getImsEcbmStateListener();
        imsEcbmStateListener.onECBMEntered();
        imsEcbmStateListener.onECBMExited();

        verify(mPhone, never()).setIsInEcm(anyBoolean());
        verify(mContext, never()).sendStickyBroadcastAsUser(any(), any());
    }

    @Test
    @SmallTest
    public void testProcessDisconnectReason() throws Exception {
        // set up CarrierConfig
        mBundle.putStringArray(CarrierConfigManager.KEY_WFC_OPERATOR_ERROR_CODES_STRING_ARRAY,
                new String[]{"REG09|0"});
        doReturn(true).when(mImsManager).isWfcEnabledByUser();

        // set up overlays
        String title = "title";
        String messageAlert = "Alert!";
        String messageNotification = "Notification!";
        mContextFixture.putStringArrayResource(
                com.android.internal.R.array.wfcOperatorErrorAlertMessages,
                new String[]{messageAlert});
        mContextFixture.putStringArrayResource(
                com.android.internal.R.array.wfcOperatorErrorNotificationMessages,
                new String[]{messageNotification});
        mContextFixture.putResource(com.android.internal.R.string.wfcRegErrorTitle, title);

        mImsPhoneUT.processDisconnectReason(
                new ImsReasonInfo(ImsReasonInfo.CODE_REGISTRATION_ERROR, 0, "REG09"));

        ArgumentCaptor<Intent> intent = ArgumentCaptor.forClass(Intent.class);
        verify(mContext).sendOrderedBroadcast(
                intent.capture(), nullable(String.class), any(BroadcastReceiver.class),
                nullable(Handler.class), eq(Activity.RESULT_OK), nullable(String.class),
                nullable(Bundle.class));
        assertEquals(android.telephony.ims.ImsManager.ACTION_WFC_IMS_REGISTRATION_ERROR,
                intent.getValue().getAction());
        assertEquals(title, intent.getValue().getStringExtra(
                android.telephony.ims.ImsManager.EXTRA_WFC_REGISTRATION_FAILURE_TITLE));
        assertEquals(messageAlert, intent.getValue().getStringExtra(
                android.telephony.ims.ImsManager.EXTRA_WFC_REGISTRATION_FAILURE_MESSAGE));
        assertEquals(messageNotification,
                intent.getValue().getStringExtra(Phone.EXTRA_KEY_NOTIFICATION_MESSAGE));
    }

    @Test
    @SmallTest
    public void testImsRegistered() throws Exception {
        mImsPhoneUT.setServiceState(ServiceState.STATE_IN_SERVICE);
        mImsPhoneUT.setImsRegistered(true);
        assertTrue(mImsPhoneUT.isImsRegistered());

        LinkedBlockingQueue<Integer> result = new LinkedBlockingQueue<>(1);
        mImsPhoneUT.getImsRegistrationState(result::offer);
        Integer regResult = result.poll(1000, TimeUnit.MILLISECONDS);
        assertNotNull(regResult);
        assertEquals(RegistrationManager.REGISTRATION_STATE_REGISTERED, regResult.intValue());
    }

    @Test
    @SmallTest
    public void testImsDeregistered() throws Exception {
        mImsPhoneUT.setServiceState(ServiceState.STATE_OUT_OF_SERVICE);
        mImsPhoneUT.setImsRegistered(false);
        assertFalse(mImsPhoneUT.isImsRegistered());

        LinkedBlockingQueue<Integer> result = new LinkedBlockingQueue<>(1);
        mImsPhoneUT.getImsRegistrationState(result::offer);
        Integer regResult = result.poll(1000, TimeUnit.MILLISECONDS);
        assertNotNull(regResult);
        assertEquals(RegistrationManager.REGISTRATION_STATE_NOT_REGISTERED, regResult.intValue());
    }

    @Test
    @SmallTest
    public void testGetImsRegistrationTech() throws Exception {
        LinkedBlockingQueue<Integer> queue = new LinkedBlockingQueue<>(1);
        Consumer<Integer> regTechCallback = queue::offer;
        doAnswer(invocation -> {
            Consumer<Integer> c = (Consumer<Integer>) invocation.getArguments()[0];
            c.accept(ImsRegistrationImplBase.REGISTRATION_TECH_IWLAN);
            return null;
        }).when(mImsCT).getImsRegistrationTech(eq(regTechCallback));
        mImsPhoneUT.getImsRegistrationTech(regTechCallback);
        Integer regTechResult = queue.poll(1000, TimeUnit.MILLISECONDS);
        assertNotNull(regTechResult);
        assertEquals(ImsRegistrationImplBase.REGISTRATION_TECH_IWLAN, regTechResult.intValue());
    }

    @Test
    @SmallTest
    public void testRoamingDuplicateMessages() throws Exception {
        doReturn(PhoneConstants.State.IDLE).when(mImsCT).getState();
        doReturn(true).when(mPhone).isRadioOn();

        //roaming - data registration only on LTE
        Message m = getServiceStateChangedMessage(getServiceStateDataOnly(
                ServiceState.RIL_RADIO_TECHNOLOGY_LTE, ServiceState.STATE_IN_SERVICE, true));
        // Inject the message synchronously instead of waiting for the thread to do it.
        mImsPhoneUT.handleMessage(m);

        verify(mImsManager, times(1)).setWfcMode(anyInt(), eq(true));

        // Send a duplicate message
        mImsPhoneUT.handleMessage(m);
        m.recycle();

        // setWfcMode should not be called again.
        verify(mImsManager, times(1)).setWfcMode(anyInt(), anyBoolean());
    }

    @Test
    @SmallTest
    public void testRoamingToAirplanModeIwlanInService() throws Exception {
        doReturn(PhoneConstants.State.IDLE).when(mImsCT).getState();
        doReturn(true).when(mPhone).isRadioOn();

        //roaming - data registration only on LTE
        Message m = getServiceStateChangedMessage(getServiceStateDataOnly(
                ServiceState.RIL_RADIO_TECHNOLOGY_LTE, ServiceState.STATE_IN_SERVICE, true));
        // Inject the message synchronously instead of waiting for the thread to do it.
        mImsPhoneUT.handleMessage(m);
        m.recycle();

        verify(mImsManager, times(1)).setWfcMode(anyInt(), eq(true));

        // move to airplane mode + IWLAN in service
        doReturn(false).when(mPhone).isRadioOn();
        m = getServiceStateChangedMessage(getServiceStateDataOnly(
            ServiceState.RIL_RADIO_TECHNOLOGY_IWLAN, ServiceState.STATE_IN_SERVICE, false));
        mImsPhoneUT.handleMessage(m);
        m.recycle();

        // setWfcMode should not be called again, airplane mode should not trigger move out of
        // roaming.
        verify(mImsManager, times(1)).setWfcMode(anyInt(), anyBoolean());
    }

    @Test
    @SmallTest
    public void testRoamingToOutOfService() throws Exception {
        doReturn(PhoneConstants.State.IDLE).when(mImsCT).getState();
        doReturn(true).when(mPhone).isRadioOn();

        //roaming - data registration only on LTE
        Message m = getServiceStateChangedMessage(getServiceStateDataOnly(
                ServiceState.RIL_RADIO_TECHNOLOGY_LTE, ServiceState.STATE_IN_SERVICE, true));
        // Inject the message synchronously instead of waiting for the thread to do it.
        mImsPhoneUT.handleMessage(m);
        m.recycle();

        verify(mImsManager, times(1)).setWfcMode(anyInt(), eq(true));

        // move to out of service
        m = getServiceStateChangedMessage(getServiceStateOutOfService());
        mImsPhoneUT.handleMessage(m);
        m.recycle();

        // setWfcMode should not be called again, out_of_service should not trigger move out of
        // roaming.
        verify(mImsManager, times(1)).setWfcMode(anyInt(), anyBoolean());
    }

    @Test
    public void testNonNullTrackersInImsPhone() throws Exception {
        assertNotNull(mImsPhoneUT.getEmergencyNumberTracker());
        assertNotNull(mImsPhoneUT.getServiceStateTracker());
    }

    @Test
    @SmallTest
    public void testSendUssdAllowUssdOverImsInOutOfService() throws Exception {
        Resources resources = mContext.getResources();

        mBundle.putInt(CarrierConfigManager.KEY_CARRIER_USSD_METHOD_INT,
                        USSD_OVER_CS_PREFERRED);
        doReturn(true).when(resources).getBoolean(
                com.android.internal.R.bool.config_allow_ussd_over_ims);
        doReturn(ServiceState.STATE_OUT_OF_SERVICE).when(mSST.mSS).getState();

        mImsPhoneUT.dial("*135#", new ImsPhone.ImsDialArgs.Builder().build());
        verify(mImsCT).sendUSSD(eq("*135#"), any());

        mImsPhoneUT.dial("91", new ImsPhone.ImsDialArgs.Builder().build());
        verify(mImsCT).sendUSSD(eq("91"), any());
    }

    @Test
    @SmallTest
    public void testSendUssdAllowUssdOverImsInService() throws Exception {
        String errorCode = "";
        Resources resources = mContext.getResources();

        mBundle.putInt(CarrierConfigManager.KEY_CARRIER_USSD_METHOD_INT,
                        USSD_OVER_CS_PREFERRED);
        doReturn(true).when(resources).getBoolean(
                com.android.internal.R.bool.config_allow_ussd_over_ims);
        doReturn(ServiceState.STATE_IN_SERVICE).when(mSST.mSS).getState();

        try {
            mImsPhoneUT.dial("*135#", new ImsPhone.ImsDialArgs.Builder().build());
        } catch (CallStateException e) {
            errorCode = e.getMessage();
        }
        assertEquals(Phone.CS_FALLBACK, errorCode);

        try {
            mImsPhoneUT.dial("91", new ImsPhone.ImsDialArgs.Builder().build());
        } catch (CallStateException e) {
            errorCode = e.getMessage();
        }
        assertEquals(Phone.CS_FALLBACK, errorCode);
    }

    @Test
    @SmallTest
    public void testSendUssdNotAllowUssdOverIms() throws Exception {
        String errorCode = "";
        Resources resources = mContext.getResources();

        doReturn(false).when(resources).getBoolean(
                com.android.internal.R.bool.config_allow_ussd_over_ims);

        try {
            mImsPhoneUT.dial("*135#", new ImsPhone.ImsDialArgs.Builder().build());
        } catch (CallStateException e) {
            errorCode = e.getMessage();
        }
        assertEquals(Phone.CS_FALLBACK, errorCode);

        try {
            mImsPhoneUT.dial("91", new ImsPhone.ImsDialArgs.Builder().build());
        } catch (CallStateException e) {
            errorCode = e.getMessage();
        }
        assertEquals(Phone.CS_FALLBACK, errorCode);
    }

    @Test
    @SmallTest
    public void testSendUssdAllowUssdOverImsWithImsPreferred() throws Exception {
        Resources resources = mContext.getResources();

        mBundle.putInt(CarrierConfigManager.KEY_CARRIER_USSD_METHOD_INT,
                        USSD_OVER_IMS_PREFERRED);
        doReturn(true).when(resources).getBoolean(
                com.android.internal.R.bool.config_allow_ussd_over_ims);
        doReturn(ServiceState.STATE_IN_SERVICE).when(mSST.mSS).getState();

        mImsPhoneUT.dial("*135#", new ImsPhone.ImsDialArgs.Builder().build());
        verify(mImsCT).sendUSSD(eq("*135#"), any());

        mImsPhoneUT.dial("91", new ImsPhone.ImsDialArgs.Builder().build());
        verify(mImsCT).sendUSSD(eq("91"), any());
    }

    @Test
    @SmallTest
    public void testSendUssdAllowUssdOverImsWithCsOnly() throws Exception {
        String errorCode = "";
        Resources resources = mContext.getResources();

        mBundle.putInt(CarrierConfigManager.KEY_CARRIER_USSD_METHOD_INT,
                        USSD_OVER_CS_ONLY);
        doReturn(true).when(resources).getBoolean(
                com.android.internal.R.bool.config_allow_ussd_over_ims);
        doReturn(ServiceState.STATE_IN_SERVICE).when(mSST.mSS).getState();

        try {
            mImsPhoneUT.dial("*135#", new ImsPhone.ImsDialArgs.Builder().build());
        } catch (CallStateException e) {
            errorCode = e.getMessage();
        }
        assertEquals(Phone.CS_FALLBACK, errorCode);

        try {
            mImsPhoneUT.dial("91", new ImsPhone.ImsDialArgs.Builder().build());
        } catch (CallStateException e) {
            errorCode = e.getMessage();
        }
        assertEquals(Phone.CS_FALLBACK, errorCode);
    }

    @Test
    @SmallTest
    public void testSendUssdAllowUssdOverImsWithImsOnly() throws Exception {
        Resources resources = mContext.getResources();

        mBundle.putInt(CarrierConfigManager.KEY_CARRIER_USSD_METHOD_INT,
                        USSD_OVER_IMS_ONLY);
        doReturn(true).when(resources).getBoolean(
                com.android.internal.R.bool.config_allow_ussd_over_ims);
        doReturn(ServiceState.STATE_IN_SERVICE).when(mSST.mSS).getState();

        mImsPhoneUT.dial("*135#", new ImsPhone.ImsDialArgs.Builder().build());
        verify(mImsCT).sendUSSD(eq("*135#"), any());

        mImsPhoneUT.dial("91", new ImsPhone.ImsDialArgs.Builder().build());
        verify(mImsCT).sendUSSD(eq("91"), any());
    }

    @Test
    @SmallTest
    public void testHandleMessageCallRingContinue() throws Exception {
        Message m = Message.obtain(mImsPhoneUT.getHandler(), EVENT_CALL_RING_CONTINUE);
        mImsPhoneUT.handleMessage(m);
    }

    @Test
    @SmallTest
    public void testSetPhoneNumberForSourceIms() {
        // In reality the method under test runs in phone process so has MODIFY_PHONE_STATE
        mContextFixture.addCallingOrSelfPermission(MODIFY_PHONE_STATE);
        int subId = 1;
        doReturn(subId).when(mPhone).getSubId();
        SubscriptionInfo subInfo = mock(SubscriptionInfo.class);
        doReturn("gb").when(subInfo).getCountryIso();
<<<<<<< HEAD
        doReturn(subInfo).when(mSubscriptionController).getSubscriptionInfo(subId);
=======
>>>>>>> b0184374
        doReturn(new SubscriptionInfoInternal.Builder().setId(subId).setSimSlotIndex(0)
                .setCountryIso("gb").build()).when(mSubscriptionManagerService)
                .getSubscriptionInfoInternal(subId);

        // 1. Two valid phone number; 1st is set.
        Uri[] associatedUris = new Uri[] {
            Uri.parse("sip:+447539447777@ims.x.com"),
            Uri.parse("tel:+447539446666")
        };
        mImsPhoneUT.setPhoneNumberForSourceIms(associatedUris);

<<<<<<< HEAD
        if (isSubscriptionManagerServiceEnabled()) {
            verify(mSubscriptionManagerService).setNumberFromIms(subId, "+447539447777");
        } else {
            verify(mSubscriptionController).setSubscriptionProperty(
                    subId, COLUMN_PHONE_NUMBER_SOURCE_IMS, "+447539447777");
        }
=======
        verify(mSubscriptionManagerService).setNumberFromIms(subId, "+447539447777");
>>>>>>> b0184374

        // 2. 1st invalid and 2nd valid: 2nd is set.
        associatedUris = new Uri[] {
            Uri.parse("sip:447539447777@ims.x.com"),
            Uri.parse("tel:+447539446666")
        };
        mImsPhoneUT.setPhoneNumberForSourceIms(associatedUris);

<<<<<<< HEAD
        if (isSubscriptionManagerServiceEnabled()) {
            verify(mSubscriptionManagerService).setNumberFromIms(subId, "+447539446666");
        } else {
            verify(mSubscriptionController).setSubscriptionProperty(
                    subId, COLUMN_PHONE_NUMBER_SOURCE_IMS, "+447539446666");
        }
=======
        verify(mSubscriptionManagerService).setNumberFromIms(subId, "+447539446666");
>>>>>>> b0184374

        // 3. 1st sip-uri is not phone number and 2nd valid: 2nd is set.
        associatedUris = new Uri[] {
            Uri.parse("sip:john.doe@ims.x.com"),
            Uri.parse("tel:+447539446677"),
            Uri.parse("sip:+447539447766@ims.x.com")
        };
        mImsPhoneUT.setPhoneNumberForSourceIms(associatedUris);

<<<<<<< HEAD
        if (isSubscriptionManagerServiceEnabled()) {
            verify(mSubscriptionManagerService).setNumberFromIms(subId, "+447539446677");
        } else {
            verify(mSubscriptionController).setSubscriptionProperty(
                    subId, COLUMN_PHONE_NUMBER_SOURCE_IMS, "+447539446677");
        }
=======
        verify(mSubscriptionManagerService).setNumberFromIms(subId, "+447539446677");
>>>>>>> b0184374

        // Clean up
        mContextFixture.addCallingOrSelfPermission("");
    }

    @Test
    @SmallTest
    public void testSetPhoneNumberForSourceImsNegativeCases() {
        // In reality the method under test runs in phone process so has MODIFY_PHONE_STATE
        mContextFixture.addCallingOrSelfPermission(MODIFY_PHONE_STATE);
        int subId = 1;
        doReturn(subId).when(mPhone).getSubId();
        SubscriptionInfo subInfo = mock(SubscriptionInfo.class);
        doReturn("gb").when(subInfo).getCountryIso();
<<<<<<< HEAD
        doReturn(subInfo).when(mSubscriptionController).getSubscriptionInfo(subId);
=======
>>>>>>> b0184374
        doReturn(new SubscriptionInfoInternal.Builder().setId(subId).setSimSlotIndex(0)
                .setCountryIso("gb").build()).when(mSubscriptionManagerService)
                .getSubscriptionInfoInternal(0);

        // 1. No valid phone number; do not set
        Uri[] associatedUris = new Uri[] {
            Uri.parse("sip:447539447777@ims.x.com"),
            Uri.parse("tel:447539446666")
        };
        mImsPhoneUT.setPhoneNumberForSourceIms(associatedUris);

<<<<<<< HEAD
        if (isSubscriptionManagerServiceEnabled()) {
            verify(mSubscriptionManagerService, never()).setNumberFromIms(anyInt(), anyString());
        } else {
            verify(mSubscriptionController, never()).setSubscriptionProperty(
                    anyInt(), any(), any());
        }
=======
        verify(mSubscriptionManagerService, never()).setNumberFromIms(anyInt(), anyString());
>>>>>>> b0184374

        // 2. no URI; do not set
        associatedUris = new Uri[] {};
        mImsPhoneUT.setPhoneNumberForSourceIms(associatedUris);

<<<<<<< HEAD
        if (isSubscriptionManagerServiceEnabled()) {
            verify(mSubscriptionManagerService, never()).setNumberFromIms(anyInt(), anyString());
        } else {
            verify(mSubscriptionController, never()).setSubscriptionProperty(
                    anyInt(), any(), any());
        }
=======
        verify(mSubscriptionManagerService, never()).setNumberFromIms(anyInt(), anyString());
>>>>>>> b0184374

        // 3. null URI; do not set
        associatedUris = new Uri[] { null };
        mImsPhoneUT.setPhoneNumberForSourceIms(associatedUris);

<<<<<<< HEAD
        if (isSubscriptionManagerServiceEnabled()) {
            verify(mSubscriptionManagerService, never()).setNumberFromIms(anyInt(), anyString());
        } else {
            verify(mSubscriptionController, never()).setSubscriptionProperty(
                    anyInt(), any(), any());
        }
=======
        verify(mSubscriptionManagerService, never()).setNumberFromIms(anyInt(), anyString());
>>>>>>> b0184374

        // 4. null pointer; do not set
        mImsPhoneUT.setPhoneNumberForSourceIms(null);

<<<<<<< HEAD
        if (isSubscriptionManagerServiceEnabled()) {
            verify(mSubscriptionManagerService, never()).setNumberFromIms(anyInt(), anyString());
        } else {
            verify(mSubscriptionController, never()).setSubscriptionProperty(
                    anyInt(), any(), any());
        }
=======
        verify(mSubscriptionManagerService, never()).setNumberFromIms(anyInt(), anyString());
>>>>>>> b0184374

        // Clean up
        mContextFixture.addCallingOrSelfPermission("");
    }

    /**
     * Verifies that valid radio technology is passed to RIL
     * when IMS registration state changes to registered.
     */
    @Test
    @SmallTest
    public void testUpdateImsRegistrationInfoRadioTech() {
        mSimulatedCommands.updateImsRegistrationInfo(0, 0, 0, 0, null);

        int[] regInfo = mSimulatedCommands.getImsRegistrationInfo();
        assertNotNull(regInfo);
        assertTrue(regInfo[0] == 0 && regInfo[1] == 0 && regInfo[3] == 0);

        RegistrationManager.RegistrationCallback registrationCallback =
                mImsPhoneUT.getImsMmTelRegistrationCallback();

        ImsRegistrationAttributes attr = new ImsRegistrationAttributes.Builder(
                REGISTRATION_TECH_LTE).build();
        registrationCallback.onRegistered(attr);
        mImsPhoneUT.updateImsRegistrationInfo(IMS_MMTEL_CAPABILITY_VOICE);
        regInfo = mSimulatedCommands.getImsRegistrationInfo();

        assertTrue(regInfo[0] == RegistrationManager.REGISTRATION_STATE_REGISTERED
                && regInfo[1] == REGISTRATION_TECH_LTE
                && regInfo[3] == IMS_MMTEL_CAPABILITY_VOICE);

        // reset the registration info saved in the SimulatedCommands
        mSimulatedCommands.updateImsRegistrationInfo(0, 0, 0, 0, null);
        regInfo = mSimulatedCommands.getImsRegistrationInfo();

        assertTrue(regInfo[0] == 0 && regInfo[1] == 0 && regInfo[3] == 0);

        // duplicated notification with the same radio technology
        attr = new ImsRegistrationAttributes.Builder(REGISTRATION_TECH_LTE).build();
        registrationCallback.onRegistered(attr);

        // verify that there is no change in SimulatedCommands
        regInfo = mSimulatedCommands.getImsRegistrationInfo();

        assertTrue(regInfo[0] == 0 && regInfo[1] == 0 && regInfo[3] == 0);

        // radio technology changed
        attr = new ImsRegistrationAttributes.Builder(REGISTRATION_TECH_NR).build();
        registrationCallback.onRegistered(attr);

        regInfo = mSimulatedCommands.getImsRegistrationInfo();
        assertTrue(regInfo[0] == RegistrationManager.REGISTRATION_STATE_REGISTERED
                && regInfo[1] == REGISTRATION_TECH_NR
                && regInfo[3] == IMS_MMTEL_CAPABILITY_VOICE);

        // reset the registration info saved in the SimulatedCommands
        mSimulatedCommands.updateImsRegistrationInfo(0, 0, 0, 0, null);
        regInfo = mSimulatedCommands.getImsRegistrationInfo();

        assertTrue(regInfo[0] == 0 && regInfo[1] == 0 && regInfo[3] == 0);

        // duplicated notification with the same radio technology
        attr = new ImsRegistrationAttributes.Builder(REGISTRATION_TECH_NR).build();
        registrationCallback.onRegistered(attr);

        // verify that there is no change in SimulatedCommands
        regInfo = mSimulatedCommands.getImsRegistrationInfo();

        assertTrue(regInfo[0] == 0 && regInfo[1] == 0 && regInfo[3] == 0);

        // radio technology changed
        attr = new ImsRegistrationAttributes.Builder(REGISTRATION_TECH_IWLAN).build();
        registrationCallback.onRegistered(attr);
        regInfo = mSimulatedCommands.getImsRegistrationInfo();

        assertTrue(regInfo[0] == RegistrationManager.REGISTRATION_STATE_REGISTERED
                && regInfo[1] == REGISTRATION_TECH_IWLAN
                && regInfo[3] == IMS_MMTEL_CAPABILITY_VOICE);

        // reset the registration info saved in the SimulatedCommands
        mSimulatedCommands.updateImsRegistrationInfo(0, 0, 0, 0, null);
        regInfo = mSimulatedCommands.getImsRegistrationInfo();

        assertTrue(regInfo[0] == 0 && regInfo[1] == 0 && regInfo[3] == 0);

        // duplicated notification with the same radio technology
        attr = new ImsRegistrationAttributes.Builder(REGISTRATION_TECH_IWLAN).build();
        registrationCallback.onRegistered(attr);

        // verify that there is no change in SimulatedCommands
        regInfo = mSimulatedCommands.getImsRegistrationInfo();

        assertTrue(regInfo[0] == 0 && regInfo[1] == 0 && regInfo[3] == 0);

        // radio technology changed
        attr = new ImsRegistrationAttributes.Builder(REGISTRATION_TECH_3G).build();
        registrationCallback.onRegistered(attr);
        regInfo = mSimulatedCommands.getImsRegistrationInfo();

        assertTrue(regInfo[0] == RegistrationManager.REGISTRATION_STATE_REGISTERED
                && regInfo[1] == REGISTRATION_TECH_3G
                && regInfo[3] == IMS_MMTEL_CAPABILITY_VOICE);

        // reset the registration info saved in the SimulatedCommands
        mSimulatedCommands.updateImsRegistrationInfo(0, 0, 0, 0, null);
        regInfo = mSimulatedCommands.getImsRegistrationInfo();

        assertTrue(regInfo[0] == 0 && regInfo[1] == 0 && regInfo[3] == 0);

        // duplicated notification with the same radio technology
        attr = new ImsRegistrationAttributes.Builder(REGISTRATION_TECH_3G).build();
        registrationCallback.onRegistered(attr);

        // verify that there is no change in SimulatedCommands
        regInfo = mSimulatedCommands.getImsRegistrationInfo();

        assertTrue(regInfo[0] == 0 && regInfo[1] == 0 && regInfo[3] == 0);
    }

    /**
     * Verifies that valid capabilities is passed to RIL
     * when IMS registration state changes to registered.
     */
    @Test
    @SmallTest
    public void testUpdateImsRegistrationInfoCapabilities() {
        mSimulatedCommands.updateImsRegistrationInfo(0, 0, 0, 0, null);

        int[] regInfo = mSimulatedCommands.getImsRegistrationInfo();
        assertNotNull(regInfo);
        assertTrue(regInfo[0] == 0 && regInfo[1] == 0 && regInfo[3] == 0);

        RegistrationManager.RegistrationCallback registrationCallback =
                mImsPhoneUT.getImsMmTelRegistrationCallback();

        ImsRegistrationAttributes attr = new ImsRegistrationAttributes.Builder(
                REGISTRATION_TECH_LTE).build();
        registrationCallback.onRegistered(attr);
        mImsPhoneUT.updateImsRegistrationInfo(IMS_MMTEL_CAPABILITY_VOICE);
        regInfo = mSimulatedCommands.getImsRegistrationInfo();

        assertTrue(regInfo[0] == RegistrationManager.REGISTRATION_STATE_REGISTERED
                && regInfo[1] == REGISTRATION_TECH_LTE
                && regInfo[3] == IMS_MMTEL_CAPABILITY_VOICE);

        // reset the registration info saved in the SimulatedCommands
        mSimulatedCommands.updateImsRegistrationInfo(0, 0, 0, 0, null);
        regInfo = mSimulatedCommands.getImsRegistrationInfo();

        assertTrue(regInfo[0] == 0 && regInfo[1] == 0 && regInfo[3] == 0);

        // duplicated notification with the same capability
        mImsPhoneUT.updateImsRegistrationInfo(IMS_MMTEL_CAPABILITY_VOICE);

        // verify that there is no change in SimulatedCommands
        regInfo = mSimulatedCommands.getImsRegistrationInfo();

        assertTrue(regInfo[0] == 0 && regInfo[1] == 0 && regInfo[3] == 0);

        // capability changed
        mImsPhoneUT.updateImsRegistrationInfo(IMS_MMTEL_CAPABILITY_VIDEO);
        regInfo = mSimulatedCommands.getImsRegistrationInfo();

        assertTrue(regInfo[0] == RegistrationManager.REGISTRATION_STATE_REGISTERED
                && regInfo[1] == REGISTRATION_TECH_LTE
                && regInfo[3] == IMS_MMTEL_CAPABILITY_VIDEO);

        // reset the registration info saved in the SimulatedCommands
        mSimulatedCommands.updateImsRegistrationInfo(0, 0, 0, 0, null);
        regInfo = mSimulatedCommands.getImsRegistrationInfo();

        assertTrue(regInfo[0] == 0 && regInfo[1] == 0 && regInfo[3] == 0);

        // duplicated notification with the same capability
        mImsPhoneUT.updateImsRegistrationInfo(IMS_MMTEL_CAPABILITY_VIDEO);

        // verify that there is no change in SimulatedCommands
        regInfo = mSimulatedCommands.getImsRegistrationInfo();

        assertTrue(regInfo[0] == 0 && regInfo[1] == 0 && regInfo[3] == 0);

        // capability changed
        mImsPhoneUT.updateImsRegistrationInfo(IMS_MMTEL_CAPABILITY_SMS);
        regInfo = mSimulatedCommands.getImsRegistrationInfo();

        assertTrue(regInfo[0] == RegistrationManager.REGISTRATION_STATE_REGISTERED
                && regInfo[1] == REGISTRATION_TECH_LTE
                && regInfo[3] == IMS_MMTEL_CAPABILITY_SMS);

        // reset the registration info saved in the SimulatedCommands
        mSimulatedCommands.updateImsRegistrationInfo(0, 0, 0, 0, null);
        regInfo = mSimulatedCommands.getImsRegistrationInfo();

        assertTrue(regInfo[0] == 0 && regInfo[1] == 0 && regInfo[3] == 0);

        // duplicated notification with the same capability
        mImsPhoneUT.updateImsRegistrationInfo(IMS_MMTEL_CAPABILITY_SMS);

        // verify that there is no change in SimulatedCommands
        regInfo = mSimulatedCommands.getImsRegistrationInfo();

        assertTrue(regInfo[0] == 0 && regInfo[1] == 0 && regInfo[3] == 0);

        // capability changed, but no capability
        mImsPhoneUT.updateImsRegistrationInfo(IMS_MMTEL_CAPABILITY_SMS);
        regInfo = mSimulatedCommands.getImsRegistrationInfo();

        // verify that there is no change in SimulatedCommands.
        assertTrue(regInfo[0] == 0 && regInfo[1] == 0 && regInfo[3] == 0);
    }

    /**
     * Verifies that valid state and reason is passed to RIL
     * when IMS registration state changes to unregistered.
     */
    @Test
    @SmallTest
    public void testUpdateImsRegistrationInfo() {
        mSimulatedCommands.updateImsRegistrationInfo(0, 0, 0, 0, null);

        int[] regInfo = mSimulatedCommands.getImsRegistrationInfo();
        assertNotNull(regInfo);
        assertTrue(regInfo[0] == 0 && regInfo[1] == 0 && regInfo[2] == 0);

        RegistrationManager.RegistrationCallback registrationCallback =
                mImsPhoneUT.getImsMmTelRegistrationCallback();

        ImsReasonInfo reasonInfo = new ImsReasonInfo(ImsReasonInfo.CODE_REGISTRATION_ERROR,
                ImsReasonInfo.CODE_UNSPECIFIED, "");

        // unregistered with fatal error
        registrationCallback.onUnregistered(reasonInfo,
                SUGGESTED_ACTION_TRIGGER_PLMN_BLOCK, REGISTRATION_TECH_NR);
        regInfo = mSimulatedCommands.getImsRegistrationInfo();

        assertTrue(regInfo[0] == RegistrationManager.REGISTRATION_STATE_NOT_REGISTERED
                && regInfo[1] == REGISTRATION_TECH_NR
                && regInfo[2] == SUGGESTED_ACTION_TRIGGER_PLMN_BLOCK);

        // reset the registration info saved in the SimulatedCommands
        mSimulatedCommands.updateImsRegistrationInfo(0, 0, 0, 0, null);
        regInfo = mSimulatedCommands.getImsRegistrationInfo();

        assertTrue(regInfo[0] == 0 && regInfo[1] == 0 && regInfo[2] == 0);

        // unregistered with fatal error but rat changed
        registrationCallback.onUnregistered(reasonInfo,
                SUGGESTED_ACTION_TRIGGER_PLMN_BLOCK, REGISTRATION_TECH_LTE);
        regInfo = mSimulatedCommands.getImsRegistrationInfo();

        assertTrue(regInfo[0] == RegistrationManager.REGISTRATION_STATE_NOT_REGISTERED
                && regInfo[1] == REGISTRATION_TECH_LTE
                && regInfo[2] == SUGGESTED_ACTION_TRIGGER_PLMN_BLOCK);

        // reset the registration info saved in the SimulatedCommands
        mSimulatedCommands.updateImsRegistrationInfo(0, 0, 0, 0, null);
        regInfo = mSimulatedCommands.getImsRegistrationInfo();

        assertTrue(regInfo[0] == 0 && regInfo[1] == 0 && regInfo[2] == 0);

        // duplicated notification with the same suggested action
        registrationCallback.onUnregistered(reasonInfo,
                SUGGESTED_ACTION_TRIGGER_PLMN_BLOCK, REGISTRATION_TECH_LTE);
        regInfo = mSimulatedCommands.getImsRegistrationInfo();

        // verify that there is no update in the SimulatedCommands
        assertTrue(regInfo[0] == 0 && regInfo[1] == 0 && regInfo[2] == 0);

        // unregistered with repeated error
        registrationCallback.onUnregistered(reasonInfo,
                SUGGESTED_ACTION_TRIGGER_PLMN_BLOCK_WITH_TIMEOUT,
                REGISTRATION_TECH_LTE);
        regInfo = mSimulatedCommands.getImsRegistrationInfo();

        assertTrue(regInfo[0] == RegistrationManager.REGISTRATION_STATE_NOT_REGISTERED
                && regInfo[1] == REGISTRATION_TECH_LTE
                && regInfo[2] == SUGGESTED_ACTION_TRIGGER_PLMN_BLOCK_WITH_TIMEOUT);

        // reset the registration info saved in the SimulatedCommands
        mSimulatedCommands.updateImsRegistrationInfo(0, 0, 0, 0, null);
        regInfo = mSimulatedCommands.getImsRegistrationInfo();

        assertTrue(regInfo[0] == 0 && regInfo[1] == 0 && regInfo[2] == 0);

        // duplicated notification with the same suggested action
        registrationCallback.onUnregistered(reasonInfo,
                SUGGESTED_ACTION_TRIGGER_PLMN_BLOCK_WITH_TIMEOUT,
                REGISTRATION_TECH_LTE);
        regInfo = mSimulatedCommands.getImsRegistrationInfo();

        // verify that there is no update in the SimulatedCommands
        assertTrue(regInfo[0] == 0 && regInfo[1] == 0 && regInfo[2] == 0);

        // unregistered with temporary error
        registrationCallback.onUnregistered(reasonInfo,
                SUGGESTED_ACTION_NONE, REGISTRATION_TECH_LTE);
        regInfo = mSimulatedCommands.getImsRegistrationInfo();

        assertTrue(regInfo[0] == RegistrationManager.REGISTRATION_STATE_NOT_REGISTERED
                && regInfo[1] == REGISTRATION_TECH_LTE
                && regInfo[2] == SUGGESTED_ACTION_NONE);

        // verifies that reason codes except ImsReasonInfo.CODE_REGISTRATION_ERROR are discarded.
        reasonInfo = new ImsReasonInfo(ImsReasonInfo.CODE_LOCAL_NETWORK_NO_SERVICE,
                ImsReasonInfo.CODE_UNSPECIFIED, "");
        registrationCallback.onUnregistered(reasonInfo,
                SUGGESTED_ACTION_TRIGGER_PLMN_BLOCK, REGISTRATION_TECH_NR);
        regInfo = mSimulatedCommands.getImsRegistrationInfo();

        assertTrue(regInfo[0] == RegistrationManager.REGISTRATION_STATE_NOT_REGISTERED
                && regInfo[1] == REGISTRATION_TECH_NR
                && regInfo[2] == SUGGESTED_ACTION_NONE);

        // change the registration info saved in the SimulatedCommands
        mSimulatedCommands.updateImsRegistrationInfo(1, 1, 1, 1, null);
        regInfo = mSimulatedCommands.getImsRegistrationInfo();

        assertTrue(regInfo[0] == 1 && regInfo[1] == 1 && regInfo[2] == 1);

        // duplicated notification with the same suggested action
        registrationCallback.onUnregistered(reasonInfo,
                SUGGESTED_ACTION_NONE, REGISTRATION_TECH_NR);
        regInfo = mSimulatedCommands.getImsRegistrationInfo();

        // verify that there is no update in the SimulatedCommands
        assertTrue(regInfo[0] == 1 && regInfo[1] == 1 && regInfo[2] == 1);
    }

    @Test
    @SmallTest
    public void testImsDialArgsBuilderFromForAlternateService() {
        ImsPhone.ImsDialArgs dialArgs = new ImsPhone.ImsDialArgs.Builder()
                .setIsEmergency(true)
                .setEccCategory(2)
                .build();

        ImsPhone.ImsDialArgs copiedDialArgs =
                ImsPhone.ImsDialArgs.Builder.from(dialArgs).build();

        assertTrue(copiedDialArgs.isEmergency);
        assertEquals(2, copiedDialArgs.eccCategory);
    }

    private ServiceState getServiceStateDataAndVoice(int rat, int regState, boolean isRoaming) {
        ServiceState ss = new ServiceState();
        ss.setStateOutOfService();
        ss.setDataRegState(regState);
        ss.setDataRoaming(isRoaming);
        ss.setRilDataRadioTechnology(rat);
        ss.setVoiceRegState(regState);
        ss.setVoiceRoaming(isRoaming);
        ss.setRilVoiceRadioTechnology(rat);
        return ss;
    }

    private ServiceState getServiceStateDataOnly(int rat, int regState, boolean isRoaming) {
        ServiceState ss = new ServiceState();
        ss.setStateOutOfService();
        ss.setDataRegState(regState);
        ss.setDataRoaming(isRoaming);
        ss.setRilDataRadioTechnology(rat);
        return ss;
    }

    private ServiceState modifyServiceStateData(ServiceState ss, int rat, int regState,
            boolean isRoaming) {
        ss.setStateOutOfService();
        ss.setDataRegState(regState);
        ss.setDataRoaming(isRoaming);
        ss.setRilDataRadioTechnology(rat);
        return ss;
    }

    private ServiceState getServiceStateOutOfService() {
        ServiceState ss = new ServiceState();
        ss.setStateOutOfService();
        return ss;
    }

    private Message getServiceStateChangedMessage(ServiceState ss) {
        Message m = Message.obtain(mImsPhoneUT.getHandler(), ImsPhone.EVENT_SERVICE_STATE_CHANGED);
        m.obj = AsyncResult.forMessage(m, ss, null);
        return m;
    }
}<|MERGE_RESOLUTION|>--- conflicted
+++ resolved
@@ -970,10 +970,6 @@
         doReturn(subId).when(mPhone).getSubId();
         SubscriptionInfo subInfo = mock(SubscriptionInfo.class);
         doReturn("gb").when(subInfo).getCountryIso();
-<<<<<<< HEAD
-        doReturn(subInfo).when(mSubscriptionController).getSubscriptionInfo(subId);
-=======
->>>>>>> b0184374
         doReturn(new SubscriptionInfoInternal.Builder().setId(subId).setSimSlotIndex(0)
                 .setCountryIso("gb").build()).when(mSubscriptionManagerService)
                 .getSubscriptionInfoInternal(subId);
@@ -985,16 +981,7 @@
         };
         mImsPhoneUT.setPhoneNumberForSourceIms(associatedUris);
 
-<<<<<<< HEAD
-        if (isSubscriptionManagerServiceEnabled()) {
-            verify(mSubscriptionManagerService).setNumberFromIms(subId, "+447539447777");
-        } else {
-            verify(mSubscriptionController).setSubscriptionProperty(
-                    subId, COLUMN_PHONE_NUMBER_SOURCE_IMS, "+447539447777");
-        }
-=======
         verify(mSubscriptionManagerService).setNumberFromIms(subId, "+447539447777");
->>>>>>> b0184374
 
         // 2. 1st invalid and 2nd valid: 2nd is set.
         associatedUris = new Uri[] {
@@ -1003,16 +990,7 @@
         };
         mImsPhoneUT.setPhoneNumberForSourceIms(associatedUris);
 
-<<<<<<< HEAD
-        if (isSubscriptionManagerServiceEnabled()) {
-            verify(mSubscriptionManagerService).setNumberFromIms(subId, "+447539446666");
-        } else {
-            verify(mSubscriptionController).setSubscriptionProperty(
-                    subId, COLUMN_PHONE_NUMBER_SOURCE_IMS, "+447539446666");
-        }
-=======
         verify(mSubscriptionManagerService).setNumberFromIms(subId, "+447539446666");
->>>>>>> b0184374
 
         // 3. 1st sip-uri is not phone number and 2nd valid: 2nd is set.
         associatedUris = new Uri[] {
@@ -1022,16 +1000,7 @@
         };
         mImsPhoneUT.setPhoneNumberForSourceIms(associatedUris);
 
-<<<<<<< HEAD
-        if (isSubscriptionManagerServiceEnabled()) {
-            verify(mSubscriptionManagerService).setNumberFromIms(subId, "+447539446677");
-        } else {
-            verify(mSubscriptionController).setSubscriptionProperty(
-                    subId, COLUMN_PHONE_NUMBER_SOURCE_IMS, "+447539446677");
-        }
-=======
         verify(mSubscriptionManagerService).setNumberFromIms(subId, "+447539446677");
->>>>>>> b0184374
 
         // Clean up
         mContextFixture.addCallingOrSelfPermission("");
@@ -1046,10 +1015,6 @@
         doReturn(subId).when(mPhone).getSubId();
         SubscriptionInfo subInfo = mock(SubscriptionInfo.class);
         doReturn("gb").when(subInfo).getCountryIso();
-<<<<<<< HEAD
-        doReturn(subInfo).when(mSubscriptionController).getSubscriptionInfo(subId);
-=======
->>>>>>> b0184374
         doReturn(new SubscriptionInfoInternal.Builder().setId(subId).setSimSlotIndex(0)
                 .setCountryIso("gb").build()).when(mSubscriptionManagerService)
                 .getSubscriptionInfoInternal(0);
@@ -1061,60 +1026,24 @@
         };
         mImsPhoneUT.setPhoneNumberForSourceIms(associatedUris);
 
-<<<<<<< HEAD
-        if (isSubscriptionManagerServiceEnabled()) {
-            verify(mSubscriptionManagerService, never()).setNumberFromIms(anyInt(), anyString());
-        } else {
-            verify(mSubscriptionController, never()).setSubscriptionProperty(
-                    anyInt(), any(), any());
-        }
-=======
         verify(mSubscriptionManagerService, never()).setNumberFromIms(anyInt(), anyString());
->>>>>>> b0184374
 
         // 2. no URI; do not set
         associatedUris = new Uri[] {};
         mImsPhoneUT.setPhoneNumberForSourceIms(associatedUris);
 
-<<<<<<< HEAD
-        if (isSubscriptionManagerServiceEnabled()) {
-            verify(mSubscriptionManagerService, never()).setNumberFromIms(anyInt(), anyString());
-        } else {
-            verify(mSubscriptionController, never()).setSubscriptionProperty(
-                    anyInt(), any(), any());
-        }
-=======
         verify(mSubscriptionManagerService, never()).setNumberFromIms(anyInt(), anyString());
->>>>>>> b0184374
 
         // 3. null URI; do not set
         associatedUris = new Uri[] { null };
         mImsPhoneUT.setPhoneNumberForSourceIms(associatedUris);
 
-<<<<<<< HEAD
-        if (isSubscriptionManagerServiceEnabled()) {
-            verify(mSubscriptionManagerService, never()).setNumberFromIms(anyInt(), anyString());
-        } else {
-            verify(mSubscriptionController, never()).setSubscriptionProperty(
-                    anyInt(), any(), any());
-        }
-=======
         verify(mSubscriptionManagerService, never()).setNumberFromIms(anyInt(), anyString());
->>>>>>> b0184374
 
         // 4. null pointer; do not set
         mImsPhoneUT.setPhoneNumberForSourceIms(null);
 
-<<<<<<< HEAD
-        if (isSubscriptionManagerServiceEnabled()) {
-            verify(mSubscriptionManagerService, never()).setNumberFromIms(anyInt(), anyString());
-        } else {
-            verify(mSubscriptionController, never()).setSubscriptionProperty(
-                    anyInt(), any(), any());
-        }
-=======
         verify(mSubscriptionManagerService, never()).setNumberFromIms(anyInt(), anyString());
->>>>>>> b0184374
 
         // Clean up
         mContextFixture.addCallingOrSelfPermission("");
