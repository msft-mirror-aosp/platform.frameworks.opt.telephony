--- conflicted
+++ resolved
@@ -23,9 +23,9 @@
 import android.icu.util.Calendar;
 import android.icu.util.GregorianCalendar;
 import android.icu.util.TimeZone;
-import android.os.TimestampedValue;
 
 import com.android.internal.telephony.NitzData;
+import com.android.internal.telephony.NitzSignal;
 import com.android.internal.telephony.NitzStateMachine;
 import com.android.internal.telephony.NitzStateMachine.DeviceState;
 
@@ -34,14 +34,12 @@
  */
 final class NitzStateMachineTestSupport {
 
+    /** Used to indicate that a NitzSignal ageMillis is unimportant for the test. */
+    static final int ARBITRARY_AGE = 54321;
+
     // Values used to when initializing device state but where the value isn't important.
-<<<<<<< HEAD
-    static final long ARBITRARY_SYSTEM_CLOCK_TIME = createUtcTime(1977, 1, 1, 12, 0, 0);
-    static final long ARBITRARY_REALTIME_MILLIS = 123456789L;
-=======
     static final long ARBITRARY_SYSTEM_CLOCK_TIME = createUnixEpochTime(1977, 1, 1, 12, 0, 0);
     static final long ARBITRARY_ELAPSED_REALTIME = 123456789L;
->>>>>>> 11d011cd
     static final String ARBITRARY_DEBUG_INFO = "Test debug info";
 
     // A country with a single zone : the zone can be guessed from the country.
@@ -125,9 +123,11 @@
             mNetworkCountryIsoCode = countryIsoCode;
         }
 
-        /** Creates an NITZ signal to match the scenario. */
-        TimestampedValue<NitzData> createNitzSignal(long elapsedRealtimeClock) {
-            return new TimestampedValue<>(elapsedRealtimeClock, createNitzData());
+        /**
+         * Creates an NITZ signal to match the scenario with the specified receipt / age properties.
+         */
+        NitzSignal createNitzSignal(long receiptElapsedMillis, long ageMillis) {
+            return new NitzSignal(receiptElapsedMillis, createNitzData(), ageMillis);
         }
 
         /** Creates an NITZ signal to match the scenario. */
@@ -211,6 +211,7 @@
         public boolean ignoreNitz;
         public int nitzUpdateDiffMillis;
         public int nitzUpdateSpacingMillis;
+        public int nitzNetworkDisconnectRetentionMillis;
         public long elapsedRealtime;
         public long currentTimeMillis;
 
@@ -219,7 +220,8 @@
             ignoreNitz = false;
             nitzUpdateDiffMillis = 2000;
             nitzUpdateSpacingMillis = 1000 * 60 * 10;
-            elapsedRealtime = ARBITRARY_REALTIME_MILLIS;
+            nitzNetworkDisconnectRetentionMillis = 1000 * 60 * 5;
+            elapsedRealtime = ARBITRARY_ELAPSED_REALTIME;
         }
 
         @Override
@@ -227,18 +229,36 @@
             return nitzUpdateSpacingMillis;
         }
 
+        public void setNitzUpdateSpacingMillis(int nitzUpdateSpacingMillis) {
+            this.nitzUpdateSpacingMillis = nitzUpdateSpacingMillis;
+        }
+
         @Override
         public int getNitzUpdateDiffMillis() {
             return nitzUpdateDiffMillis;
         }
 
+        public void setNitzUpdateDiffMillis(int nitzUpdateDiffMillis) {
+            this.nitzUpdateDiffMillis = nitzUpdateDiffMillis;
+        }
+
+        @Override
+        public int getNitzNetworkDisconnectRetentionMillis() {
+            return nitzNetworkDisconnectRetentionMillis;
+        }
+
+        public void setNitzNetworkDisconnectRetentionMillis(
+                int nitzNetworkDisconnectRetectionMillis) {
+            this.nitzNetworkDisconnectRetentionMillis = nitzNetworkDisconnectRetectionMillis;
+        }
+
         @Override
         public boolean getIgnoreNitz() {
             return ignoreNitz;
         }
 
         @Override
-        public long elapsedRealtime() {
+        public long elapsedRealtimeMillis() {
             return elapsedRealtime;
         }
 
@@ -280,22 +300,11 @@
     }
 
     static TelephonyTimeSuggestion createTimeSuggestionFromNitzSignal(
-            int slotIndex, TimestampedValue<NitzData> nitzSignal) {
+            int slotIndex, NitzSignal nitzSignal) {
         return new TelephonyTimeSuggestion.Builder(slotIndex)
-<<<<<<< HEAD
-                .setUtcTime(createTimeSignalFromNitzSignal(nitzSignal))
-=======
                 .setUnixEpochTime(nitzSignal.createTimeSignal())
->>>>>>> 11d011cd
                 .addDebugInfo("Test")
                 .build();
-    }
-
-    private static TimestampedValue<Long> createTimeSignalFromNitzSignal(
-            TimestampedValue<NitzData> nitzSignal) {
-        return new TimestampedValue<>(
-                nitzSignal.getReferenceTimeMillis(),
-                nitzSignal.getValue().getCurrentTimeInMillis());
     }
 
     private static TimeZone zone(String zoneId) {
