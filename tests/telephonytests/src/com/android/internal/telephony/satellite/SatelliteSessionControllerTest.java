/*
 * Copyright (C) 2023 The Android Open Source Project
 *
 * Licensed under the Apache License, Version 2.0 (the "License");
 * you may not use this file except in compliance with the License.
 * You may obtain a copy of the License at
 *
 *      http://www.apache.org/licenses/LICENSE-2.0
 *
 * Unless required by applicable law or agreed to in writing, software
 * distributed under the License is distributed on an "AS IS" BASIS,
 * WITHOUT WARRANTIES OR CONDITIONS OF ANY KIND, either express or implied.
 * See the License for the specific language governing permissions and
 * limitations under the License.
 */

package com.android.internal.telephony.satellite;

<<<<<<< HEAD
import static android.telephony.CarrierConfigManager.KEY_SATELLITE_ESOS_INACTIVITY_TIMEOUT_SEC_INT;
import static android.telephony.CarrierConfigManager.KEY_SATELLITE_P2P_SMS_INACTIVITY_TIMEOUT_SEC_INT;
import static android.telephony.CarrierConfigManager.KEY_SATELLITE_SCREEN_OFF_INACTIVITY_TIMEOUT_SEC_INT;
=======
import static android.telephony.CarrierConfigManager.KEY_SATELLITE_ROAMING_ESOS_INACTIVITY_TIMEOUT_SEC_INT;
import static android.telephony.CarrierConfigManager.KEY_SATELLITE_ROAMING_P2P_SMS_INACTIVITY_TIMEOUT_SEC_INT;
import static android.telephony.CarrierConfigManager.KEY_SATELLITE_ROAMING_SCREEN_OFF_INACTIVITY_TIMEOUT_SEC_INT;
import static android.telephony.satellite.SatelliteManager.DATAGRAM_TYPE_SMS;
import static android.telephony.satellite.SatelliteManager.DATAGRAM_TYPE_SOS_MESSAGE;
import static android.telephony.satellite.SatelliteManager.DATAGRAM_TYPE_UNKNOWN;
>>>>>>> e13ed6a3
import static android.telephony.satellite.SatelliteManager.SATELLITE_DATAGRAM_TRANSFER_STATE_IDLE;
import static android.telephony.satellite.SatelliteManager.SATELLITE_DATAGRAM_TRANSFER_STATE_RECEIVE_FAILED;
import static android.telephony.satellite.SatelliteManager.SATELLITE_DATAGRAM_TRANSFER_STATE_RECEIVE_SUCCESS;
import static android.telephony.satellite.SatelliteManager.SATELLITE_DATAGRAM_TRANSFER_STATE_RECEIVING;
import static android.telephony.satellite.SatelliteManager.SATELLITE_DATAGRAM_TRANSFER_STATE_SENDING;
import static android.telephony.satellite.SatelliteManager.SATELLITE_DATAGRAM_TRANSFER_STATE_SEND_FAILED;
import static android.telephony.satellite.SatelliteManager.SATELLITE_DATAGRAM_TRANSFER_STATE_SEND_SUCCESS;
import static android.telephony.satellite.SatelliteManager.SATELLITE_DATAGRAM_TRANSFER_STATE_WAITING_TO_CONNECT;
import static android.telephony.satellite.SatelliteManager.SATELLITE_RESULT_SUCCESS;

import static com.android.internal.telephony.satellite.SatelliteSessionController.EVENT_SCREEN_OFF_INACTIVITY_TIMER_TIMED_OUT;

import static org.junit.Assert.assertEquals;
import static org.junit.Assert.assertFalse;
import static org.junit.Assert.assertNotNull;
import static org.junit.Assert.assertTrue;
import static org.mockito.ArgumentMatchers.any;
import static org.mockito.ArgumentMatchers.anyBoolean;
import static org.mockito.ArgumentMatchers.anyInt;
import static org.mockito.ArgumentMatchers.anyLong;
import static org.mockito.ArgumentMatchers.anyString;
import static org.mockito.ArgumentMatchers.eq;
import static org.mockito.Mockito.clearInvocations;
import static org.mockito.Mockito.doAnswer;
import static org.mockito.Mockito.doNothing;
import static org.mockito.Mockito.never;
import static org.mockito.Mockito.times;
import static org.mockito.Mockito.verify;
import static org.mockito.Mockito.when;

import android.annotation.NonNull;
import android.annotation.Nullable;
import android.app.AlarmManager;
import android.content.Context;
import android.content.res.Resources;
import android.os.AsyncResult;
import android.os.Handler;
import android.os.Looper;
import android.os.Message;
import android.os.PersistableBundle;
import android.os.RemoteException;
import android.telephony.ServiceState;
import android.telephony.satellite.ISatelliteModemStateCallback;
import android.telephony.satellite.SatelliteManager;
import android.testing.AndroidTestingRunner;
import android.testing.TestableLooper;

import com.android.internal.telephony.IIntegerConsumer;
import com.android.internal.telephony.TelephonyTest;
import com.android.internal.telephony.flags.FeatureFlags;
import com.android.internal.telephony.satellite.metrics.SessionMetricsStats;

import org.junit.After;
import org.junit.Before;
import org.junit.Test;
import org.junit.runner.RunWith;
import org.mockito.ArgumentCaptor;
import org.mockito.Captor;
import org.mockito.Mock;
import org.mockito.MockitoAnnotations;

import java.util.ArrayList;
import java.util.List;
import java.util.concurrent.Executor;
import java.util.concurrent.Semaphore;
import java.util.concurrent.TimeUnit;
import java.util.concurrent.atomic.AtomicBoolean;
import java.util.concurrent.atomic.AtomicInteger;

/**
 * Unit tests for SatelliteSessionController
 */
@RunWith(AndroidTestingRunner.class)
@TestableLooper.RunWithLooper
public class SatelliteSessionControllerTest extends TelephonyTest {
    private static final String TAG = "SatelliteSessionControllerTest";
    private static final int TEST_SATELLITE_TIMEOUT_MILLIS = 200;
    private static final int EVENT_PROCESSING_TIME_MILLIS = 100;

    private static final String STATE_UNAVAILABLE = "UnavailableState";
    private static final String STATE_POWER_OFF = "PowerOffState";
    private static final String STATE_ENABLING_SATELLITE = "EnablingState";
    private static final String STATE_DISABLING_SATELLITE = "DisablingState";
    private static final String STATE_IDLE = "IdleState";
    private static final String STATE_TRANSFERRING = "TransferringState";
    private static final String STATE_LISTENING = "ListeningState";
    private static final String STATE_NOT_CONNECTED = "NotConnectedState";
    private static final String STATE_CONNECTED = "ConnectedState";
    private static final int SCREEN_OFF_INACTIVITY_TIMEOUT_SEC = 30;
    private static final int P2P_SMS_INACTIVITY_TIMEOUT_SEC = 180;
    private static final int ESOS_INACTIVITY_TIMEOUT_SEC = 600;
    private TestSatelliteModemInterface mSatelliteModemInterface;
    private TestSatelliteSessionController mTestSatelliteSessionController;
    private TestSatelliteModemStateCallback mTestSatelliteModemStateCallback;

    @Mock private SatelliteController mMockSatelliteController;
    @Mock private DatagramReceiver mMockDatagramReceiver;
    @Mock private DatagramDispatcher mMockDatagramDispatcher;
    @Mock private DatagramController mMockDatagramController;
    @Mock private ServiceState mMockServiceState;
    @Mock private SessionMetricsStats mMockSessionMetricsStats;
    @Mock private AlarmManager mAlarmManager;

    @Captor ArgumentCaptor<Handler> mHandlerCaptor;
    @Captor ArgumentCaptor<Integer> mMsgCaptor;
    @Captor ArgumentCaptor<Executor> mExecutorArgumentCaptor;
    @Captor ArgumentCaptor<AlarmManager.OnAlarmListener> mOnAlarmListenerArgumentCaptor;

    @Before
    public void setUp() throws Exception {
        super.setUp(getClass().getSimpleName());
        MockitoAnnotations.initMocks(this);

        replaceInstance(DatagramReceiver.class, "sInstance", null,
                mMockDatagramReceiver);
        replaceInstance(DatagramDispatcher.class, "sInstance", null,
                mMockDatagramDispatcher);
        replaceInstance(SatelliteController.class, "sInstance", null,
                mMockSatelliteController);
        replaceInstance(DatagramController.class, "sInstance", null,
                mMockDatagramController);
        replaceInstance(SessionMetricsStats.class, "sInstance", null,
                mMockSessionMetricsStats);

        Resources resources = mContext.getResources();
        when(resources.getInteger(anyInt())).thenReturn(TEST_SATELLITE_TIMEOUT_MILLIS);

        when(mFeatureFlags.satellitePersistentLogging()).thenReturn(true);
        when(mMockSatelliteController.isSatelliteAttachRequired()).thenReturn(false);
        when(mMockSatelliteController.isSatelliteRoamingP2pSmSSupported(
                anyInt())).thenReturn(false);
        when(mMockSatelliteController.isSatelliteEsosSupported(anyInt())).thenReturn(false);
        when(mMockSatelliteController.getSatellitePhone()).thenReturn(mPhone);
        when(mMockSessionMetricsStats.addCountOfAutoExitDueToScreenOff()).thenReturn(
                mMockSessionMetricsStats);
        when(mMockSessionMetricsStats.addCountOfAutoExitDueToTnNetwork()).thenReturn(
                mMockSessionMetricsStats);
        mSatelliteModemInterface = new TestSatelliteModemInterface(
                mContext, mMockSatelliteController, Looper.myLooper(), mFeatureFlags);
        mTestSatelliteSessionController = new TestSatelliteSessionController(mContext,
                Looper.myLooper(), mFeatureFlags, true, mSatelliteModemInterface);
        processAllMessages();

        mTestSatelliteModemStateCallback = new TestSatelliteModemStateCallback();
        mTestSatelliteSessionController.registerForSatelliteModemStateChanged(
                mTestSatelliteModemStateCallback);
        assertSuccessfulModemStateChangedCallback(
                mTestSatelliteModemStateCallback, SatelliteManager.SATELLITE_MODEM_STATE_OFF);
        mTestSatelliteSessionController.setAlarmManager(mAlarmManager);
    }

    @After
    public void tearDown() throws Exception {
        super.tearDown();
    }

    @Test
    public void testInitialState() {
        /**
         * Since satellite is not supported, SatelliteSessionController should move to UNAVAILABLE
         * state.
         */
        TestSatelliteSessionController sessionController1 = new TestSatelliteSessionController(
                mContext, Looper.myLooper(), mFeatureFlags, false, mSatelliteModemInterface);
        assertNotNull(sessionController1);
        processAllMessages();
        assertEquals(STATE_UNAVAILABLE, sessionController1.getCurrentStateName());

        /**
         * Since satellite is supported, SatelliteSessionController should move to POWER_OFF state.
         */
        TestSatelliteSessionController sessionController2 = new TestSatelliteSessionController(
                mContext, Looper.myLooper(), mFeatureFlags, true, mSatelliteModemInterface);
        assertNotNull(sessionController2);
        processAllMessages();
        assertEquals(STATE_POWER_OFF, sessionController2.getCurrentStateName());
    }

    @Test
    public void testUnavailableState() throws Exception {
        /**
         * Since satellite is not supported, SatelliteSessionController should move to UNAVAILABLE
         * state.
         */
        TestSatelliteSessionController sessionController = new TestSatelliteSessionController(
                mContext, Looper.myLooper(), mFeatureFlags, false, mSatelliteModemInterface);
        assertNotNull(sessionController);
        processAllMessages();
        assertEquals(STATE_UNAVAILABLE, sessionController.getCurrentStateName());

        /**
         *  SatelliteSessionController should stay at UNAVAILABLE state even after it receives the
         *  satellite radio powered-on state changed event.
         */
        sessionController.onSatelliteEnabledStateChanged(true);
        processAllMessages();
        assertEquals(STATE_UNAVAILABLE, sessionController.getCurrentStateName());
    }

    @Test
    public void testScreenOffInactivityTimer() {
        when(mFeatureFlags.carrierRoamingNbIotNtn()).thenReturn(true);
        doNothing().when(mDeviceStateMonitor).registerForScreenStateChanged(
                eq(mTestSatelliteSessionController.getHandler()), anyInt(), any());
        when(mMockSatelliteController.getRequestIsEmergency()).thenReturn(false);
        PersistableBundle bundle = new PersistableBundle();
        bundle.putInt(KEY_SATELLITE_SCREEN_OFF_INACTIVITY_TIMEOUT_SEC_INT,
                SCREEN_OFF_INACTIVITY_TIMEOUT_SEC);
        when(mMockSatelliteController.getPersistableBundle(anyInt())).thenReturn(bundle);
        when(mMockSatelliteController.isInCarrierRoamingNbIotNtn()).thenReturn(true);

        // Since satellite is supported, SatelliteSessionController should move to POWER_OFF state.
        assertNotNull(mTestSatelliteSessionController);
        assertEquals(STATE_POWER_OFF, mTestSatelliteSessionController.getCurrentStateName());

        moveToIdleState();

        // SatelliteSessionController should call registerForScreenStateChanged.
        verify(mDeviceStateMonitor).registerForScreenStateChanged(mHandlerCaptor.capture(),
                mMsgCaptor.capture(), any());

        // Notify Screen off
        sendScreenStateChanged(mHandlerCaptor.getValue(), mMsgCaptor.getValue(), false);
        processAllMessages();
        clearInvocations(mMockSatelliteController);

        // Verify that the screen off inactivity timer is set.
        verify(mAlarmManager).setExact(
                eq(AlarmManager.ELAPSED_REALTIME_WAKEUP),
                anyLong(),
                anyString(),
                mExecutorArgumentCaptor.capture(),
                any(),
                mOnAlarmListenerArgumentCaptor.capture()
        );
        // Notify alarm expired
        mExecutorArgumentCaptor.getValue().execute(
                () -> mOnAlarmListenerArgumentCaptor.getValue().onAlarm());
        processAllMessages();

        // Verify that SatelliteController#requestSatelliteEnabled() was called.
        verify(mMockSatelliteController).requestSatelliteEnabled(
                eq(false), eq(false), eq(false), any(IIntegerConsumer.Stub.class));
    }

    @Test
    public void testScreenOffInactivityTimerStop() {
        when(mFeatureFlags.carrierRoamingNbIotNtn()).thenReturn(true);
        doNothing().when(mDeviceStateMonitor).registerForScreenStateChanged(
                eq(mTestSatelliteSessionController.getHandler()), anyInt(), any());
        // Satellite enabling request is for an emergency.
        when(mMockSatelliteController.getRequestIsEmergency()).thenReturn(true);
        PersistableBundle bundle = new PersistableBundle();
        bundle.putInt(KEY_SATELLITE_SCREEN_OFF_INACTIVITY_TIMEOUT_SEC_INT,
                SCREEN_OFF_INACTIVITY_TIMEOUT_SEC);
        when(mMockSatelliteController.getPersistableBundle(anyInt())).thenReturn(bundle);
        when(mMockSatelliteController.isInCarrierRoamingNbIotNtn()).thenReturn(true);

        // Since satellite is supported, SatelliteSessionController should move to POWER_OFF state.
        assertNotNull(mTestSatelliteSessionController);
        assertEquals(STATE_POWER_OFF, mTestSatelliteSessionController.getCurrentStateName());

        moveToIdleState();

        // SatelliteSessionController should not call registerForScreenStateChanged.
        verify(mDeviceStateMonitor, never()).registerForScreenStateChanged(
                eq(mTestSatelliteSessionController.getHandler()), anyInt(), any());

        moveToPowerOffState();

        // Satellite enabling request is not for an emergency.
        when(mMockSatelliteController.getRequestIsEmergency()).thenReturn(false);

        moveToIdleState();

        // SatelliteSessionController should call registerForScreenStateChanged.
        verify(mDeviceStateMonitor).registerForScreenStateChanged(mHandlerCaptor.capture(),
                mMsgCaptor.capture(), any());

        // Notify Screen off
        sendScreenStateChanged(mHandlerCaptor.getValue(), mMsgCaptor.getValue(), false);
        processAllMessages();

        // Verify that the screen off inactivity timer is set.
        verify(mAlarmManager).setExact(
                eq(AlarmManager.ELAPSED_REALTIME_WAKEUP),
                anyLong(),
                anyString(),
                mExecutorArgumentCaptor.capture(),
                any(),
                mOnAlarmListenerArgumentCaptor.capture()
        );

        // Notify Screen on
        sendScreenStateChanged(mHandlerCaptor.getValue(), mMsgCaptor.getValue(), true);

        processAllMessages();

        // Verify that the screen off inactivity timer is clear.
        verify(mAlarmManager).cancel(eq(mOnAlarmListenerArgumentCaptor.getValue()));
    }

    @Test
    public void testP2pSmsInactivityTimer() {
        when(mFeatureFlags.carrierRoamingNbIotNtn()).thenReturn(true);
        when(mMockSatelliteController.isSatelliteAttachRequired()).thenReturn(true);

        when(mMockSatelliteController.getRequestIsEmergency()).thenReturn(false);
        when(mMockSatelliteController.isSatelliteRoamingP2pSmSSupported(
                anyInt())).thenReturn(true);
        when(mMockSatelliteController.isInCarrierRoamingNbIotNtn()).thenReturn(true);
        PersistableBundle bundle = new PersistableBundle();
        bundle.putInt(KEY_SATELLITE_P2P_SMS_INACTIVITY_TIMEOUT_SEC_INT,
                P2P_SMS_INACTIVITY_TIMEOUT_SEC);
        when(mMockSatelliteController.getPersistableBundle(anyInt())).thenReturn(bundle);

        // Since satellite is supported, SatelliteSessionController should move to POWER_OFF state.
        assertNotNull(mTestSatelliteSessionController);
        mTestSatelliteSessionController.setSatelliteEnabledForNtnOnlySubscription(false);
        assertEquals(STATE_POWER_OFF, mTestSatelliteSessionController.getCurrentStateName());
        setupDatagramTransferringState(true);

        moveToNotConnectedState();

        // Verify that the P2P SMS inactivity timer is started.
        assertTrue(mTestSatelliteSessionController.isP2pSmsInActivityTimerStarted());

        mTestSatelliteSessionController.setDeviceAlignedWithSatellite(true);

        // Verify that the P2P SMS inactivity timer is stopped.
        assertFalse(mTestSatelliteSessionController.isP2pSmsInActivityTimerStarted());

        mTestSatelliteSessionController.setDeviceAlignedWithSatellite(false);

        // Verify that the P2P SMS inactivity timer is started.
        assertTrue(mTestSatelliteSessionController.isP2pSmsInActivityTimerStarted());

        // Time shift to cause timeout
        moveTimeForward(P2P_SMS_INACTIVITY_TIMEOUT_SEC * 1000);
        processAllMessages();

        // SatelliteSessionController should move to IDLE state.
        assertSuccessfulModemStateChangedCallback(
                mTestSatelliteModemStateCallback, SatelliteManager.SATELLITE_MODEM_STATE_IDLE);
    }

    @Test
    public void testEsosInactivityTimer() {
        when(mFeatureFlags.carrierRoamingNbIotNtn()).thenReturn(true);
        when(mMockSatelliteController.isSatelliteAttachRequired()).thenReturn(true);

        when(mMockSatelliteController.getRequestIsEmergency()).thenReturn(true);
        when(mMockSatelliteController.isSatelliteEsosSupported(anyInt())).thenReturn(true);
        PersistableBundle bundle = new PersistableBundle();
        bundle.putInt(KEY_SATELLITE_ESOS_INACTIVITY_TIMEOUT_SEC_INT,
                ESOS_INACTIVITY_TIMEOUT_SEC);
        when(mMockSatelliteController.getPersistableBundle(anyInt())).thenReturn(bundle);

        // Since satellite is supported, SatelliteSessionController should move to POWER_OFF state.
        assertNotNull(mTestSatelliteSessionController);
        mTestSatelliteSessionController.setSatelliteEnabledForNtnOnlySubscription(false);
        assertEquals(STATE_POWER_OFF, mTestSatelliteSessionController.getCurrentStateName());
        setupDatagramTransferringState(true);

        moveToNotConnectedState();

        // Verify that the ESOS inactivity timer is started.
        assertTrue(mTestSatelliteSessionController.isEsosInActivityTimerStarted());

        mTestSatelliteSessionController.setDeviceAlignedWithSatellite(true);

        // Verify that the ESOS inactivity timer is stopped.
        assertFalse(mTestSatelliteSessionController.isEsosInActivityTimerStarted());

        mTestSatelliteSessionController.setDeviceAlignedWithSatellite(false);

        // Verify that the ESOS inactivity timer is started.
        assertTrue(mTestSatelliteSessionController.isEsosInActivityTimerStarted());

        // Time shift to cause timeout
        moveTimeForward(ESOS_INACTIVITY_TIMEOUT_SEC * 1000);
        processAllMessages();

        // SatelliteSessionController should move to IDLE state.
        assertSuccessfulModemStateChangedCallback(
                mTestSatelliteModemStateCallback, SatelliteManager.SATELLITE_MODEM_STATE_IDLE);
    }

    @Test
    public void testEsosP2pSmsInactivityTimerCase1() {
        // Send eSOS and SMS
        // After 10 minutes SatelliteSessionController moves to idle
        // TN network reports IN_SERVICE
        // Report the callback only and don't auto exit

        long passedTime = 0;
        when(mFeatureFlags.carrierRoamingNbIotNtn()).thenReturn(true);
        when(mMockSatelliteController.isSatelliteAttachRequired()).thenReturn(true);
        // Support ESOS
        when(mMockSatelliteController.isSatelliteEsosSupported(anyInt())).thenReturn(true);
        when(mMockSatelliteController.getRequestIsEmergency()).thenReturn(true);
        // Support P2P_SMS
        when(mMockSatelliteController.isSatelliteRoamingP2pSmSSupported(
                anyInt())).thenReturn(true);

        // Setup carrier config for timer values
        PersistableBundle bundle = new PersistableBundle();
        bundle.putInt(KEY_SATELLITE_ROAMING_ESOS_INACTIVITY_TIMEOUT_SEC_INT,
                ESOS_INACTIVITY_TIMEOUT_SEC);
        bundle.putInt(KEY_SATELLITE_ROAMING_P2P_SMS_INACTIVITY_TIMEOUT_SEC_INT,
                P2P_SMS_INACTIVITY_TIMEOUT_SEC);
        when(mMockSatelliteController.getPersistableBundle(anyInt())).thenReturn(bundle);

        // Since satellite is supported, SatelliteSessionController should move to POWER_OFF state.
        assertNotNull(mTestSatelliteSessionController);
        mTestSatelliteSessionController.setSatelliteEnabledForNtnOnlySubscription(false);
        assertEquals(STATE_POWER_OFF, mTestSatelliteSessionController.getCurrentStateName());
        // Set up Datagram SATELLITE_DATAGRAM_TRANSFER_STATE_IDLE
        setupDatagramTransferringState(true);

        moveToNotConnectedState();

        // Notify datagram controller is in WAITING_TO_CONNECT.
        mTestSatelliteSessionController.onDatagramTransferStateChanged(
                SATELLITE_DATAGRAM_TRANSFER_STATE_WAITING_TO_CONNECT,
                SATELLITE_DATAGRAM_TRANSFER_STATE_WAITING_TO_CONNECT,
                DATAGRAM_TYPE_UNKNOWN);
        processAllMessages();

        // Verify that ESOS, P2P_SMS timer are not started.
        verifyEsosP2pSmsInactivityTimer(false, false);

        // Sent ESOS
        sendMessage(DATAGRAM_TYPE_SOS_MESSAGE);

        // Verify that ESOS, P2P_SMS timer are started.
        verifyEsosP2pSmsInactivityTimer(true, true);

        // Sent SMS
        sendMessage(DATAGRAM_TYPE_SMS);

        // Verify that ESOS, P2P_SMS timer are started.
        verifyEsosP2pSmsInactivityTimer(true, true);

        // Time shift to cause P2P_SMS timeout
        passedTime = P2P_SMS_INACTIVITY_TIMEOUT_SEC * 1000;
        moveTimeForward(P2P_SMS_INACTIVITY_TIMEOUT_SEC * 1000);
        processAllMessages();

        // Verify that keep ESOS timer, expired P2P_SMS timer.
        // NOT_CONNECTED state, satellite disabling not called.
        verifyEsosP2pSmsInactivityTimer(true, false);
        assertEquals(STATE_NOT_CONNECTED, mTestSatelliteSessionController.getCurrentStateName());
        verify(mMockSatelliteController, never()).requestSatelliteEnabled(
                eq(false), eq(false), eq(true), any(IIntegerConsumer.Stub.class));

        // Time shift to cause ESOS timeout
        moveTimeForward(ESOS_INACTIVITY_TIMEOUT_SEC * 1000 - passedTime);
        processAllMessages();

        // Verify that expired ESOS and P2P_SMS timer
        // reported IDLE state, not called satellite disabling.
        verifyEsosP2pSmsInactivityTimer(false, false);
        assertSuccessfulModemStateChangedCallback(
                mTestSatelliteModemStateCallback, SatelliteManager.SATELLITE_MODEM_STATE_IDLE);
        verify(mMockSatelliteController, never()).requestSatelliteEnabled(
                eq(false), eq(false), eq(true), any(IIntegerConsumer.Stub.class));
    }

    @Test
    public void testEsosP2pSmsInactivityTimerCase2() {
        // Send eSOS and SMS
        // Send SMS after 3 mins
        // Send SMS after 1 mins
        // After 10 minutes SatelliteSessionController moves to idle
        // TN network reports IN_SERVICE
        // Report the callback only and don't auto exit

        long passedTime = 0;
        when(mFeatureFlags.carrierRoamingNbIotNtn()).thenReturn(true);
        when(mMockSatelliteController.isSatelliteAttachRequired()).thenReturn(true);
        // Support ESOS
        when(mMockSatelliteController.isSatelliteEsosSupported(anyInt())).thenReturn(true);
        when(mMockSatelliteController.getRequestIsEmergency()).thenReturn(true);
        // Support P2P_SMS
        when(mMockSatelliteController.isSatelliteRoamingP2pSmSSupported(
                anyInt())).thenReturn(true);

        // Setup carrier config for timer values
        PersistableBundle bundle = new PersistableBundle();
        bundle.putInt(KEY_SATELLITE_ROAMING_ESOS_INACTIVITY_TIMEOUT_SEC_INT,
                ESOS_INACTIVITY_TIMEOUT_SEC);
        bundle.putInt(KEY_SATELLITE_ROAMING_P2P_SMS_INACTIVITY_TIMEOUT_SEC_INT,
                P2P_SMS_INACTIVITY_TIMEOUT_SEC);
        when(mMockSatelliteController.getPersistableBundle(anyInt())).thenReturn(bundle);

        // Since satellite is supported, SatelliteSessionController should move to POWER_OFF state.
        assertNotNull(mTestSatelliteSessionController);
        mTestSatelliteSessionController.setSatelliteEnabledForNtnOnlySubscription(false);
        assertEquals(STATE_POWER_OFF, mTestSatelliteSessionController.getCurrentStateName());
        // Set up Datagram SATELLITE_DATAGRAM_TRANSFER_STATE_IDLE
        setupDatagramTransferringState(true);

        moveToNotConnectedState();

        // Notify datagram controller is in WAITING_TO_CONNECT.
        mTestSatelliteSessionController.onDatagramTransferStateChanged(
                SATELLITE_DATAGRAM_TRANSFER_STATE_WAITING_TO_CONNECT,
                SATELLITE_DATAGRAM_TRANSFER_STATE_WAITING_TO_CONNECT,
                DATAGRAM_TYPE_UNKNOWN);
        processAllMessages();

        // Verify that ESOS, P2P_SMS timer are not started.
        verifyEsosP2pSmsInactivityTimer(false, false);

        // Sent ESOS, SMS
        sendMessage(DATAGRAM_TYPE_SOS_MESSAGE);
        sendMessage(DATAGRAM_TYPE_SMS);
        // Verify that ESOS, P2P_SMS timer are started.
        verifyEsosP2pSmsInactivityTimer(true, true);

        // Sent SMS again after 3 mins
        passedTime = 3 * 60 * 1000;
        moveTimeForward(3 * 60 * 1000);
        processAllMessages();
        sendMessage(DATAGRAM_TYPE_SMS);

        // Sent SMS again after 1 mins
        passedTime += 1 * 60 * 1000;
        moveTimeForward(1 * 60 * 1000);
        processAllMessages();
        sendMessage(DATAGRAM_TYPE_SMS);

        // Time shift to cause ESOS timeout
        moveTimeForward(ESOS_INACTIVITY_TIMEOUT_SEC * 1000 - passedTime);
        processAllMessages();

        // Verify that expired ESOS and P2P_SMS timer
        // reported IDLE state, not called satellite disabling.
        verifyEsosP2pSmsInactivityTimer(false, false);
        assertSuccessfulModemStateChangedCallback(
                mTestSatelliteModemStateCallback, SatelliteManager.SATELLITE_MODEM_STATE_IDLE);
        verify(mMockSatelliteController, never()).requestSatelliteEnabled(
                eq(false), eq(false), eq(true), any(IIntegerConsumer.Stub.class));
    }

    @Test
    public void testEsosP2pSmsInactivityTimerCase3() {
        // Send eSOS and SMS
        // Send eSOS after 5 mins
        // After 15 minutes SatelliteSessionController moves to idle
        // TN network reports IN_SERVICE
        // Report the callback only and don't auto exit

        when(mFeatureFlags.carrierRoamingNbIotNtn()).thenReturn(true);
        when(mMockSatelliteController.isSatelliteAttachRequired()).thenReturn(true);
        // Support ESOS
        when(mMockSatelliteController.isSatelliteEsosSupported(anyInt())).thenReturn(true);
        when(mMockSatelliteController.getRequestIsEmergency()).thenReturn(true);
        // Support P2P_SMS
        when(mMockSatelliteController.isSatelliteRoamingP2pSmSSupported(
                anyInt())).thenReturn(true);

        // Setup carrier config for timer values
        PersistableBundle bundle = new PersistableBundle();
        bundle.putInt(KEY_SATELLITE_ROAMING_ESOS_INACTIVITY_TIMEOUT_SEC_INT,
                ESOS_INACTIVITY_TIMEOUT_SEC);
        bundle.putInt(KEY_SATELLITE_ROAMING_P2P_SMS_INACTIVITY_TIMEOUT_SEC_INT,
                P2P_SMS_INACTIVITY_TIMEOUT_SEC);
        when(mMockSatelliteController.getPersistableBundle(anyInt())).thenReturn(bundle);

        // Since satellite is supported, SatelliteSessionController should move to POWER_OFF state.
        assertNotNull(mTestSatelliteSessionController);
        mTestSatelliteSessionController.setSatelliteEnabledForNtnOnlySubscription(false);
        assertEquals(STATE_POWER_OFF, mTestSatelliteSessionController.getCurrentStateName());
        // Set up Datagram SATELLITE_DATAGRAM_TRANSFER_STATE_IDLE
        setupDatagramTransferringState(true);

        moveToNotConnectedState();

        // Notify datagram controller is in WAITING_TO_CONNECT.
        mTestSatelliteSessionController.onDatagramTransferStateChanged(
                SATELLITE_DATAGRAM_TRANSFER_STATE_WAITING_TO_CONNECT,
                SATELLITE_DATAGRAM_TRANSFER_STATE_WAITING_TO_CONNECT,
                DATAGRAM_TYPE_UNKNOWN);
        processAllMessages();

        // Verify that ESOS, P2P_SMS timer are not started.
        verifyEsosP2pSmsInactivityTimer(false, false);

        // Sent ESOS
        sendMessage(DATAGRAM_TYPE_SOS_MESSAGE);
        // Verify that ESOS, P2P_SMS timer are started.
        verifyEsosP2pSmsInactivityTimer(true, true);

        // Sent ESOS after 5 mins
        moveTimeForward(3 * 60 * 1000);
        processAllMessages();
        sendMessage(DATAGRAM_TYPE_SOS_MESSAGE);

        // Time shift to cause ESOS timeout
        moveTimeForward(ESOS_INACTIVITY_TIMEOUT_SEC * 1000);
        processAllMessages();

        // Verify that expired ESOS and P2P_SMS timer
        // reported IDLE state, not called satellite disabling.
        verifyEsosP2pSmsInactivityTimer(false, false);
        assertSuccessfulModemStateChangedCallback(
                mTestSatelliteModemStateCallback, SatelliteManager.SATELLITE_MODEM_STATE_IDLE);
        verify(mMockSatelliteController, never()).requestSatelliteEnabled(
                eq(false), eq(false), eq(true), any(IIntegerConsumer.Stub.class));
    }

    @Test
    public void testEsosP2pSmsInactivityTimerCase4() {
        // Send SMS
        // Send SMS after 2 mins
        // After 3 minutes SatelliteSessionController moves to idle
        // TN network reports IN_SERVICE
        // Report the callback only and auto exit

        when(mFeatureFlags.carrierRoamingNbIotNtn()).thenReturn(true);
        when(mMockSatelliteController.isSatelliteAttachRequired()).thenReturn(true);
        // Support ESOS, Satellite is not in emergency mode
        when(mMockSatelliteController.isSatelliteEsosSupported(anyInt())).thenReturn(true);
        when(mMockSatelliteController.getRequestIsEmergency()).thenReturn(false);
        // Support P2P_SMS
        when(mMockSatelliteController.isSatelliteRoamingP2pSmSSupported(
                anyInt())).thenReturn(true);

        // Setup carrier config for timer values
        PersistableBundle bundle = new PersistableBundle();
        bundle.putInt(KEY_SATELLITE_ROAMING_ESOS_INACTIVITY_TIMEOUT_SEC_INT,
                ESOS_INACTIVITY_TIMEOUT_SEC);
        bundle.putInt(KEY_SATELLITE_ROAMING_P2P_SMS_INACTIVITY_TIMEOUT_SEC_INT,
                P2P_SMS_INACTIVITY_TIMEOUT_SEC);
        when(mMockSatelliteController.getPersistableBundle(anyInt())).thenReturn(bundle);

        // Since satellite is supported, SatelliteSessionController should move to POWER_OFF state.
        assertNotNull(mTestSatelliteSessionController);
        mTestSatelliteSessionController.setSatelliteEnabledForNtnOnlySubscription(false);
        assertEquals(STATE_POWER_OFF, mTestSatelliteSessionController.getCurrentStateName());
        // Set up Datagram SATELLITE_DATAGRAM_TRANSFER_STATE_IDLE
        setupDatagramTransferringState(true);

        moveToNotConnectedState();

        // Notify datagram controller is in WAITING_TO_CONNECT.
        mTestSatelliteSessionController.onDatagramTransferStateChanged(
                SATELLITE_DATAGRAM_TRANSFER_STATE_WAITING_TO_CONNECT,
                SATELLITE_DATAGRAM_TRANSFER_STATE_WAITING_TO_CONNECT,
                DATAGRAM_TYPE_UNKNOWN);
        processAllMessages();

        // Verify that ESOS, P2P_SMS timer are not started.
        verifyEsosP2pSmsInactivityTimer(false, false);

        // Sent SMS
        sendMessage(DATAGRAM_TYPE_SMS);

        // Verify that ESOS is not started, P2P_SMS timer is started.
        verifyEsosP2pSmsInactivityTimer(false, true);

        // Sent SMS again after 2 mins
        moveTimeForward(2 * 60 * 1000);
        processAllMessages();
        sendMessage(DATAGRAM_TYPE_SMS);

        // Verify that ESOS is not started, P2P_SMS timer is started.
        verifyEsosP2pSmsInactivityTimer(false, true);

        // Time shift to cause P2P_SMS timeout
        moveTimeForward(P2P_SMS_INACTIVITY_TIMEOUT_SEC * 1000);
        processAllMessages();

        // Verify that expired P2P_SMS timer
        // reported IDLE state, called satellite disabling.
        verifyEsosP2pSmsInactivityTimer(false, false);
        assertSuccessfulModemStateChangedCallback(
                mTestSatelliteModemStateCallback, SatelliteManager.SATELLITE_MODEM_STATE_IDLE);
        verify(mMockSatelliteController, times(1)).requestSatelliteEnabled(
                eq(false), eq(false), eq(false), any(IIntegerConsumer.Stub.class));
    }

    @Test
    public void testEsosP2pSmsInactivityTimerCase5() {
        // Send SMS
        // Send ESOS after 2 mins
        // After 12 minutes SatelliteSessionController moves to idle
        // TN network reports IN_SERVICE
        // Report the callback only and don'tauto exit

        long passedTime = 0;
        when(mFeatureFlags.carrierRoamingNbIotNtn()).thenReturn(true);
        when(mMockSatelliteController.isSatelliteAttachRequired()).thenReturn(true);
        // Support ESOS
        when(mMockSatelliteController.isSatelliteEsosSupported(anyInt())).thenReturn(true);
        when(mMockSatelliteController.getRequestIsEmergency()).thenReturn(true);
        // Support P2P_SMS
        when(mMockSatelliteController.isSatelliteRoamingP2pSmSSupported(
                anyInt())).thenReturn(true);

        // Setup carrier config for timer values
        PersistableBundle bundle = new PersistableBundle();
        bundle.putInt(KEY_SATELLITE_ROAMING_ESOS_INACTIVITY_TIMEOUT_SEC_INT,
                ESOS_INACTIVITY_TIMEOUT_SEC);
        bundle.putInt(KEY_SATELLITE_ROAMING_P2P_SMS_INACTIVITY_TIMEOUT_SEC_INT,
                P2P_SMS_INACTIVITY_TIMEOUT_SEC);
        when(mMockSatelliteController.getPersistableBundle(anyInt())).thenReturn(bundle);

        // Since satellite is supported, SatelliteSessionController should move to POWER_OFF state.
        assertNotNull(mTestSatelliteSessionController);
        mTestSatelliteSessionController.setSatelliteEnabledForNtnOnlySubscription(false);
        assertEquals(STATE_POWER_OFF, mTestSatelliteSessionController.getCurrentStateName());
        // Set up Datagram SATELLITE_DATAGRAM_TRANSFER_STATE_IDLE
        setupDatagramTransferringState(true);

        moveToNotConnectedState();

        // Notify datagram controller is in WAITING_TO_CONNECT.
        mTestSatelliteSessionController.onDatagramTransferStateChanged(
                SATELLITE_DATAGRAM_TRANSFER_STATE_WAITING_TO_CONNECT,
                SATELLITE_DATAGRAM_TRANSFER_STATE_WAITING_TO_CONNECT,
                DATAGRAM_TYPE_UNKNOWN);
        processAllMessages();

        // Verify that ESOS, P2P_SMS timer are not started.
        verifyEsosP2pSmsInactivityTimer(false, false);

        // Sent SMS
        sendMessage(DATAGRAM_TYPE_SMS);

        // Verify that ESOS is not started, P2P_SMS timer is started.
        verifyEsosP2pSmsInactivityTimer(true, true);

        // Sent ESOS again after 2 mins
        passedTime = 2 * 60 * 1000;
        moveTimeForward(2 * 60 * 1000);
        processAllMessages();
        sendMessage(DATAGRAM_TYPE_SOS_MESSAGE);

        // Verify that ESOS is not started, P2P_SMS timer is started.
        verifyEsosP2pSmsInactivityTimer(true, true);

        // Time shift
        moveTimeForward(ESOS_INACTIVITY_TIMEOUT_SEC * 1000 - passedTime);
        processAllMessages();
        verifyEsosP2pSmsInactivityTimer(true, false);

        // Time shift
        moveTimeForward(passedTime);
        processAllMessages();

        // Verify that expired P2P_SMS timer
        // reported IDLE state, called satellite disabling.
        verifyEsosP2pSmsInactivityTimer(false, false);
        assertSuccessfulModemStateChangedCallback(
                mTestSatelliteModemStateCallback, SatelliteManager.SATELLITE_MODEM_STATE_IDLE);
        verify(mMockSatelliteController, never()).requestSatelliteEnabled(
                eq(false), eq(false), eq(true), any(IIntegerConsumer.Stub.class));
    }

    @Test
    public void testEsosP2pSmsInactivityTimerInConnectedState() {
        // Send eSOS and SMS
        // After 10 minutes SatelliteSessionController moves to idle
        // TN network reports IN_SERVICE
        // Report the callback only and don't auto exit

        long passedTime = 0;
        when(mFeatureFlags.carrierRoamingNbIotNtn()).thenReturn(true);
        when(mMockSatelliteController.isSatelliteAttachRequired()).thenReturn(true);
        // Support ESOS
        when(mMockSatelliteController.isSatelliteEsosSupported(anyInt())).thenReturn(true);
        when(mMockSatelliteController.getRequestIsEmergency()).thenReturn(true);
        // Support P2P_SMS
        when(mMockSatelliteController.isSatelliteRoamingP2pSmSSupported(
                anyInt())).thenReturn(true);

        // Setup carrier config for timer values
        PersistableBundle bundle = new PersistableBundle();
        bundle.putInt(KEY_SATELLITE_ROAMING_ESOS_INACTIVITY_TIMEOUT_SEC_INT,
                ESOS_INACTIVITY_TIMEOUT_SEC);
        bundle.putInt(KEY_SATELLITE_ROAMING_P2P_SMS_INACTIVITY_TIMEOUT_SEC_INT,
                P2P_SMS_INACTIVITY_TIMEOUT_SEC);
        when(mMockSatelliteController.getPersistableBundle(anyInt())).thenReturn(bundle);

        // Since satellite is supported, SatelliteSessionController should move to POWER_OFF state.
        assertNotNull(mTestSatelliteSessionController);
        mTestSatelliteSessionController.setSatelliteEnabledForNtnOnlySubscription(false);
        assertEquals(STATE_POWER_OFF, mTestSatelliteSessionController.getCurrentStateName());
        // Set up Datagram SATELLITE_DATAGRAM_TRANSFER_STATE_IDLE
        setupDatagramTransferringState(true);

        moveToNotConnectedState();
        moveNotConnectedToConnectedState();

        // Verify that ESOS, P2P_SMS timer are started.
        verifyEsosP2pSmsInactivityTimer(true, true);

        // Sent ESOS
        // CONNECTED -> TRANSFERRING -> CONNECTED
        sendMessage(DATAGRAM_TYPE_SOS_MESSAGE);

        // Verify that ESOS, P2P_SMS timer are restarted.
        verifyEsosP2pSmsInactivityTimer(true, true);

        // Sent SMS
        // CONNECTED -> TRANSFERRING -> CONNECTED
        sendMessage(DATAGRAM_TYPE_SMS);

        // Verify that ESOS, P2P_SMS timer are restarted.
        verifyEsosP2pSmsInactivityTimer(true, true);

        // Time shift to cause P2P_SMS timeout
        passedTime = P2P_SMS_INACTIVITY_TIMEOUT_SEC * 1000;
        moveTimeForward(P2P_SMS_INACTIVITY_TIMEOUT_SEC * 1000);
        processAllMessages();

        // Verify that keep ESOS timer, expired P2P_SMS timer.
        // CONNECTED state
        verifyEsosP2pSmsInactivityTimer(true, false);
        assertEquals(STATE_CONNECTED, mTestSatelliteSessionController.getCurrentStateName());

        // Time shift to cause ESOS timeout
        moveTimeForward(ESOS_INACTIVITY_TIMEOUT_SEC * 1000 - passedTime);
        processAllMessages();

        // Verify that expired ESOS and P2P_SMS timer
        // reported IDLE state.
        verifyEsosP2pSmsInactivityTimer(false, false);
        assertSuccessfulModemStateChangedCallback(
                mTestSatelliteModemStateCallback, SatelliteManager.SATELLITE_MODEM_STATE_IDLE);
    }

    @Test
    public void testDisableSatelliteWhenCellularModemEnabledInIdleMode() {
        when(mFeatureFlags.carrierRoamingNbIotNtn()).thenReturn(true);
        doNothing().when(mDeviceStateMonitor).registerForScreenStateChanged(
                eq(mTestSatelliteSessionController.getHandler()), anyInt(), any());
        when(mMockSatelliteController.isSatelliteAttachRequired()).thenReturn(false);
        when(mPhone.getServiceState()).thenReturn(mMockServiceState);
        setUpResponseForRequestSatelliteEnabled(SATELLITE_RESULT_SUCCESS);

        // Since satellite is supported, SatelliteSessionController should move to POWER_OFF state.
        assertNotNull(mTestSatelliteSessionController);
        mTestSatelliteSessionController.setSatelliteEnabledForNtnOnlySubscription(false);
        assertEquals(STATE_POWER_OFF, mTestSatelliteSessionController.getCurrentStateName());

        // Conditions for operation
        boolean isEmergency = true;
        // Cellular network is not IN_SERVICE and emergency only.
        // Satellite request is emergency and emergency communication was established.
        // Disabling satellite was not allowed
        when(mMockServiceState.getVoiceRegState()).thenReturn(ServiceState.STATE_OUT_OF_SERVICE);
        when(mMockServiceState.getDataRegState()).thenReturn(ServiceState.STATE_OUT_OF_SERVICE);
        when(mMockServiceState.isEmergencyOnly()).thenReturn(false);
        when(mMockSatelliteController.getRequestIsEmergency()).thenReturn(isEmergency);
        when(mMockDatagramController.isEmergencyCommunicationEstablished()).thenReturn(true);
        when(mMockSatelliteController.turnOffSatelliteSessionForEmergencyCall(
                anyInt())).thenReturn(false);

        moveToIdleState();

        // Cellular network is not in STATE_IN_SERVICE or emergency only.
        // Should not disable satellite
        verify(mMockSatelliteController, never()).requestSatelliteEnabled(
                eq(false), eq(false), eq(isEmergency), any(IIntegerConsumer.Stub.class));
        verify(mMockSessionMetricsStats, never()).addCountOfAutoExitDueToTnNetwork();

        // Notify cellular service is in STATE_IN_SERVICE.
        ServiceState serviceState = new ServiceState();
        serviceState.setVoiceRegState(ServiceState.STATE_IN_SERVICE);
        serviceState.setDataRegState(ServiceState.STATE_OUT_OF_SERVICE);
        serviceState.setEmergencyOnly(false);
        mTestSatelliteSessionController.onCellularServiceStateChanged(serviceState);
        processAllMessages();

        // Satellite is in emergency mode and emergency communication was established.
        // Should not disable satellite
        verify(mMockSatelliteController, never()).requestSatelliteEnabled(
                eq(false), eq(false), eq(isEmergency), any(IIntegerConsumer.Stub.class));
        verify(mMockSessionMetricsStats, never()).addCountOfAutoExitDueToTnNetwork();

        // Satellite is in emergency mode but emergency communication was not established.
        // Disabling satellite was not allowed
        when(mMockDatagramController.isEmergencyCommunicationEstablished()).thenReturn(false);
        when(mMockSatelliteController.turnOffSatelliteSessionForEmergencyCall(
                anyInt())).thenReturn(false);
        mTestSatelliteSessionController.onCellularServiceStateChanged(serviceState);
        processAllMessages();

        // Should not disable satellite
        verify(mMockSatelliteController, never()).requestSatelliteEnabled(
                eq(false), eq(false), eq(isEmergency), any(IIntegerConsumer.Stub.class));
        verify(mMockSessionMetricsStats, never()).addCountOfAutoExitDueToTnNetwork();
        // Satellite is in emergency mode but emergency communication was not established.
        // Disabling satellite was allowed
        when(mMockSatelliteController.turnOffSatelliteSessionForEmergencyCall(
                anyInt())).thenReturn(true);
        mTestSatelliteSessionController.onCellularServiceStateChanged(serviceState);
        processAllMessages();

        // Should disable satellite
        verify(mMockSatelliteController).requestSatelliteEnabled(
                eq(false), eq(false), eq(isEmergency), any(IIntegerConsumer.Stub.class));
        verify(mMockSessionMetricsStats, times(1)).addCountOfAutoExitDueToTnNetwork();
    }

    @Test
    public void testStateTransition() {
        /**
         * Since satellite is supported, SatelliteSessionController should move to POWER_OFF state.
         */
        assertNotNull(mTestSatelliteSessionController);
        assertEquals(STATE_POWER_OFF, mTestSatelliteSessionController.getCurrentStateName());

        powerOnSatelliteModem();

        // SatelliteSessionController should move to IDLE state after the modem is powered on.
        assertSuccessfulModemStateChangedCallback(
                mTestSatelliteModemStateCallback, SatelliteManager.SATELLITE_MODEM_STATE_IDLE);
        assertEquals(STATE_IDLE, mTestSatelliteSessionController.getCurrentStateName());
        assertFalse(mTestSatelliteSessionController.isSendingTriggeredDuringTransferringState());

        // Power off the modem.
        mTestSatelliteSessionController.onSatelliteEnabledStateChanged(false);
        processAllMessages();

        // SatelliteSessionController should move back to POWER_OFF state.
        assertSuccessfulModemStateChangedCallback(
                mTestSatelliteModemStateCallback, SatelliteManager.SATELLITE_MODEM_STATE_OFF);
        assertEquals(STATE_POWER_OFF, mTestSatelliteSessionController.getCurrentStateName());
        assertFalse(mTestSatelliteSessionController.isSendingTriggeredDuringTransferringState());

        powerOnSatelliteModem();

        // SatelliteSessionController should move to IDLE state after radio is turned on.
        assertSuccessfulModemStateChangedCallback(
                mTestSatelliteModemStateCallback, SatelliteManager.SATELLITE_MODEM_STATE_IDLE);
        assertEquals(STATE_IDLE, mTestSatelliteSessionController.getCurrentStateName());
        assertFalse(mTestSatelliteSessionController.isSendingTriggeredDuringTransferringState());

        // Start sending datagrams
        mTestSatelliteSessionController.onDatagramTransferStateChanged(
                SATELLITE_DATAGRAM_TRANSFER_STATE_SENDING, SATELLITE_DATAGRAM_TRANSFER_STATE_IDLE,
                DATAGRAM_TYPE_UNKNOWN);
        processAllMessages();

        // SatelliteSessionController should move to TRANSFERRING state.
        assertSuccessfulModemStateChangedCallback(mTestSatelliteModemStateCallback,
                SatelliteManager.SATELLITE_MODEM_STATE_DATAGRAM_TRANSFERRING);
        assertEquals(STATE_TRANSFERRING, mTestSatelliteSessionController.getCurrentStateName());
        assertTrue(mTestSatelliteSessionController.isSendingTriggeredDuringTransferringState());

        // Sending datagrams failed
        mTestSatelliteSessionController.onDatagramTransferStateChanged(
                SATELLITE_DATAGRAM_TRANSFER_STATE_SEND_FAILED,
                SATELLITE_DATAGRAM_TRANSFER_STATE_IDLE,
                DATAGRAM_TYPE_UNKNOWN);
        processAllMessages();

        // SatelliteSessionController should move to IDLE state.
        assertSuccessfulModemStateChangedCallback(mTestSatelliteModemStateCallback,
                SatelliteManager.SATELLITE_MODEM_STATE_IDLE);
        assertEquals(STATE_IDLE, mTestSatelliteSessionController.getCurrentStateName());
        assertFalse(mTestSatelliteSessionController.isSendingTriggeredDuringTransferringState());

        // Start sending datagrams again
        mTestSatelliteSessionController.onDatagramTransferStateChanged(
                SATELLITE_DATAGRAM_TRANSFER_STATE_SENDING,
                SATELLITE_DATAGRAM_TRANSFER_STATE_IDLE,
                DATAGRAM_TYPE_UNKNOWN);
        processAllMessages();

        // SatelliteSessionController should move to TRANSFERRING state.
        assertSuccessfulModemStateChangedCallback(mTestSatelliteModemStateCallback,
                SatelliteManager.SATELLITE_MODEM_STATE_DATAGRAM_TRANSFERRING);
        assertEquals(STATE_TRANSFERRING, mTestSatelliteSessionController.getCurrentStateName());
        assertTrue(mTestSatelliteSessionController.isSendingTriggeredDuringTransferringState());

        // Sending datagrams is successful and done.
        mTestSatelliteSessionController.onDatagramTransferStateChanged(
                SATELLITE_DATAGRAM_TRANSFER_STATE_IDLE,
                SATELLITE_DATAGRAM_TRANSFER_STATE_IDLE,
                DATAGRAM_TYPE_UNKNOWN);
        processAllMessages();

        // SatelliteSessionController should move to LISTENING state.
        assertSuccessfulModemStateChangedCallback(mTestSatelliteModemStateCallback,
                SatelliteManager.SATELLITE_MODEM_STATE_LISTENING);
        assertEquals(STATE_LISTENING, mTestSatelliteSessionController.getCurrentStateName());
        assertEquals(1, mSatelliteModemInterface.getListeningEnabledCount());
        assertFalse(mTestSatelliteSessionController.isSendingTriggeredDuringTransferringState());

        // Start receiving datagrams
        mTestSatelliteSessionController.onDatagramTransferStateChanged(
                SATELLITE_DATAGRAM_TRANSFER_STATE_IDLE,
                SATELLITE_DATAGRAM_TRANSFER_STATE_RECEIVING,
                DATAGRAM_TYPE_UNKNOWN);
        processAllMessages();

        // SatelliteSessionController should move to TRANSFERRING state.
        assertSuccessfulModemStateChangedCallback(mTestSatelliteModemStateCallback,
                SatelliteManager.SATELLITE_MODEM_STATE_DATAGRAM_TRANSFERRING);
        assertEquals(STATE_TRANSFERRING, mTestSatelliteSessionController.getCurrentStateName());
        assertEquals(1, mSatelliteModemInterface.getListeningDisabledCount());
        assertFalse(mTestSatelliteSessionController.isSendingTriggeredDuringTransferringState());

        // Receiving datagrams is successful and done.
        mTestSatelliteSessionController.onDatagramTransferStateChanged(
                SATELLITE_DATAGRAM_TRANSFER_STATE_IDLE, SATELLITE_DATAGRAM_TRANSFER_STATE_IDLE,
                DATAGRAM_TYPE_UNKNOWN);
        processAllMessages();

        // SatelliteSessionController should move to LISTENING state.
        assertSuccessfulModemStateChangedCallback(mTestSatelliteModemStateCallback,
                SatelliteManager.SATELLITE_MODEM_STATE_LISTENING);
        assertEquals(STATE_LISTENING, mTestSatelliteSessionController.getCurrentStateName());
        assertEquals(2, mSatelliteModemInterface.getListeningEnabledCount());
        assertFalse(mTestSatelliteSessionController.isSendingTriggeredDuringTransferringState());

        // Start receiving datagrams again
        mTestSatelliteSessionController.onDatagramTransferStateChanged(
                SATELLITE_DATAGRAM_TRANSFER_STATE_IDLE,
                SATELLITE_DATAGRAM_TRANSFER_STATE_RECEIVING,
                DATAGRAM_TYPE_UNKNOWN);
        processAllMessages();

        // SatelliteSessionController should move to TRANSFERRING state.
        assertSuccessfulModemStateChangedCallback(mTestSatelliteModemStateCallback,
                SatelliteManager.SATELLITE_MODEM_STATE_DATAGRAM_TRANSFERRING);
        assertEquals(STATE_TRANSFERRING, mTestSatelliteSessionController.getCurrentStateName());
        assertEquals(2, mSatelliteModemInterface.getListeningDisabledCount());
        assertFalse(mTestSatelliteSessionController.isSendingTriggeredDuringTransferringState());

        // Receiving datagrams failed.
        mTestSatelliteSessionController.onDatagramTransferStateChanged(
                SATELLITE_DATAGRAM_TRANSFER_STATE_IDLE,
                SATELLITE_DATAGRAM_TRANSFER_STATE_RECEIVE_FAILED,
                DATAGRAM_TYPE_UNKNOWN);
        processAllMessages();

        // SatelliteSessionController should move to IDLE state.
        assertSuccessfulModemStateChangedCallback(mTestSatelliteModemStateCallback,
                SatelliteManager.SATELLITE_MODEM_STATE_IDLE);
        assertEquals(STATE_IDLE, mTestSatelliteSessionController.getCurrentStateName());
        assertFalse(mTestSatelliteSessionController.isSendingTriggeredDuringTransferringState());

        // Start receiving datagrams again
        mTestSatelliteSessionController.onDatagramTransferStateChanged(
                SATELLITE_DATAGRAM_TRANSFER_STATE_IDLE,
                SATELLITE_DATAGRAM_TRANSFER_STATE_RECEIVING,
                DATAGRAM_TYPE_UNKNOWN);
        processAllMessages();

        // SatelliteSessionController should move to TRANSFERRING state.
        assertSuccessfulModemStateChangedCallback(mTestSatelliteModemStateCallback,
                SatelliteManager.SATELLITE_MODEM_STATE_DATAGRAM_TRANSFERRING);
        assertEquals(STATE_TRANSFERRING, mTestSatelliteSessionController.getCurrentStateName());
        assertFalse(mTestSatelliteSessionController.isSendingTriggeredDuringTransferringState());

        // Receiving datagrams is successful and done.
        mTestSatelliteSessionController.onDatagramTransferStateChanged(
                SATELLITE_DATAGRAM_TRANSFER_STATE_IDLE, SATELLITE_DATAGRAM_TRANSFER_STATE_IDLE,
                DATAGRAM_TYPE_UNKNOWN);
        processAllMessages();

        // SatelliteSessionController should move to LISTENING state.
        assertSuccessfulModemStateChangedCallback(mTestSatelliteModemStateCallback,
                SatelliteManager.SATELLITE_MODEM_STATE_LISTENING);
        assertEquals(STATE_LISTENING, mTestSatelliteSessionController.getCurrentStateName());
        assertEquals(3, mSatelliteModemInterface.getListeningEnabledCount());
        assertFalse(mTestSatelliteSessionController.isSendingTriggeredDuringTransferringState());

        // Wait for timeout
        moveTimeForward(TEST_SATELLITE_TIMEOUT_MILLIS);
        processAllMessages();

        // SatelliteSessionController should move to IDLE state after timeout
        assertSuccessfulModemStateChangedCallback(mTestSatelliteModemStateCallback,
                SatelliteManager.SATELLITE_MODEM_STATE_IDLE);
        assertEquals(STATE_IDLE, mTestSatelliteSessionController.getCurrentStateName());
        assertEquals(3, mSatelliteModemInterface.getListeningDisabledCount());
        assertFalse(mTestSatelliteSessionController.isSendingTriggeredDuringTransferringState());

        // Start receiving datagrams again
        mTestSatelliteSessionController.onDatagramTransferStateChanged(
                SATELLITE_DATAGRAM_TRANSFER_STATE_IDLE,
                SATELLITE_DATAGRAM_TRANSFER_STATE_RECEIVING,
                DATAGRAM_TYPE_UNKNOWN);
        processAllMessages();

        // SatelliteSessionController should move to TRANSFERRING state.
        assertSuccessfulModemStateChangedCallback(mTestSatelliteModemStateCallback,
                SatelliteManager.SATELLITE_MODEM_STATE_DATAGRAM_TRANSFERRING);
        assertEquals(STATE_TRANSFERRING, mTestSatelliteSessionController.getCurrentStateName());
        assertFalse(mTestSatelliteSessionController.isSendingTriggeredDuringTransferringState());

        // Start sending datagrams
        mTestSatelliteSessionController.onDatagramTransferStateChanged(
                SATELLITE_DATAGRAM_TRANSFER_STATE_SENDING,
                SATELLITE_DATAGRAM_TRANSFER_STATE_RECEIVING,
                DATAGRAM_TYPE_UNKNOWN);
        processAllMessages();

        // SatelliteSessionController should stay at TRANSFERRING state.
        assertModemStateChangedCallbackNotCalled(mTestSatelliteModemStateCallback);
        assertEquals(STATE_TRANSFERRING, mTestSatelliteSessionController.getCurrentStateName());
        assertTrue(mTestSatelliteSessionController.isSendingTriggeredDuringTransferringState());

        // Receiving datagrams failed.
        mTestSatelliteSessionController.onDatagramTransferStateChanged(
                SATELLITE_DATAGRAM_TRANSFER_STATE_SENDING,
                SATELLITE_DATAGRAM_TRANSFER_STATE_RECEIVE_FAILED,
                DATAGRAM_TYPE_UNKNOWN);
        processAllMessages();

        // SatelliteSessionController should stay at TRANSFERRING state instead of moving to IDLE
        // state.
        assertModemStateChangedCallbackNotCalled(mTestSatelliteModemStateCallback);
        assertEquals(STATE_TRANSFERRING, mTestSatelliteSessionController.getCurrentStateName());
        assertTrue(mTestSatelliteSessionController.isSendingTriggeredDuringTransferringState());

        // Start receiving datagrams again.
        mTestSatelliteSessionController.onDatagramTransferStateChanged(
                SATELLITE_DATAGRAM_TRANSFER_STATE_SENDING,
                SATELLITE_DATAGRAM_TRANSFER_STATE_RECEIVING,
                DATAGRAM_TYPE_UNKNOWN);
        processAllMessages();

        // SatelliteSessionController should stay at TRANSFERRING state.
        assertModemStateChangedCallbackNotCalled(mTestSatelliteModemStateCallback);
        assertEquals(STATE_TRANSFERRING, mTestSatelliteSessionController.getCurrentStateName());
        assertTrue(mTestSatelliteSessionController.isSendingTriggeredDuringTransferringState());

        // Sending datagrams failed.
        mTestSatelliteSessionController.onDatagramTransferStateChanged(
                SATELLITE_DATAGRAM_TRANSFER_STATE_SEND_FAILED,
                SATELLITE_DATAGRAM_TRANSFER_STATE_RECEIVING,
                DATAGRAM_TYPE_UNKNOWN);
        processAllMessages();

        // SatelliteSessionController should stay at TRANSFERRING state instead of moving to IDLE
        // state.
        assertModemStateChangedCallbackNotCalled(mTestSatelliteModemStateCallback);
        assertEquals(STATE_TRANSFERRING, mTestSatelliteSessionController.getCurrentStateName());
        assertTrue(mTestSatelliteSessionController.isSendingTriggeredDuringTransferringState());

        // Power off the modem.
        mTestSatelliteSessionController.onSatelliteEnabledStateChanged(false);
        processAllMessages();

        // SatelliteSessionController should move to POWER_OFF state.
        assertSuccessfulModemStateChangedCallback(
                mTestSatelliteModemStateCallback, SatelliteManager.SATELLITE_MODEM_STATE_OFF);
        assertEquals(STATE_POWER_OFF, mTestSatelliteSessionController.getCurrentStateName());
        assertFalse(mTestSatelliteSessionController.isSendingTriggeredDuringTransferringState());
    }

    @Test
    public void testStateTransitionForNbIot() {
        when(mMockSatelliteController.isSatelliteAttachRequired()).thenReturn(true);

        /**
         * Since satellite is supported, SatelliteSessionController should move to POWER_OFF state.
         */
        assertNotNull(mTestSatelliteSessionController);
        assertEquals(STATE_POWER_OFF, mTestSatelliteSessionController.getCurrentStateName());
        setupDatagramTransferringState(false);

        powerOnSatelliteModem();

        // SatelliteSessionController should move to NOT_CONNECTED state after the satellite modem
        // is powered on.
        assertSuccessfulModemStateChangedCallback(mTestSatelliteModemStateCallback,
                SatelliteManager.SATELLITE_MODEM_STATE_NOT_CONNECTED);
        assertEquals(STATE_NOT_CONNECTED, mTestSatelliteSessionController.getCurrentStateName());
        assertFalse(mTestSatelliteSessionController.isNbIotInactivityTimerStarted());
        verify(mMockDatagramController).onSatelliteModemStateChanged(
                SatelliteManager.SATELLITE_MODEM_STATE_NOT_CONNECTED);
        clearInvocations(mMockDatagramController);

        moveTimeForward(TEST_SATELLITE_TIMEOUT_MILLIS);
        processAllMessages();
        // SatelliteSessionController should stay at NOT_CONNECTED state.
        assertModemStateChangedCallbackNotCalled(mTestSatelliteModemStateCallback);
        assertEquals(STATE_NOT_CONNECTED, mTestSatelliteSessionController.getCurrentStateName());

        setupDatagramTransferringState(true);

        // Power off the modem.
        mTestSatelliteSessionController.onSatelliteEnabledStateChanged(false);
        processAllMessages();

        // SatelliteSessionController should move back to POWER_OFF state.
        assertSuccessfulModemStateChangedCallback(
                mTestSatelliteModemStateCallback, SatelliteManager.SATELLITE_MODEM_STATE_OFF);
        assertEquals(STATE_POWER_OFF, mTestSatelliteSessionController.getCurrentStateName());
        verify(mMockDatagramController).onSatelliteModemStateChanged(
                SatelliteManager.SATELLITE_MODEM_STATE_OFF);
        clearInvocations(mMockDatagramController);

        powerOnSatelliteModem();

        // SatelliteSessionController should move to NOT_CONNECTED state after radio is turned on.
        assertSuccessfulModemStateChangedCallback(mTestSatelliteModemStateCallback,
                SatelliteManager.SATELLITE_MODEM_STATE_NOT_CONNECTED);
        assertEquals(STATE_NOT_CONNECTED, mTestSatelliteSessionController.getCurrentStateName());
        assertTrue(mTestSatelliteSessionController.isNbIotInactivityTimerStarted());
        verify(mMockDatagramController).onSatelliteModemStateChanged(
                SatelliteManager.SATELLITE_MODEM_STATE_NOT_CONNECTED);
        clearInvocations(mMockDatagramController);

        // Start sending datagrams
        mTestSatelliteSessionController.onDatagramTransferStateChanged(
                SATELLITE_DATAGRAM_TRANSFER_STATE_SENDING, SATELLITE_DATAGRAM_TRANSFER_STATE_IDLE,
                DATAGRAM_TYPE_UNKNOWN);
        processAllMessages();

        // The datagram sending event should be ignored.
        assertModemStateChangedCallbackNotCalled(mTestSatelliteModemStateCallback);
        assertEquals(STATE_NOT_CONNECTED, mTestSatelliteSessionController.getCurrentStateName());

        // Satellite modem is connected to a satellite network.
        mTestSatelliteSessionController.onSatelliteModemStateChanged(
                SatelliteManager.SATELLITE_MODEM_STATE_CONNECTED);
        processAllMessages();

        // SatelliteSessionController should move to CONNECTED state
        assertSuccessfulModemStateChangedCallback(
                mTestSatelliteModemStateCallback, SatelliteManager.SATELLITE_MODEM_STATE_CONNECTED);
        assertEquals(STATE_CONNECTED, mTestSatelliteSessionController.getCurrentStateName());
        assertTrue(mTestSatelliteSessionController.isNbIotInactivityTimerStarted());
        verify(mMockDatagramController).onSatelliteModemStateChanged(
                SatelliteManager.SATELLITE_MODEM_STATE_CONNECTED);
        clearInvocations(mMockDatagramController);

        // Start sending datagrams
        mTestSatelliteSessionController.onDatagramTransferStateChanged(
                SATELLITE_DATAGRAM_TRANSFER_STATE_SENDING, SATELLITE_DATAGRAM_TRANSFER_STATE_IDLE,
                DATAGRAM_TYPE_UNKNOWN);
        processAllMessages();

        // SatelliteSessionController should move to TRANSFERRING state.
        assertSuccessfulModemStateChangedCallback(mTestSatelliteModemStateCallback,
                SatelliteManager.SATELLITE_MODEM_STATE_DATAGRAM_TRANSFERRING);
        assertEquals(STATE_TRANSFERRING, mTestSatelliteSessionController.getCurrentStateName());
        assertFalse(mTestSatelliteSessionController.isNbIotInactivityTimerStarted());
        verify(mMockDatagramController).onSatelliteModemStateChanged(
                SatelliteManager.SATELLITE_MODEM_STATE_DATAGRAM_TRANSFERRING);
        clearInvocations(mMockDatagramController);

        // Sending datagrams failed
        mTestSatelliteSessionController.onDatagramTransferStateChanged(
                SATELLITE_DATAGRAM_TRANSFER_STATE_SEND_FAILED,
                SATELLITE_DATAGRAM_TRANSFER_STATE_IDLE,
                DATAGRAM_TYPE_UNKNOWN);
        processAllMessages();

        // SatelliteSessionController should move to CONNECTED state.
        assertSuccessfulModemStateChangedCallback(mTestSatelliteModemStateCallback,
                SatelliteManager.SATELLITE_MODEM_STATE_CONNECTED);
        assertEquals(STATE_CONNECTED, mTestSatelliteSessionController.getCurrentStateName());
        assertTrue(mTestSatelliteSessionController.isNbIotInactivityTimerStarted());
        verify(mMockDatagramController).onSatelliteModemStateChanged(
                SatelliteManager.SATELLITE_MODEM_STATE_CONNECTED);
        clearInvocations(mMockDatagramController);

        // Start sending datagrams again
        mTestSatelliteSessionController.onDatagramTransferStateChanged(
                SATELLITE_DATAGRAM_TRANSFER_STATE_SENDING,
                SATELLITE_DATAGRAM_TRANSFER_STATE_IDLE,
                DATAGRAM_TYPE_UNKNOWN);
        processAllMessages();

        // SatelliteSessionController should move to TRANSFERRING state.
        assertSuccessfulModemStateChangedCallback(mTestSatelliteModemStateCallback,
                SatelliteManager.SATELLITE_MODEM_STATE_DATAGRAM_TRANSFERRING);
        assertEquals(STATE_TRANSFERRING, mTestSatelliteSessionController.getCurrentStateName());
        assertFalse(mTestSatelliteSessionController.isNbIotInactivityTimerStarted());
        verify(mMockDatagramController).onSatelliteModemStateChanged(
                SatelliteManager.SATELLITE_MODEM_STATE_DATAGRAM_TRANSFERRING);
        clearInvocations(mMockDatagramController);

        // Sending datagrams is successful and done.
        mTestSatelliteSessionController.onDatagramTransferStateChanged(
                SATELLITE_DATAGRAM_TRANSFER_STATE_IDLE,
                SATELLITE_DATAGRAM_TRANSFER_STATE_IDLE,
                DATAGRAM_TYPE_UNKNOWN);
        processAllMessages();

        // SatelliteSessionController should move to CONNECTED state.
        assertSuccessfulModemStateChangedCallback(mTestSatelliteModemStateCallback,
                SatelliteManager.SATELLITE_MODEM_STATE_CONNECTED);
        assertEquals(STATE_CONNECTED, mTestSatelliteSessionController.getCurrentStateName());
        assertTrue(mTestSatelliteSessionController.isNbIotInactivityTimerStarted());
        verify(mMockDatagramController).onSatelliteModemStateChanged(
                SatelliteManager.SATELLITE_MODEM_STATE_CONNECTED);
        clearInvocations(mMockDatagramController);

        // Start receiving datagrams
        mTestSatelliteSessionController.onDatagramTransferStateChanged(
                SATELLITE_DATAGRAM_TRANSFER_STATE_IDLE,
                SATELLITE_DATAGRAM_TRANSFER_STATE_RECEIVING,
                DATAGRAM_TYPE_UNKNOWN);
        processAllMessages();

        // SatelliteSessionController should move to TRANSFERRING state.
        assertSuccessfulModemStateChangedCallback(mTestSatelliteModemStateCallback,
                SatelliteManager.SATELLITE_MODEM_STATE_DATAGRAM_TRANSFERRING);
        assertEquals(STATE_TRANSFERRING, mTestSatelliteSessionController.getCurrentStateName());
        assertFalse(mTestSatelliteSessionController.isNbIotInactivityTimerStarted());
        verify(mMockDatagramController).onSatelliteModemStateChanged(
                SatelliteManager.SATELLITE_MODEM_STATE_DATAGRAM_TRANSFERRING);
        clearInvocations(mMockDatagramController);

        // Receiving datagrams is successful and done.
        mTestSatelliteSessionController.onDatagramTransferStateChanged(
                SATELLITE_DATAGRAM_TRANSFER_STATE_IDLE, SATELLITE_DATAGRAM_TRANSFER_STATE_IDLE,
                DATAGRAM_TYPE_UNKNOWN);
        processAllMessages();

        // SatelliteSessionController should move to CONNECTED state.
        assertSuccessfulModemStateChangedCallback(mTestSatelliteModemStateCallback,
                SatelliteManager.SATELLITE_MODEM_STATE_CONNECTED);
        assertEquals(STATE_CONNECTED, mTestSatelliteSessionController.getCurrentStateName());
        assertTrue(mTestSatelliteSessionController.isNbIotInactivityTimerStarted());
        verify(mMockDatagramController).onSatelliteModemStateChanged(
                SatelliteManager.SATELLITE_MODEM_STATE_CONNECTED);
        clearInvocations(mMockDatagramController);

        // Start receiving datagrams
        mTestSatelliteSessionController.onDatagramTransferStateChanged(
                SATELLITE_DATAGRAM_TRANSFER_STATE_IDLE,
                SATELLITE_DATAGRAM_TRANSFER_STATE_RECEIVE_SUCCESS,
                DATAGRAM_TYPE_UNKNOWN);
        processAllMessages();

        // SatelliteSessionController should move to TRANSFERRING state.
        assertSuccessfulModemStateChangedCallback(mTestSatelliteModemStateCallback,
                SatelliteManager.SATELLITE_MODEM_STATE_DATAGRAM_TRANSFERRING);
        assertEquals(STATE_TRANSFERRING, mTestSatelliteSessionController.getCurrentStateName());
        assertFalse(mTestSatelliteSessionController.isNbIotInactivityTimerStarted());
        verify(mMockDatagramController).onSatelliteModemStateChanged(
                SatelliteManager.SATELLITE_MODEM_STATE_DATAGRAM_TRANSFERRING);
        clearInvocations(mMockDatagramController);

        // Receiving datagrams is successful and done.
        mTestSatelliteSessionController.onDatagramTransferStateChanged(
                SATELLITE_DATAGRAM_TRANSFER_STATE_IDLE, SATELLITE_DATAGRAM_TRANSFER_STATE_IDLE,
                DATAGRAM_TYPE_UNKNOWN);
        processAllMessages();

        // SatelliteSessionController should move to CONNECTED state.
        assertSuccessfulModemStateChangedCallback(mTestSatelliteModemStateCallback,
                SatelliteManager.SATELLITE_MODEM_STATE_CONNECTED);
        assertEquals(STATE_CONNECTED, mTestSatelliteSessionController.getCurrentStateName());
        assertTrue(mTestSatelliteSessionController.isNbIotInactivityTimerStarted());
        verify(mMockDatagramController).onSatelliteModemStateChanged(
                SatelliteManager.SATELLITE_MODEM_STATE_CONNECTED);
        clearInvocations(mMockDatagramController);

        // Wait for timeout
        moveTimeForward(TEST_SATELLITE_TIMEOUT_MILLIS);
        processAllMessages();

        // SatelliteSessionController should move to IDLE state.
        assertSuccessfulModemStateChangedCallback(mTestSatelliteModemStateCallback,
                SatelliteManager.SATELLITE_MODEM_STATE_IDLE);
        assertEquals(STATE_IDLE, mTestSatelliteSessionController.getCurrentStateName());
        assertFalse(mTestSatelliteSessionController.isNbIotInactivityTimerStarted());
        verify(mMockDatagramController).onSatelliteModemStateChanged(
                SatelliteManager.SATELLITE_MODEM_STATE_IDLE);
        clearInvocations(mMockDatagramController);

        // Start sending datagrams
        mTestSatelliteSessionController.onDatagramTransferStateChanged(
                SATELLITE_DATAGRAM_TRANSFER_STATE_WAITING_TO_CONNECT,
                SATELLITE_DATAGRAM_TRANSFER_STATE_IDLE,
                DATAGRAM_TYPE_UNKNOWN);
        processAllMessages();

        // SatelliteSessionController should move to NOT_CONNECTED state.
        assertSuccessfulModemStateChangedCallback(mTestSatelliteModemStateCallback,
                SatelliteManager.SATELLITE_MODEM_STATE_NOT_CONNECTED);
        assertEquals(STATE_NOT_CONNECTED, mTestSatelliteSessionController.getCurrentStateName());
        verify(mMockDatagramController).onSatelliteModemStateChanged(
                SatelliteManager.SATELLITE_MODEM_STATE_NOT_CONNECTED);
        clearInvocations(mMockDatagramController);

        // Satellite modem is connected to a satellite network.
        mTestSatelliteSessionController.onSatelliteModemStateChanged(
                SatelliteManager.SATELLITE_MODEM_STATE_CONNECTED);
        processAllMessages();

        // SatelliteSessionController should move to CONNECTED state
        assertSuccessfulModemStateChangedCallback(
                mTestSatelliteModemStateCallback, SatelliteManager.SATELLITE_MODEM_STATE_CONNECTED);
        assertEquals(STATE_CONNECTED, mTestSatelliteSessionController.getCurrentStateName());
        verify(mMockDatagramController).onSatelliteModemStateChanged(
                SatelliteManager.SATELLITE_MODEM_STATE_CONNECTED);
        clearInvocations(mMockDatagramController);

        // Satellite modem is disconnected from the satellite network.
        mTestSatelliteSessionController.onSatelliteModemStateChanged(
                SatelliteManager.SATELLITE_MODEM_STATE_NOT_CONNECTED);
        processAllMessages();

        // SatelliteSessionController should move to NOT_CONNECTED state
        assertSuccessfulModemStateChangedCallback(mTestSatelliteModemStateCallback,
                SatelliteManager.SATELLITE_MODEM_STATE_NOT_CONNECTED);
        assertEquals(STATE_NOT_CONNECTED, mTestSatelliteSessionController.getCurrentStateName());
        verify(mMockDatagramController).onSatelliteModemStateChanged(
                SatelliteManager.SATELLITE_MODEM_STATE_NOT_CONNECTED);
        clearInvocations(mMockDatagramController);

        // Satellite modem is connected to a satellite network.
        mTestSatelliteSessionController.onSatelliteModemStateChanged(
                SatelliteManager.SATELLITE_MODEM_STATE_CONNECTED);
        processAllMessages();

        // SatelliteSessionController should move to CONNECTED state
        assertSuccessfulModemStateChangedCallback(
                mTestSatelliteModemStateCallback, SatelliteManager.SATELLITE_MODEM_STATE_CONNECTED);
        assertEquals(STATE_CONNECTED, mTestSatelliteSessionController.getCurrentStateName());
        verify(mMockDatagramController).onSatelliteModemStateChanged(
                SatelliteManager.SATELLITE_MODEM_STATE_CONNECTED);
        clearInvocations(mMockDatagramController);

        // Power off the modem.
        mTestSatelliteSessionController.onSatelliteEnabledStateChanged(false);
        processAllMessages();

        // SatelliteSessionController should move to POWER_OFF state.
        assertSuccessfulModemStateChangedCallback(
                mTestSatelliteModemStateCallback, SatelliteManager.SATELLITE_MODEM_STATE_OFF);
        assertEquals(STATE_POWER_OFF, mTestSatelliteSessionController.getCurrentStateName());
        verify(mMockDatagramController).onSatelliteModemStateChanged(
                SatelliteManager.SATELLITE_MODEM_STATE_OFF);
        clearInvocations(mMockDatagramController);

        powerOnSatelliteModem();

        // SatelliteSessionController should move to NOT_CONNECTED state after the satellite modem
        // is powered on.
        assertSuccessfulModemStateChangedCallback(mTestSatelliteModemStateCallback,
                SatelliteManager.SATELLITE_MODEM_STATE_NOT_CONNECTED);
        assertEquals(STATE_NOT_CONNECTED, mTestSatelliteSessionController.getCurrentStateName());
        verify(mMockDatagramController).onSatelliteModemStateChanged(
                SatelliteManager.SATELLITE_MODEM_STATE_NOT_CONNECTED);
        clearInvocations(mMockDatagramController);

        // Satellite modem is connected to a satellite network.
        mTestSatelliteSessionController.onSatelliteModemStateChanged(
                SatelliteManager.SATELLITE_MODEM_STATE_CONNECTED);
        processAllMessages();

        // SatelliteSessionController should move to CONNECTED state
        assertSuccessfulModemStateChangedCallback(
                mTestSatelliteModemStateCallback, SatelliteManager.SATELLITE_MODEM_STATE_CONNECTED);
        assertEquals(STATE_CONNECTED, mTestSatelliteSessionController.getCurrentStateName());

        // Wait for timeout
        moveTimeForward(TEST_SATELLITE_TIMEOUT_MILLIS);
        processAllMessages();

        // SatelliteSessionController should move to IDLE state.
        assertSuccessfulModemStateChangedCallback(mTestSatelliteModemStateCallback,
                SatelliteManager.SATELLITE_MODEM_STATE_IDLE);
        assertEquals(STATE_IDLE, mTestSatelliteSessionController.getCurrentStateName());

        // Set up error response for the request to disable cellular scanning
        mSatelliteModemInterface.setErrorCode(SatelliteManager.SATELLITE_RESULT_MODEM_ERROR);

        // Start sending datagrams
        mTestSatelliteSessionController.onDatagramTransferStateChanged(
                SATELLITE_DATAGRAM_TRANSFER_STATE_WAITING_TO_CONNECT,
                SATELLITE_DATAGRAM_TRANSFER_STATE_IDLE,
                DATAGRAM_TYPE_UNKNOWN);
        processAllMessages();

        // SatelliteSessionController should stay at IDLE state because it failed to disable
        // cellular scanning.
        assertModemStateChangedCallbackNotCalled(mTestSatelliteModemStateCallback);
        assertEquals(STATE_IDLE, mTestSatelliteSessionController.getCurrentStateName());

        mSatelliteModemInterface.setErrorCode(SatelliteManager.SATELLITE_RESULT_SUCCESS);

        // Power off the modem.
        mTestSatelliteSessionController.onSatelliteEnabledStateChanged(false);
        processAllMessages();

        // SatelliteSessionController should move to POWER_OFF
        assertSuccessfulModemStateChangedCallback(
                mTestSatelliteModemStateCallback, SatelliteManager.SATELLITE_MODEM_STATE_OFF);
        assertEquals(STATE_POWER_OFF, mTestSatelliteSessionController.getCurrentStateName());

        powerOnSatelliteModem();

        // SatelliteSessionController should move to NOT_CONNECTED state after the satellite modem
        // is powered on.
        assertSuccessfulModemStateChangedCallback(mTestSatelliteModemStateCallback,
                SatelliteManager.SATELLITE_MODEM_STATE_NOT_CONNECTED);
        assertEquals(STATE_NOT_CONNECTED, mTestSatelliteSessionController.getCurrentStateName());

        moveTimeForward(TEST_SATELLITE_TIMEOUT_MILLIS);
        processAllMessages();

        // SatelliteSessionController should move to IDLE state because NB-IOT inactivity timer has
        // timed out.
        assertSuccessfulModemStateChangedCallback(mTestSatelliteModemStateCallback,
                SatelliteManager.SATELLITE_MODEM_STATE_IDLE);
        assertEquals(STATE_IDLE, mTestSatelliteSessionController.getCurrentStateName());

        // Power off the modem.
        mTestSatelliteSessionController.onSatelliteEnabledStateChanged(false);
        processAllMessages();

        // SatelliteSessionController should move to POWER_OFF
        assertSuccessfulModemStateChangedCallback(
                mTestSatelliteModemStateCallback, SatelliteManager.SATELLITE_MODEM_STATE_OFF);
        assertEquals(STATE_POWER_OFF, mTestSatelliteSessionController.getCurrentStateName());

        powerOnSatelliteModem();

        // SatelliteSessionController should move to NOT_CONNECTED state after the satellite modem
        // is powered on.
        assertSuccessfulModemStateChangedCallback(mTestSatelliteModemStateCallback,
                SatelliteManager.SATELLITE_MODEM_STATE_NOT_CONNECTED);
        assertEquals(STATE_NOT_CONNECTED, mTestSatelliteSessionController.getCurrentStateName());

        // Start sending datagrams and the NB-IOT inactivity timer should be stopped.
        mTestSatelliteSessionController.onDatagramTransferStateChanged(
                SATELLITE_DATAGRAM_TRANSFER_STATE_WAITING_TO_CONNECT,
                SATELLITE_DATAGRAM_TRANSFER_STATE_IDLE,
                DATAGRAM_TYPE_UNKNOWN);
        moveTimeForward(TEST_SATELLITE_TIMEOUT_MILLIS);
        processAllMessages();

        // SatelliteSessionController should stay at NOT_CONNECTED state because.
        assertModemStateChangedCallbackNotCalled(mTestSatelliteModemStateCallback);
        assertEquals(STATE_NOT_CONNECTED, mTestSatelliteSessionController.getCurrentStateName());

        // Transferring datagram failed because satellite failed to connect to a satellite network.
        // The NB-IOT inactivity timer should be started.
        mTestSatelliteSessionController.onDatagramTransferStateChanged(
                SATELLITE_DATAGRAM_TRANSFER_STATE_SEND_FAILED,
                SATELLITE_DATAGRAM_TRANSFER_STATE_IDLE,
                DATAGRAM_TYPE_UNKNOWN);
        mTestSatelliteSessionController.onDatagramTransferStateChanged(
                SATELLITE_DATAGRAM_TRANSFER_STATE_IDLE,
                SATELLITE_DATAGRAM_TRANSFER_STATE_IDLE,
                DATAGRAM_TYPE_UNKNOWN);
        processAllMessages();
        assertTrue(mTestSatelliteSessionController.isNbIotInactivityTimerStarted());

        moveTimeForward(TEST_SATELLITE_TIMEOUT_MILLIS);
        processAllMessages();

        // SatelliteSessionController should move to IDLE state because NB-IOT inactivity timer has
        // timed out.
        assertSuccessfulModemStateChangedCallback(mTestSatelliteModemStateCallback,
                SatelliteManager.SATELLITE_MODEM_STATE_IDLE);
        assertEquals(STATE_IDLE, mTestSatelliteSessionController.getCurrentStateName());

        // Power off the modem.
        mTestSatelliteSessionController.onSatelliteEnabledStateChanged(false);
        processAllMessages();

        // SatelliteSessionController should move to POWER_OFF
        assertSuccessfulModemStateChangedCallback(
                mTestSatelliteModemStateCallback, SatelliteManager.SATELLITE_MODEM_STATE_OFF);
        assertEquals(STATE_POWER_OFF, mTestSatelliteSessionController.getCurrentStateName());

        moveSatelliteToEnablingState();

        mTestSatelliteSessionController.onSatelliteModemStateChanged(
                SatelliteManager.SATELLITE_MODEM_STATE_NOT_CONNECTED);
        mTestSatelliteSessionController.onSatelliteModemStateChanged(
                SatelliteManager.SATELLITE_MODEM_STATE_CONNECTED);
        mTestSatelliteSessionController.onSatelliteModemStateChanged(
                SatelliteManager.SATELLITE_MODEM_STATE_NOT_CONNECTED);
        processAllMessages();

        // The modem state changed events should be deferred
        assertModemStateChangedCallbackNotCalled(mTestSatelliteModemStateCallback);
        assertEquals(
                STATE_ENABLING_SATELLITE, mTestSatelliteSessionController.getCurrentStateName());
        assertTrue(mTestSatelliteSessionController.isEventDeferred(
                4 /* EVENT_SATELLITE_MODEM_STATE_CHANGED */));

        // Modem is powered on
        mTestSatelliteModemStateCallback.clearModemStates();
        mTestSatelliteSessionController.onSatelliteEnabledStateChanged(true);
        processAllMessages();

        // SatelliteSessionController should move to NOT_CONNECTED state after the satellite modem
        // is powered on. Then, it should move to CONNECTED and then back to NOT_CONNECTED state
        // because of the above deferred events.
        assertEquals(3, mTestSatelliteModemStateCallback.getNumberOfModemStates());
        assertEquals(SatelliteManager.SATELLITE_MODEM_STATE_NOT_CONNECTED,
                mTestSatelliteModemStateCallback.getModemState(0));
        assertEquals(SatelliteManager.SATELLITE_MODEM_STATE_CONNECTED,
                mTestSatelliteModemStateCallback.getModemState(1));
        assertEquals(SatelliteManager.SATELLITE_MODEM_STATE_NOT_CONNECTED,
                mTestSatelliteModemStateCallback.getModemState(2));
        assertEquals(STATE_NOT_CONNECTED, mTestSatelliteSessionController.getCurrentStateName());

        // Power off the modem.
        mTestSatelliteSessionController.onSatelliteEnabledStateChanged(false);
        processAllMessages();

        // SatelliteSessionController should move to POWER_OFF
        assertSuccessfulModemStateChangedCallback(
                mTestSatelliteModemStateCallback, SatelliteManager.SATELLITE_MODEM_STATE_OFF);
        assertEquals(STATE_POWER_OFF, mTestSatelliteSessionController.getCurrentStateName());

        moveSatelliteToEnablingState();

        mTestSatelliteModemStateCallback.clearSemaphorePermits();
        mTestSatelliteSessionController.onSatelliteModemStateChanged(
                SatelliteManager.SATELLITE_MODEM_STATE_NOT_CONNECTED);
        mTestSatelliteSessionController.onSatelliteModemStateChanged(
                SatelliteManager.SATELLITE_MODEM_STATE_CONNECTED);
        mTestSatelliteSessionController.onSatelliteModemStateChanged(
                SatelliteManager.SATELLITE_MODEM_STATE_NOT_CONNECTED);
        processAllMessages();

        // The modem state changed events should be deferred
        assertModemStateChangedCallbackNotCalled(mTestSatelliteModemStateCallback);
        assertEquals(
                STATE_ENABLING_SATELLITE, mTestSatelliteSessionController.getCurrentStateName());
        assertTrue(mTestSatelliteSessionController.isEventDeferred(
                4 /* EVENT_SATELLITE_MODEM_STATE_CHANGED */));

        // Modem got reset. The deferred messages should be removed.
        mTestSatelliteModemStateCallback.clearSemaphorePermits();
        mTestSatelliteSessionController.onSatelliteEnabledStateChanged(false);
        processAllMessages();
        assertSuccessfulModemStateChangedCallback(
                mTestSatelliteModemStateCallback, SatelliteManager.SATELLITE_MODEM_STATE_OFF);
        assertEquals(STATE_POWER_OFF, mTestSatelliteSessionController.getCurrentStateName());
        assertFalse(mTestSatelliteSessionController.isEventDeferred(
                4 /* EVENT_SATELLITE_MODEM_STATE_CHANGED */));

        powerOnSatelliteModem();

        // SatelliteSessionController should move to NOT_CONNECTED state after the satellite modem
        // is powered on.
        assertSuccessfulModemStateChangedCallback(mTestSatelliteModemStateCallback,
                SatelliteManager.SATELLITE_MODEM_STATE_NOT_CONNECTED);
        assertEquals(1, mTestSatelliteModemStateCallback.getNumberOfModemStates());
        assertEquals(SatelliteManager.SATELLITE_MODEM_STATE_NOT_CONNECTED,
                mTestSatelliteModemStateCallback.getModemState(0));
        assertEquals(STATE_NOT_CONNECTED, mTestSatelliteSessionController.getCurrentStateName());
    }

    @Test
    public void testEnablingSatellite() {
        /*
         * Since satellite is supported, SatelliteSessionController should move to POWER_OFF state.
         */
        assertNotNull(mTestSatelliteSessionController);
        assertEquals(STATE_POWER_OFF, mTestSatelliteSessionController.getCurrentStateName());

        // Power off satellite
        mTestSatelliteSessionController.onSatelliteEnablementStarted(false);
        processAllMessages();

        // Satellite should stay at POWER_OFF state
        assertModemStateChangedCallbackNotCalled(mTestSatelliteModemStateCallback);
        assertEquals(STATE_POWER_OFF, mTestSatelliteSessionController.getCurrentStateName());

        moveSatelliteToEnablingState();

        // Satellite enablement has failed
        mTestSatelliteSessionController.onSatelliteEnablementFailed();
        processAllMessages();

        // Satellite should move back to POWER_OFF state
        assertSuccessfulModemStateChangedCallback(
                mTestSatelliteModemStateCallback, SatelliteManager.SATELLITE_MODEM_STATE_OFF);
        assertEquals(STATE_POWER_OFF, mTestSatelliteSessionController.getCurrentStateName());

        moveSatelliteToEnablingState();

        // Modem reset
        mTestSatelliteSessionController.onSatelliteEnabledStateChanged(false);
        processAllMessages();

        // Satellite should move back to POWER_OFF state
        assertSuccessfulModemStateChangedCallback(
                mTestSatelliteModemStateCallback, SatelliteManager.SATELLITE_MODEM_STATE_OFF);
        assertEquals(STATE_POWER_OFF, mTestSatelliteSessionController.getCurrentStateName());

        powerOnSatelliteModem();
    }

    @Test
    public void testDisablingSatellite() {
        // Since satellite is supported, SatelliteSessionController should move to POWER_OFF state.
        assertNotNull(mTestSatelliteSessionController);
        assertEquals(STATE_POWER_OFF, mTestSatelliteSessionController.getCurrentStateName());

        // IDLE -> DISABLING request failed -> NOT_CONNECTED
        moveToIdleState();
        moveSatelliteToDisablingRequestFailed(SatelliteManager.SATELLITE_MODEM_STATE_NOT_CONNECTED,
                STATE_NOT_CONNECTED);

        // NOT_CONNECTED -> DISABLING -> POWER_OFF
        moveSatelliteToDisablingState();
        moveToPowerOffState();

        // IDLE -> DISABLING -> POWER_OFF
        moveToIdleState();
        moveSatelliteToDisablingState();
        moveToPowerOffState();

        // TRANSFERRING -> DISABLING request failed -> CONNECTED
        moveToIdleState();
        moveIdleToTransferringState();
        moveSatelliteToDisablingRequestFailed(
                SatelliteManager.SATELLITE_MODEM_STATE_CONNECTED, STATE_CONNECTED);

        // CONNECTED -> DISABLING -> POWER_OFF
        moveSatelliteToDisablingState();
        moveToPowerOffState();

        // TRANSFERRING -> DISABLING -> POWER_OFF
        moveToIdleState();
        moveIdleToTransferringState();
        moveSatelliteToDisablingState();
        moveToPowerOffState();

        // LISTENING -> DISABLING -> POWER_OFF
        moveToIdleState();
        moveIdleToTransferringState();
        moveTransferringToListeningState();
        moveSatelliteToDisablingState();
        moveToPowerOffState();
    }

    @Test
    public void testDisablingSatelliteForNblot() {
        when(mMockSatelliteController.isSatelliteAttachRequired()).thenReturn(true);

        // Since satellite is supported, SatelliteSessionController should move to POWER_OFF state.
        assertNotNull(mTestSatelliteSessionController);
        assertEquals(STATE_POWER_OFF, mTestSatelliteSessionController.getCurrentStateName());
        setupDatagramTransferringState(false);

        // NOT_CONNECTED -> DISABLING
        moveToNotConnectedState();
        moveSatelliteToDisablingState();

        // DISABLING -> POWER_OFF
        moveToPowerOffState();

        // CONNECTED -> DISABLING
        moveToNotConnectedState();
        moveNotConnectedToConnectedState();
        moveSatelliteToDisablingState();

        // DISABLING -> POWER_OFF
        moveToPowerOffState();
    }

    @Test
    public void testEmergencyModeChanged() {
        when(mFeatureFlags.carrierRoamingNbIotNtn()).thenReturn(true);
        when(mMockSatelliteController.getRequestIsEmergency()).thenReturn(false);

        // Unregister exist callback
        mTestSatelliteSessionController.unregisterForSatelliteModemStateChanged(
                mTestSatelliteModemStateCallback);

        // Register callback
        mTestSatelliteSessionController.registerForSatelliteModemStateChanged(
                mTestSatelliteModemStateCallback);

        // Verify initial notification
        assertSuccessfulModemStateChangedCallback(
                mTestSatelliteModemStateCallback, SatelliteManager.SATELLITE_MODEM_STATE_OFF);
        assertSuccessfulEmergencyModeChangedCallback(
                mTestSatelliteModemStateCallback, false);

        mTestSatelliteSessionController.onEmergencyModeChanged(true);

        assertSuccessfulEmergencyModeChangedCallback(
                mTestSatelliteModemStateCallback, true);

        mTestSatelliteSessionController.onEmergencyModeChanged(false);

        assertSuccessfulEmergencyModeChangedCallback(
                mTestSatelliteModemStateCallback, false);

        when(mFeatureFlags.carrierRoamingNbIotNtn()).thenReturn(false);
        mTestSatelliteSessionController.onEmergencyModeChanged(false);

        assertEmergencyModeChangedCallbackNotCalled(mTestSatelliteModemStateCallback);
    }


    private void verifyEsosP2pSmsInactivityTimer(boolean esosTimer, boolean p2pSmsTimer) {
        assertEquals(mTestSatelliteSessionController.isEsosInActivityTimerStarted(), esosTimer);
        assertEquals(mTestSatelliteSessionController.isP2pSmsInActivityTimerStarted(),
                p2pSmsTimer);
    }

    private void sendMessage(@SatelliteManager.DatagramType int datagramType) {
        mTestSatelliteSessionController.onDatagramTransferStateChanged(
                SATELLITE_DATAGRAM_TRANSFER_STATE_SENDING,
                SATELLITE_DATAGRAM_TRANSFER_STATE_IDLE, datagramType);
        mTestSatelliteSessionController.onDatagramTransferStateChanged(
                SATELLITE_DATAGRAM_TRANSFER_STATE_SEND_SUCCESS,
                SATELLITE_DATAGRAM_TRANSFER_STATE_IDLE, datagramType);
        mTestSatelliteSessionController.onDatagramTransferStateChanged(
                SATELLITE_DATAGRAM_TRANSFER_STATE_IDLE,
                SATELLITE_DATAGRAM_TRANSFER_STATE_IDLE, datagramType);

        processAllMessages();
    }

    private void setupDatagramTransferringState(boolean isTransferring) {
        when(mMockDatagramController.isSendingInIdleState()).thenReturn(isTransferring);
        when(mMockDatagramController.isPollingInIdleState()).thenReturn(isTransferring);
    }

    private void powerOnSatelliteModem() {
        assertEquals(STATE_POWER_OFF, mTestSatelliteSessionController.getCurrentStateName());

        // Power on the modem.
        mTestSatelliteSessionController.onSatelliteEnablementStarted(true);
        processAllMessages();

        // SatelliteSessionController should move to ENABLING state
        assertSuccessfulModemStateChangedCallback(mTestSatelliteModemStateCallback,
                SatelliteManager.SATELLITE_MODEM_STATE_ENABLING_SATELLITE);
        assertEquals(
                STATE_ENABLING_SATELLITE, mTestSatelliteSessionController.getCurrentStateName());

        // Satellite is powered on
        mTestSatelliteModemStateCallback.clearModemStates();
        mTestSatelliteSessionController.onSatelliteEnabledStateChanged(true);
        processAllMessages();
    }

    private void moveSatelliteToEnablingState() {
        assertEquals(STATE_POWER_OFF, mTestSatelliteSessionController.getCurrentStateName());
        mTestSatelliteModemStateCallback.clearModemStates();

        // Power on the modem.
        mTestSatelliteSessionController.onSatelliteEnablementStarted(true);
        processAllMessages();

        // SatelliteSessionController should move to ENABLING state
        assertSuccessfulModemStateChangedCallback(mTestSatelliteModemStateCallback,
                SatelliteManager.SATELLITE_MODEM_STATE_ENABLING_SATELLITE);
        assertEquals(
                STATE_ENABLING_SATELLITE, mTestSatelliteSessionController.getCurrentStateName());
        mTestSatelliteModemStateCallback.clearModemStates();
    }

    private void moveToPowerOffState() {
        mTestSatelliteSessionController.onSatelliteEnabledStateChanged(false);
        processAllMessages();

        assertSuccessfulModemStateChangedCallback(
                mTestSatelliteModemStateCallback, SatelliteManager.SATELLITE_MODEM_STATE_OFF);
        assertEquals(STATE_POWER_OFF, mTestSatelliteSessionController.getCurrentStateName());
    }

    private void moveToIdleState() {
        powerOnSatelliteModem();

        // SatelliteSessionController should move to IDLE state after the modem is powered on.
        assertSuccessfulModemStateChangedCallback(
                mTestSatelliteModemStateCallback, SatelliteManager.SATELLITE_MODEM_STATE_IDLE);
        assertEquals(STATE_IDLE, mTestSatelliteSessionController.getCurrentStateName());
        assertFalse(mTestSatelliteSessionController.isSendingTriggeredDuringTransferringState());
    }

    private void moveIdleToTransferringState() {
        assertEquals(STATE_IDLE, mTestSatelliteSessionController.getCurrentStateName());
        // Start sending datagrams
        mTestSatelliteSessionController.onDatagramTransferStateChanged(
                SATELLITE_DATAGRAM_TRANSFER_STATE_SENDING, SATELLITE_DATAGRAM_TRANSFER_STATE_IDLE,
                DATAGRAM_TYPE_UNKNOWN);
        processAllMessages();

        // SatelliteSessionController should move to TRANSFERRING state.
        assertSuccessfulModemStateChangedCallback(mTestSatelliteModemStateCallback,
                SatelliteManager.SATELLITE_MODEM_STATE_DATAGRAM_TRANSFERRING);
        assertEquals(STATE_TRANSFERRING, mTestSatelliteSessionController.getCurrentStateName());
        assertTrue(mTestSatelliteSessionController.isSendingTriggeredDuringTransferringState());
    }

    private void moveTransferringToListeningState() {
        assertEquals(STATE_TRANSFERRING, mTestSatelliteSessionController.getCurrentStateName());
        // Sending datagrams is successful and done.
        mTestSatelliteSessionController.onDatagramTransferStateChanged(
                SATELLITE_DATAGRAM_TRANSFER_STATE_IDLE,
                SATELLITE_DATAGRAM_TRANSFER_STATE_IDLE,
                DATAGRAM_TYPE_UNKNOWN);
        processAllMessages();

        // SatelliteSessionController should move to LISTENING state.
        assertSuccessfulModemStateChangedCallback(mTestSatelliteModemStateCallback,
                SatelliteManager.SATELLITE_MODEM_STATE_LISTENING);
        assertEquals(STATE_LISTENING, mTestSatelliteSessionController.getCurrentStateName());
    }

    private void moveToNotConnectedState() {
        powerOnSatelliteModem();
        // SatelliteSessionController should move to NOT_CONNECTED state after the satellite modem
        // is powered on.
        assertSuccessfulModemStateChangedCallback(mTestSatelliteModemStateCallback,
                SatelliteManager.SATELLITE_MODEM_STATE_NOT_CONNECTED);
        assertEquals(STATE_NOT_CONNECTED, mTestSatelliteSessionController.getCurrentStateName());
        verify(mMockDatagramController).onSatelliteModemStateChanged(
                SatelliteManager.SATELLITE_MODEM_STATE_NOT_CONNECTED);
        clearInvocations(mMockDatagramController);
    }

    private void moveNotConnectedToConnectedState() {
        // Satellite modem is connected to a satellite network.
        mTestSatelliteSessionController.onSatelliteModemStateChanged(
                SatelliteManager.SATELLITE_MODEM_STATE_CONNECTED);
        processAllMessages();

        // SatelliteSessionController should move to CONNECTED state
        assertSuccessfulModemStateChangedCallback(
                mTestSatelliteModemStateCallback, SatelliteManager.SATELLITE_MODEM_STATE_CONNECTED);
        assertEquals(STATE_CONNECTED, mTestSatelliteSessionController.getCurrentStateName());
        verify(mMockDatagramController).onSatelliteModemStateChanged(
                SatelliteManager.SATELLITE_MODEM_STATE_CONNECTED);
        clearInvocations(mMockDatagramController);
    }

    private void moveSatelliteToDisablingState() {
        mTestSatelliteSessionController.onSatelliteEnablementStarted(false);
        processAllMessages();

        // SatelliteSessionController should move to DISABLING state
        assertSuccessfulModemStateChangedCallback(mTestSatelliteModemStateCallback,
                SatelliteManager.SATELLITE_MODEM_STATE_DISABLING_SATELLITE);
        assertEquals(
                STATE_DISABLING_SATELLITE, mTestSatelliteSessionController.getCurrentStateName());
    }

    private void moveSatelliteToDisablingRequestFailed(int state, String stateName) {
        moveSatelliteToDisablingState();

        // Satellite disabled request failed
        mTestSatelliteSessionController.onSatelliteEnablementFailed();
        processAllMessages();

        // Satellite should stay in previous state as satellite disable request failed
        assertSuccessfulModemStateChangedCallback(mTestSatelliteModemStateCallback, state);
        assertEquals(stateName, mTestSatelliteSessionController.getCurrentStateName());
    }

    private static class TestSatelliteModemInterface extends SatelliteModemInterface {
        private final AtomicInteger mListeningEnabledCount = new AtomicInteger(0);
        private final AtomicInteger mListeningDisabledCount = new AtomicInteger(0);
        @SatelliteManager.SatelliteResult
        private int mErrorCode = SatelliteManager.SATELLITE_RESULT_SUCCESS;

        TestSatelliteModemInterface(@NonNull Context context,
                SatelliteController satelliteController, @NonNull Looper looper,
                @NonNull FeatureFlags featureFlags) {
            super(context, satelliteController, looper, featureFlags);
            mExponentialBackoff.stop();
        }

        @Override
        protected void bindService() {
            logd("TestSatelliteModemInterface: bindService");
        }

        @Override
        protected void unbindService() {
            logd("TestSatelliteModemInterface: unbindService");
        }

        @Override
        public void requestSatelliteListeningEnabled(boolean enable, int timeout,
                @Nullable Message message) {
            if (enable) mListeningEnabledCount.incrementAndGet();
            else mListeningDisabledCount.incrementAndGet();
        }

        @Override
        public void enableCellularModemWhileSatelliteModeIsOn(boolean enabled,
                @Nullable Message message) {
            if (message != null) {
                sendMessageWithResult(message, null, mErrorCode);
            }
        }

        public int getListeningEnabledCount() {
            return mListeningEnabledCount.get();
        }

        public int getListeningDisabledCount() {
            return mListeningDisabledCount.get();
        }

        public void setErrorCode(@SatelliteManager.SatelliteResult int errorCode) {
            mErrorCode = errorCode;
        }
    }

    private static class TestSatelliteSessionController extends SatelliteSessionController {
        boolean mSatelliteEnabledForNtnOnlySubscription = true;

        TestSatelliteSessionController(Context context, Looper looper, FeatureFlags featureFlags,
                boolean isSatelliteSupported,
                SatelliteModemInterface satelliteModemInterface) {
            super(context, looper, featureFlags, isSatelliteSupported, satelliteModemInterface);
        }

        String getCurrentStateName() {
            return getCurrentState().getName();
        }

        boolean isSendingTriggeredDuringTransferringState() {
            return mIsSendingTriggeredDuringTransferringState.get();
        }

        boolean isNbIotInactivityTimerStarted() {
            return hasMessages(EVENT_NB_IOT_INACTIVITY_TIMER_TIMED_OUT);
        }

        boolean isEventDeferred(int event) {
            return hasDeferredMessages(event);
        }

        protected boolean isSatelliteEnabledForNtnOnlySubscription() {
            return mSatelliteEnabledForNtnOnlySubscription;
        }

        void setSatelliteEnabledForNtnOnlySubscription(boolean enabled) {
            mSatelliteEnabledForNtnOnlySubscription = false;
        }
    }

    private static class TestSatelliteModemStateCallback extends ISatelliteModemStateCallback.Stub {
        private final AtomicInteger mModemState = new AtomicInteger(
                SatelliteManager.SATELLITE_MODEM_STATE_OFF);
        private final AtomicBoolean mIsEmergency = new AtomicBoolean(false);
        private final Semaphore mSemaphoreForModemStateChanged = new Semaphore(0);
        private final Semaphore mSemaphoreForEmergencyModeChanged = new Semaphore(0);
        private final Object mLock = new Object();
        private final List<Integer> mModemStates = new ArrayList<>();

        @Override
        public void onSatelliteModemStateChanged(int state) {
            logd("onSatelliteModemStateChanged: state=" + state);
            mModemState.set(state);
            synchronized (mLock) {
                mModemStates.add(state);
            }
            try {
                mSemaphoreForModemStateChanged.release();
            } catch (Exception ex) {
                logd("onSatelliteModemStateChanged: Got exception, ex=" + ex);
            }
        }

        @Override
        public void onEmergencyModeChanged(boolean isEmergency) {
            logd("onEmergencyModeChanged: state=" + isEmergency);
            mIsEmergency.set(isEmergency);
            try {
                mSemaphoreForEmergencyModeChanged.release();
            } catch (Exception ex) {
                logd("onEmergencyModeChanged: Got exception, ex=" + ex);
            }
        }

        @Override
        public void onRegistrationFailure(int causeCode) {
            logd("onRegistrationFailure: causeCode=" + causeCode);
        }

        @Override
        public void onTerrestrialNetworkAvailableChanged(boolean isAvailable) {
            logd("onTerrestrialNetworkAvailableChanged: isAvailable=" + isAvailable);
        }

        public boolean waitUntilResultForModemStateChanged() {
            try {
                if (!mSemaphoreForModemStateChanged.tryAcquire(EVENT_PROCESSING_TIME_MILLIS,
                        TimeUnit.MILLISECONDS)) {
                    logd("Timeout to receive onSatelliteModemStateChanged");
                    return false;
                }
                return true;
            } catch (Exception ex) {
                logd("onSatelliteModemStateChanged: Got exception=" + ex);
                return false;
            }
        }

        public boolean waitUntilResultForEmergencyModeChanged() {
            try {
                if (!mSemaphoreForEmergencyModeChanged.tryAcquire(EVENT_PROCESSING_TIME_MILLIS,
                        TimeUnit.MILLISECONDS)) {
                    logd("Timeout to receive onEmergencyModeChanged");
                    return false;
                }
                return true;
            } catch (Exception ex) {
                logd("onEmergencyModeChanged: Got exception=" + ex);
                return false;
            }
        }

        public int getModemState() {
            return mModemState.get();
        }

        public int getModemState(int index) {
            synchronized (mLock) {
                return mModemStates.get(index);
            }
        }

        public void clearModemStates() {
            synchronized (mLock) {
                mModemStates.clear();
            }
        }

        public int getNumberOfModemStates() {
            synchronized (mLock) {
                return mModemStates.size();
            }
        }

        public boolean getEmergencyMode() {
            return mIsEmergency.get();
        }

        public void clearSemaphorePermits() {
            mSemaphoreForModemStateChanged.drainPermits();
        }
    }

    private static void assertSuccessfulModemStateChangedCallback(
            TestSatelliteModemStateCallback callback,
            @SatelliteManager.SatelliteModemState int expectedModemState) {
        boolean successful = callback.waitUntilResultForModemStateChanged();
        assertTrue(successful);
        assertEquals(expectedModemState, callback.getModemState());
    }

    private static void assertModemStateChangedCallbackNotCalled(
            TestSatelliteModemStateCallback callback) {
        boolean successful = callback.waitUntilResultForModemStateChanged();
        assertFalse(successful);
    }

    private static void assertSuccessfulEmergencyModeChangedCallback(
            TestSatelliteModemStateCallback callback,
            boolean isEmergency) {
        boolean successful = callback.waitUntilResultForEmergencyModeChanged();
        assertTrue(successful);
        assertEquals(isEmergency, callback.getEmergencyMode());
    }

    private static void assertEmergencyModeChangedCallbackNotCalled(
            TestSatelliteModemStateCallback callback) {
        boolean successful = callback.waitUntilResultForEmergencyModeChanged();
        assertFalse(successful);
    }

    private void sendScreenStateChanged(Handler h, int what, boolean screenOn) {
        Message msg = Message.obtain();

        msg.what = what;
        msg.obj = new AsyncResult(null, screenOn, null);
        h.sendMessage(msg);
    }

    private void setUpResponseForRequestSatelliteEnabled(
            @SatelliteManager.SatelliteResult int expectedResult) {
        doAnswer(invocation -> {
            IIntegerConsumer integerConsumer = invocation.getArgument(3);
            integerConsumer.accept(expectedResult);
            return null;
        }).when(mMockSatelliteController).requestSatelliteEnabled(anyBoolean(), anyBoolean(),
                anyBoolean(), any(IIntegerConsumer.class));
    }
}<|MERGE_RESOLUTION|>--- conflicted
+++ resolved
@@ -16,18 +16,12 @@
 
 package com.android.internal.telephony.satellite;
 
-<<<<<<< HEAD
-import static android.telephony.CarrierConfigManager.KEY_SATELLITE_ESOS_INACTIVITY_TIMEOUT_SEC_INT;
-import static android.telephony.CarrierConfigManager.KEY_SATELLITE_P2P_SMS_INACTIVITY_TIMEOUT_SEC_INT;
-import static android.telephony.CarrierConfigManager.KEY_SATELLITE_SCREEN_OFF_INACTIVITY_TIMEOUT_SEC_INT;
-=======
 import static android.telephony.CarrierConfigManager.KEY_SATELLITE_ROAMING_ESOS_INACTIVITY_TIMEOUT_SEC_INT;
 import static android.telephony.CarrierConfigManager.KEY_SATELLITE_ROAMING_P2P_SMS_INACTIVITY_TIMEOUT_SEC_INT;
 import static android.telephony.CarrierConfigManager.KEY_SATELLITE_ROAMING_SCREEN_OFF_INACTIVITY_TIMEOUT_SEC_INT;
 import static android.telephony.satellite.SatelliteManager.DATAGRAM_TYPE_SMS;
 import static android.telephony.satellite.SatelliteManager.DATAGRAM_TYPE_SOS_MESSAGE;
 import static android.telephony.satellite.SatelliteManager.DATAGRAM_TYPE_UNKNOWN;
->>>>>>> e13ed6a3
 import static android.telephony.satellite.SatelliteManager.SATELLITE_DATAGRAM_TRANSFER_STATE_IDLE;
 import static android.telephony.satellite.SatelliteManager.SATELLITE_DATAGRAM_TRANSFER_STATE_RECEIVE_FAILED;
 import static android.telephony.satellite.SatelliteManager.SATELLITE_DATAGRAM_TRANSFER_STATE_RECEIVE_SUCCESS;
@@ -37,8 +31,6 @@
 import static android.telephony.satellite.SatelliteManager.SATELLITE_DATAGRAM_TRANSFER_STATE_SEND_SUCCESS;
 import static android.telephony.satellite.SatelliteManager.SATELLITE_DATAGRAM_TRANSFER_STATE_WAITING_TO_CONNECT;
 import static android.telephony.satellite.SatelliteManager.SATELLITE_RESULT_SUCCESS;
-
-import static com.android.internal.telephony.satellite.SatelliteSessionController.EVENT_SCREEN_OFF_INACTIVITY_TIMER_TIMED_OUT;
 
 import static org.junit.Assert.assertEquals;
 import static org.junit.Assert.assertFalse;
@@ -234,7 +226,7 @@
                 eq(mTestSatelliteSessionController.getHandler()), anyInt(), any());
         when(mMockSatelliteController.getRequestIsEmergency()).thenReturn(false);
         PersistableBundle bundle = new PersistableBundle();
-        bundle.putInt(KEY_SATELLITE_SCREEN_OFF_INACTIVITY_TIMEOUT_SEC_INT,
+        bundle.putInt(KEY_SATELLITE_ROAMING_SCREEN_OFF_INACTIVITY_TIMEOUT_SEC_INT,
                 SCREEN_OFF_INACTIVITY_TIMEOUT_SEC);
         when(mMockSatelliteController.getPersistableBundle(anyInt())).thenReturn(bundle);
         when(mMockSatelliteController.isInCarrierRoamingNbIotNtn()).thenReturn(true);
@@ -281,7 +273,7 @@
         // Satellite enabling request is for an emergency.
         when(mMockSatelliteController.getRequestIsEmergency()).thenReturn(true);
         PersistableBundle bundle = new PersistableBundle();
-        bundle.putInt(KEY_SATELLITE_SCREEN_OFF_INACTIVITY_TIMEOUT_SEC_INT,
+        bundle.putInt(KEY_SATELLITE_ROAMING_SCREEN_OFF_INACTIVITY_TIMEOUT_SEC_INT,
                 SCREEN_OFF_INACTIVITY_TIMEOUT_SEC);
         when(mMockSatelliteController.getPersistableBundle(anyInt())).thenReturn(bundle);
         when(mMockSatelliteController.isInCarrierRoamingNbIotNtn()).thenReturn(true);
@@ -340,7 +332,7 @@
                 anyInt())).thenReturn(true);
         when(mMockSatelliteController.isInCarrierRoamingNbIotNtn()).thenReturn(true);
         PersistableBundle bundle = new PersistableBundle();
-        bundle.putInt(KEY_SATELLITE_P2P_SMS_INACTIVITY_TIMEOUT_SEC_INT,
+        bundle.putInt(KEY_SATELLITE_ROAMING_P2P_SMS_INACTIVITY_TIMEOUT_SEC_INT,
                 P2P_SMS_INACTIVITY_TIMEOUT_SEC);
         when(mMockSatelliteController.getPersistableBundle(anyInt())).thenReturn(bundle);
 
@@ -382,7 +374,7 @@
         when(mMockSatelliteController.getRequestIsEmergency()).thenReturn(true);
         when(mMockSatelliteController.isSatelliteEsosSupported(anyInt())).thenReturn(true);
         PersistableBundle bundle = new PersistableBundle();
-        bundle.putInt(KEY_SATELLITE_ESOS_INACTIVITY_TIMEOUT_SEC_INT,
+        bundle.putInt(KEY_SATELLITE_ROAMING_ESOS_INACTIVITY_TIMEOUT_SEC_INT,
                 ESOS_INACTIVITY_TIMEOUT_SEC);
         when(mMockSatelliteController.getPersistableBundle(anyInt())).thenReturn(bundle);
 
@@ -1258,8 +1250,8 @@
         processAllMessages();
 
         // SatelliteSessionController should move to CONNECTED state
-        assertSuccessfulModemStateChangedCallback(
-                mTestSatelliteModemStateCallback, SatelliteManager.SATELLITE_MODEM_STATE_CONNECTED);
+        assertSuccessfulModemStateChangedCallback(mTestSatelliteModemStateCallback,
+                SatelliteManager.SATELLITE_MODEM_STATE_CONNECTED);
         assertEquals(STATE_CONNECTED, mTestSatelliteSessionController.getCurrentStateName());
         assertTrue(mTestSatelliteSessionController.isNbIotInactivityTimerStarted());
         verify(mMockDatagramController).onSatelliteModemStateChanged(
@@ -1425,8 +1417,8 @@
         processAllMessages();
 
         // SatelliteSessionController should move to CONNECTED state
-        assertSuccessfulModemStateChangedCallback(
-                mTestSatelliteModemStateCallback, SatelliteManager.SATELLITE_MODEM_STATE_CONNECTED);
+        assertSuccessfulModemStateChangedCallback(mTestSatelliteModemStateCallback,
+                SatelliteManager.SATELLITE_MODEM_STATE_CONNECTED);
         assertEquals(STATE_CONNECTED, mTestSatelliteSessionController.getCurrentStateName());
         verify(mMockDatagramController).onSatelliteModemStateChanged(
                 SatelliteManager.SATELLITE_MODEM_STATE_CONNECTED);
@@ -1451,8 +1443,8 @@
         processAllMessages();
 
         // SatelliteSessionController should move to CONNECTED state
-        assertSuccessfulModemStateChangedCallback(
-                mTestSatelliteModemStateCallback, SatelliteManager.SATELLITE_MODEM_STATE_CONNECTED);
+        assertSuccessfulModemStateChangedCallback(mTestSatelliteModemStateCallback,
+                SatelliteManager.SATELLITE_MODEM_STATE_CONNECTED);
         assertEquals(STATE_CONNECTED, mTestSatelliteSessionController.getCurrentStateName());
         verify(mMockDatagramController).onSatelliteModemStateChanged(
                 SatelliteManager.SATELLITE_MODEM_STATE_CONNECTED);
@@ -1487,8 +1479,8 @@
         processAllMessages();
 
         // SatelliteSessionController should move to CONNECTED state
-        assertSuccessfulModemStateChangedCallback(
-                mTestSatelliteModemStateCallback, SatelliteManager.SATELLITE_MODEM_STATE_CONNECTED);
+        assertSuccessfulModemStateChangedCallback(mTestSatelliteModemStateCallback,
+                SatelliteManager.SATELLITE_MODEM_STATE_CONNECTED);
         assertEquals(STATE_CONNECTED, mTestSatelliteSessionController.getCurrentStateName());
 
         // Wait for timeout
@@ -1705,7 +1697,7 @@
         moveSatelliteToEnablingState();
 
         // Satellite enablement has failed
-        mTestSatelliteSessionController.onSatelliteEnablementFailed();
+        mTestSatelliteSessionController.onSatelliteEnablementFailed(true);
         processAllMessages();
 
         // Satellite should move back to POWER_OFF state
@@ -1960,8 +1952,8 @@
         processAllMessages();
 
         // SatelliteSessionController should move to CONNECTED state
-        assertSuccessfulModemStateChangedCallback(
-                mTestSatelliteModemStateCallback, SatelliteManager.SATELLITE_MODEM_STATE_CONNECTED);
+        assertSuccessfulModemStateChangedCallback(mTestSatelliteModemStateCallback,
+                SatelliteManager.SATELLITE_MODEM_STATE_CONNECTED);
         assertEquals(STATE_CONNECTED, mTestSatelliteSessionController.getCurrentStateName());
         verify(mMockDatagramController).onSatelliteModemStateChanged(
                 SatelliteManager.SATELLITE_MODEM_STATE_CONNECTED);
@@ -1983,7 +1975,7 @@
         moveSatelliteToDisablingState();
 
         // Satellite disabled request failed
-        mTestSatelliteSessionController.onSatelliteEnablementFailed();
+        mTestSatelliteSessionController.onSatelliteEnablementFailed(false);
         processAllMessages();
 
         // Satellite should stay in previous state as satellite disable request failed
