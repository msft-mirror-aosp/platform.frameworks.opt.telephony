--- conflicted
+++ resolved
@@ -242,15 +242,9 @@
     namespace: "telephony"
     description: "Make No Emergency Wifi Calling Do Not Ask Again text translatable"
     bug:"382006472"
-<<<<<<< HEAD
-}
-
-# OWNER=jackyu,boullanger TARGET=25Q3
-flag {
-    name: "use_i18n_for_mcc_mapping"
-    namespace: "telephony"
-    description: "Use the newly introduced MCC to country table, from the time zone mainline module"
-    bug:"381070025"
+    metadata {
+        purpose: PURPOSE_BUGFIX
+    }
 }
 #
 # OWNER=nharold TARGET=25Q4
@@ -259,8 +253,6 @@
     namespace: "telephony"
     description: "Consolidate a bunch of unneeded worker threads to save resources"
     bug:"390244513"
-=======
->>>>>>> 74e1e27f
     metadata {
         purpose: PURPOSE_BUGFIX
     }
